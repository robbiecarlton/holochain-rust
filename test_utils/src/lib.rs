--- conflicted
+++ resolved
@@ -7,15 +7,8 @@
 extern crate wabt;
 
 use holochain_agent::Agent;
-<<<<<<< HEAD
-use holochain_core::{
-    context::Context, logger::Logger, nucleus::ZomeFnResult, persister::SimplePersister,
-};
-use holochain_core_api::Holochain;
-=======
 use holochain_cas_implementations::{cas::file::FilesystemStorage, eav::file::EavFileStorage};
 use holochain_core::{context::Context, logger::Logger, persister::SimplePersister};
->>>>>>> 69066c9f
 use holochain_dna::{
     wasm::DnaWasm,
     zome::{
@@ -173,9 +166,9 @@
     (
         Arc::new(
             Context::new(
-                agent,
-                logger.clone(),
-                Arc::new(Mutex::new(SimplePersister::new())),
+            agent,
+            logger.clone(),
+            Arc::new(Mutex::new(SimplePersister::new())),
                 FilesystemStorage::new(tempdir().unwrap().path().to_str().unwrap()).unwrap(),
                 EavFileStorage::new(tempdir().unwrap().path().to_str().unwrap().to_string())
                     .unwrap(),
