extern crate holochain_cas_implementations;
extern crate holochain_container_api;
extern crate holochain_core;
extern crate holochain_core_types;
extern crate holochain_net;
extern crate serde_json;
extern crate tempfile;
extern crate wabt;

use holochain_cas_implementations::{cas::file::FilesystemStorage, eav::file::EavFileStorage};
use holochain_container_api::{error::HolochainResult, Holochain};
<<<<<<< HEAD
use holochain_core::{
    action::Action,
    context::{mock_network_config, Context},
    logger::Logger,
    persister::SimplePersister,
    signal::Signal,
};
use holochain_core_types::{
    agent::AgentId,
    dna::{
        wasm::DnaWasm,
        zome::{
            capabilities::{Capability, FnDeclaration, Membrane},
            entry_types::{EntryTypeDef, LinkedFrom, LinksTo},
            Config, Zome,
        },
        Dna,
    },
    entry::entry_type::{AppEntryType, EntryType},
    json::JsonString,
=======
use holochain_core::{context::{Context, mock_network_config}, logger::Logger, persister::SimplePersister};
use holochain_core_types::json::JsonString;
use holochain_core_types::dna::{
    capabilities::{Capability, FnDeclaration, Membrane},
    entry_types::{EntryTypeDef, LinksTo, LinkedFrom},
    wasm::DnaWasm,
    zome::{Config, Zome},
    Dna,
>>>>>>> a32b7db1
};

use std::{
    collections::{hash_map::DefaultHasher, BTreeMap},
    fmt,
    fs::File,
    hash::{Hash, Hasher},
    io::prelude::*,
    sync::{mpsc::Receiver, Arc, Mutex, RwLock},
    time::Duration,
};
use tempfile::tempdir;
use wabt::Wat2Wasm;

/// Load WASM from filesystem
pub fn create_wasm_from_file(fname: &str) -> Vec<u8> {
    let mut file = File::open(fname).unwrap();
    let mut buf = Vec::new();
    file.read_to_end(&mut buf).unwrap();
    buf
}

/// Create DNA from WAT
pub fn create_test_dna_with_wat(zome_name: &str, cap_name: &str, wat: Option<&str>) -> Dna {
    // Default WASM code returns 1337 as integer
    let default_wat = r#"
            (module
                (memory (;0;) 17)
                (func (export "main") (param $p0 i32) (result i32)
                    i32.const 6
                )
                (data (i32.const 0)
                    "1337.0"
                )
                (export "memory" (memory 0))
            )
        "#;
    let wat_str = wat.unwrap_or_else(|| &default_wat);

    // Test WASM code that returns 1337 as integer
    let wasm_binary = Wat2Wasm::new()
        .canonicalize_lebs(false)
        .write_debug_names(true)
        .convert(wat_str)
        .unwrap();

    create_test_dna_with_wasm(zome_name, cap_name, wasm_binary.as_ref().to_vec())
}

/// Prepare valid DNA struct with that WASM in a zome's capability
pub fn create_test_dna_with_wasm(zome_name: &str, cap_name: &str, wasm: Vec<u8>) -> Dna {
    let mut dna = Dna::new();
    let capability = create_test_cap_with_fn_name("main");

    let mut capabilities = BTreeMap::new();
    capabilities.insert(cap_name.to_string(), capability);

    let mut test_entry_def = EntryTypeDef::new();
    test_entry_def.links_to.push(LinksTo {
        target_type: String::from("testEntryType"),
        tag: String::from("test-tag"),
    });

    let mut test_entry_b_def = EntryTypeDef::new();
    test_entry_b_def.linked_from.push(LinkedFrom {
        base_type: String::from("testEntryType"),
        tag: String::from("test-tag"),
    });

    let mut entry_types = BTreeMap::new();
    entry_types.insert(
        EntryType::App(AppEntryType::from("testEntryType")),
        test_entry_def,
    );
    entry_types.insert(
        EntryType::App(AppEntryType::from("testEntryTypeB")),
        test_entry_b_def,
    );

    let zome = Zome::new(
        "some zome description",
        &Config::new(),
        &entry_types,
        &capabilities,
        &DnaWasm { code: wasm },
    );

    // zome.capabilities.push(capability);
    dna.zomes.insert(zome_name.to_string(), zome);
    dna.name = "TestApp".into();
    dna.uuid = "8ed84a02-a0e6-4c8c-a752-34828e302986".into();
    dna
}

pub fn create_test_cap(membrane: Membrane) -> Capability {
    let mut capability = Capability::new();
    capability.cap_type.membrane = membrane;
    capability
}

pub fn create_test_cap_with_fn_name(fn_name: &str) -> Capability {
    let mut capability = Capability::new();
    let mut fn_decl = FnDeclaration::new();
    fn_decl.name = String::from(fn_name);
    capability.functions.push(fn_decl);
    capability
}

/// Prepare valid DNA struct with that WASM in a zome's capability
pub fn create_test_dna_with_cap(
    zome_name: &str,
    cap_name: &str,
    cap: &Capability,
    wasm: &[u8],
) -> Dna {
    let mut dna = Dna::new();

    let mut capabilities = BTreeMap::new();
    capabilities.insert(cap_name.to_string(), cap.clone());

    let etypedef = EntryTypeDef::new();
    let mut entry_types = BTreeMap::new();
    entry_types.insert("testEntryType".into(), etypedef);
    let zome = Zome::new(
        "some zome description",
        &Config::new(),
        &entry_types,
        &capabilities,
        &DnaWasm {
            code: wasm.to_owned(),
        },
    );

    dna.zomes.insert(zome_name.to_string(), zome);
    dna.name = "TestApp".into();
    dna.uuid = "8ed84a02-a0e6-4c8c-a752-34828e302986".into();
    dna
}

#[derive(Clone)]
pub struct TestLogger {
    pub log: Vec<String>,
}

impl Logger for TestLogger {
    fn log(&mut self, msg: String) {
        self.log.push(msg);
    }
    fn dump(&self) -> String {
        format!("{:?}", self.log)
    }
}

// trying to get a way to print out what has been logged for tests without a read function.
// this currently fails
impl fmt::Debug for TestLogger {
    fn fmt(&self, f: &mut fmt::Formatter) -> fmt::Result {
        write!(f, "{:?}", self.log)
    }
}

pub fn test_logger() -> Arc<Mutex<TestLogger>> {
    Arc::new(Mutex::new(TestLogger { log: Vec::new() }))
}

#[cfg_attr(tarpaulin, skip)]
pub fn test_context_and_logger(agent_name: &str) -> (Arc<Context>, Arc<Mutex<TestLogger>>) {
    let agent = AgentId::generate_fake(agent_name);
    let file_storage = Arc::new(RwLock::new(
        FilesystemStorage::new(tempdir().unwrap().path().to_str().unwrap()).unwrap(),
    ));
    let logger = test_logger();
    (
        Arc::new(
            Context::new(
                agent,
                logger.clone(),
                Arc::new(Mutex::new(SimplePersister::new(file_storage.clone()))),
                file_storage.clone(),
                Arc::new(RwLock::new(
                    EavFileStorage::new(tempdir().unwrap().path().to_str().unwrap().to_string())
                        .unwrap(),
                )),
                mock_network_config(),
            )
            .unwrap(),
        ),
        logger,
    )
}

pub fn test_context(agent_name: &str) -> Arc<Context> {
    let (context, _) = test_context_and_logger(agent_name);
    context
}

/// calculates the native Rust hash
/// has nothing to do with our hashing e.g. multihash
/// @see https://doc.rust-lang.org/std/hash/index.html
pub fn calculate_hash<T: Hash>(t: &T) -> u64 {
    let mut s = DefaultHasher::new();
    t.hash(&mut s);
    s.finish()
}

// Function called at start of all unit tests:
//   Startup holochain and do a call on the specified wasm function.
pub fn hc_setup_and_call_zome_fn(wasm_path: &str, fn_name: &str) -> HolochainResult<JsonString> {
    // Setup the holochain instance
    let wasm = create_wasm_from_file(wasm_path);
    let capability = create_test_cap_with_fn_name(fn_name);
    let dna = create_test_dna_with_cap("test_zome", "test_cap", &capability, &wasm);

    let context = create_test_context("alex");
    let mut hc = Holochain::new(dna.clone(), context).unwrap();

    // Run the holochain instance
    hc.start().expect("couldn't start");
    // Call the exposed wasm function
    return hc.call("test_zome", "test_cap", fn_name, r#"{}"#);
}

/// create a test context and TestLogger pair so we can use the logger in assertions
pub fn create_test_context(agent_name: &str) -> Arc<Context> {
    let agent = AgentId::generate_fake(agent_name);
    let logger = test_logger();

    let file_storage = Arc::new(RwLock::new(
        FilesystemStorage::new(tempdir().unwrap().path().to_str().unwrap()).unwrap(),
    ));
    Arc::new(
        Context::new(
            agent,
            logger.clone(),
            Arc::new(Mutex::new(SimplePersister::new(file_storage.clone()))),
            file_storage.clone(),
            Arc::new(RwLock::new(
                EavFileStorage::new(tempdir().unwrap().path().to_str().unwrap().to_string())
                    .unwrap(),
            )),
            mock_network_config(),
        )
        .unwrap(),
    )
}

// @TODO this is a first attempt at replacing history.len() tests
// @see https://github.com/holochain/holochain-rust/issues/195
pub fn expect_action<F>(rx: &Receiver<Signal>, f: F) -> Result<Action, String>
where
    F: Fn(&Action) -> bool,
{
    let timeout = 1000;
    loop {
        match rx
            .recv_timeout(Duration::from_millis(timeout))
            .map_err(|e| e.to_string())?
        {
            Signal::Internal(action) => {
                if f(&action) {
                    return Ok(action);
                }
            }
            _ => continue,
        }
    }
}<|MERGE_RESOLUTION|>--- conflicted
+++ resolved
@@ -9,7 +9,6 @@
 
 use holochain_cas_implementations::{cas::file::FilesystemStorage, eav::file::EavFileStorage};
 use holochain_container_api::{error::HolochainResult, Holochain};
-<<<<<<< HEAD
 use holochain_core::{
     action::Action,
     context::{mock_network_config, Context},
@@ -20,26 +19,14 @@
 use holochain_core_types::{
     agent::AgentId,
     dna::{
+        capabilities::{Capability, FnDeclaration, Membrane},
+        entry_types::{EntryTypeDef, LinkedFrom, LinksTo},
         wasm::DnaWasm,
-        zome::{
-            capabilities::{Capability, FnDeclaration, Membrane},
-            entry_types::{EntryTypeDef, LinkedFrom, LinksTo},
-            Config, Zome,
-        },
+        zome::{Config, Zome},
         Dna,
     },
     entry::entry_type::{AppEntryType, EntryType},
     json::JsonString,
-=======
-use holochain_core::{context::{Context, mock_network_config}, logger::Logger, persister::SimplePersister};
-use holochain_core_types::json::JsonString;
-use holochain_core_types::dna::{
-    capabilities::{Capability, FnDeclaration, Membrane},
-    entry_types::{EntryTypeDef, LinksTo, LinkedFrom},
-    wasm::DnaWasm,
-    zome::{Config, Zome},
-    Dna,
->>>>>>> a32b7db1
 };
 
 use std::{
