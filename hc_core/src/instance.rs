use error::HolochainError;
use state::*;
use std::collections::VecDeque;
use std::sync::mpsc::*;
use std::thread;
use std::time::Duration;

#[derive(Clone)]
pub struct Instance {
    state: State,
    pending_actions: VecDeque<Action>,
    action_channel: Sender<Action>,
    observer_channel: Sender<Observer>,
}

type ClosureType = Box<FnMut(&State) -> bool + Send>;

pub struct Observer {
    sensor: ClosureType,
    done: bool,
}

impl Observer {
    fn check(&mut self, state: &State) {
        self.done = (self.sensor)(state);
    }
}

impl Instance {
    pub fn dispatch(&mut self, action: Action) {
        self.action_channel
            .send(action)
            .expect("action channel to be open");
    }

    pub fn dispatch_with_observer<F>(&mut self, action: Action, closure: F)
    where
        F: 'static + FnMut(&State) -> bool + Send,
    {
        let observer = Observer {
            sensor: Box::new(closure),
            done: false,
        };

        self.observer_channel
            .send(observer)
            .expect("observer channel to be open");
        self.dispatch(action);
    }

    pub fn pending_actions(&self) -> &VecDeque<Action> {
        &self.pending_actions
    }

    pub fn consume_next_action(&mut self) -> Result<(), HolochainError> {
        if !self.pending_actions.is_empty() {
<<<<<<< HEAD
            let _action = self.pending_actions.pop_front().unwrap();
            //self.state = self.state.clone().reduce(&action);
=======
            let result = self.pending_actions.pop_front();
            match result {
                None => {
                    return Err(HolochainError::ErrorGeneric(
                        "nothing to consume".to_string(),
                    ))
                }
                Some(action) => self.state = self.state.clone().reduce(&action),
            }
>>>>>>> fcbe9ad7
        }
        Ok(())
    }

<<<<<<< HEAD
    pub fn start_action_loop(&mut self) {
        let (tx_action, rx_action) = channel();
        //let (tx_state, rx_state) = channel();
        let (tx_observer, rx_observer) = channel::<Observer>();
        self.action_channel = tx_action.clone();
        self.observer_channel = tx_observer.clone();

        thread::spawn(move || {
            let mut state = State::create();
            let mut state_observers: Vec<Box<Observer>> = Vec::new();

            loop {
                match rx_action.recv_timeout(Duration::from_millis(400)) {
                    Ok(action) => {
                        state = state.clone().reduce(&action, &tx_action);
                        //tx_state.send(state.clone());
                    }
                    Err(ref _recv_error) => {}
                }

                match rx_observer.try_recv() {
                    Ok(observer) => {
                        state_observers.push(Box::new(observer));
                    }
                    Err(ref _recv_error) => {}
                }

                state_observers = state_observers
                    .into_iter()
                    .map(|mut observer| {
                        observer.check(&state);
                        observer
                    })
                    .filter(|observer| !observer.done)
                    .collect::<Vec<_>>();
            }
        });
    }

    pub fn create() -> Self {
        let (tx_action, _) = channel();
        let (tx_observer, _) = channel();
=======
    pub fn new() -> Self {
>>>>>>> fcbe9ad7
        Instance {
            state: State::new(),
            pending_actions: VecDeque::new(),
            action_channel: tx_action,
            observer_channel: tx_observer,
        }
    }

    pub fn state(&self) -> &State {
        &self.state
    }
}

impl Default for Instance {
    fn default() -> Self {
        Self::new()
    }
}<|MERGE_RESOLUTION|>--- conflicted
+++ resolved
@@ -54,10 +54,6 @@
 
     pub fn consume_next_action(&mut self) -> Result<(), HolochainError> {
         if !self.pending_actions.is_empty() {
-<<<<<<< HEAD
-            let _action = self.pending_actions.pop_front().unwrap();
-            //self.state = self.state.clone().reduce(&action);
-=======
             let result = self.pending_actions.pop_front();
             match result {
                 None => {
@@ -67,12 +63,10 @@
                 }
                 Some(action) => self.state = self.state.clone().reduce(&action),
             }
->>>>>>> fcbe9ad7
         }
         Ok(())
     }
 
-<<<<<<< HEAD
     pub fn start_action_loop(&mut self) {
         let (tx_action, rx_action) = channel();
         //let (tx_state, rx_state) = channel();
@@ -112,12 +106,9 @@
         });
     }
 
-    pub fn create() -> Self {
+    pub fn new() -> Self {
         let (tx_action, _) = channel();
         let (tx_observer, _) = channel();
-=======
-    pub fn new() -> Self {
->>>>>>> fcbe9ad7
         Instance {
             state: State::new(),
             pending_actions: VecDeque::new(),
