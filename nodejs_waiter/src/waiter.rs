--- conflicted
+++ resolved
@@ -369,21 +369,9 @@
     use super::{Action::*, *};
     use holochain_core::nucleus::actions::call_zome_function::ExecuteZomeFnResponse;
     use holochain_core_types::{
-<<<<<<< HEAD
-        agent::test_agent_id,
-        cas::content::Address,
-        chain_header::test_chain_header,
-        dna::capabilities::CapabilityRequest,
-        entry::Entry,
-        iso_dispatch::{ISODispatch, ISODispatcherMock},
-        json::JsonString,
-        link::link_data::LinkData,
-        signature::Signature,
-=======
         agent::test_agent_id, cas::content::Address, chain_header::test_chain_header,
         dna::capabilities::CapabilityRequest, entry::Entry, json::JsonString,
         link::link_data::LinkData, signature::Signature,
->>>>>>> de0e0353
     };
     use std::sync::mpsc::sync_channel;
 
@@ -607,11 +595,7 @@
             &"target".to_string().into(),
             "link-type",
             "link-tag",
-<<<<<<< HEAD
-            ISODispatcherMock::default().now_dispatch(),
-=======
             test_chain_header(),
->>>>>>> de0e0353
             test_agent_id(),
         );
         let entry = Entry::LinkAdd(link_add.clone());
