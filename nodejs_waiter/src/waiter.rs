--- conflicted
+++ resolved
@@ -225,23 +225,6 @@
                             Entry::LinkAdd(link_add) => {
                                 checker.add(num_instances, move |aw| {
                                     //println!("WAITER: Entry::LinkAdd -> Action::AddLink");
-<<<<<<< HEAD
-                                    *aw.action()
-                                        == Action::AddLink((
-                                            link_add.clone(),
-                                            committed_entry.clone(),
-                                        ))
-                                });
-                            }
-                            Entry::LinkRemove((link_remove, _)) => {
-                                checker.add(num_instances, move |aw| {
-                                    //println!("WAITER: Entry::LinkRemove -> Action::RemoveLink");
-                                    *aw.action()
-                                        == Action::RemoveLink((
-                                            link_remove.clone(),
-                                            committed_entry.clone(),
-                                        ))
-=======
                                     *aw.action() == Action::AddLink(link_add.clone())
                                 });
                             }
@@ -249,7 +232,6 @@
                                 checker.add(num_instances, move |aw| {
                                     //println!("WAITER: Entry::LinkRemove -> Action::RemoveLink");
                                     *aw.action() == Action::RemoveLink(committed_entry.clone())
->>>>>>> 1afa6172
                                 });
                             }
                             _ => (),
@@ -387,11 +369,6 @@
     use super::{Action::*, *};
     use holochain_core::nucleus::actions::call_zome_function::ExecuteZomeFnResponse;
     use holochain_core_types::{
-<<<<<<< HEAD
-        agent::test_agent_id, cas::content::Address, chain_header::test_chain_header,
-        dna::capabilities::CapabilityRequest, entry::Entry, json::JsonString,
-        link::link_data::LinkData, signature::Signature,
-=======
         agent::test_agent_id,
         cas::content::Address,
         chain_header::test_chain_header,
@@ -401,7 +378,6 @@
         json::JsonString,
         link::link_data::LinkData,
         signature::Signature,
->>>>>>> 1afa6172
     };
     use std::sync::mpsc::sync_channel;
 
@@ -625,11 +601,7 @@
             &"target".to_string().into(),
             "link-type",
             "link-tag",
-<<<<<<< HEAD
-            0,
-=======
             ISODispatcherMock::default().now_dispatch(),
->>>>>>> 1afa6172
             test_agent_id(),
         );
         let entry = Entry::LinkAdd(link_add.clone());
@@ -649,11 +621,7 @@
         waiter.process_signal(sig(Hold(entry_wh)));
         assert_eq!(num_conditions(&waiter, &call), 2);
 
-<<<<<<< HEAD
-        waiter.process_signal(sig(AddLink((link_add.clone(), entry.clone()))));
-=======
         waiter.process_signal(sig(AddLink(link_add)));
->>>>>>> 1afa6172
         assert_eq!(num_conditions(&waiter, &call), 1);
         assert_eq!(waiter.checkers.len(), 1);
 
