use holochain_core::{
    action::{Action, ActionWrapper},
    network::entry_with_header::EntryWithHeader,
    nucleus::ribosome::fn_call::ZomeFnCall,
    signal::{Signal, SignalReceiver},
};
use holochain_core_types::entry::Entry;
use neon::{context::Context, prelude::*};
use std::{
    cell::RefCell,
    collections::HashMap,
    sync::{
        mpsc::{Receiver, RecvTimeoutError, SyncSender},
        Arc, Mutex,
    },
    time::Duration,
};

type ControlSender = SyncSender<ControlMsg>;
type ControlReceiver = Receiver<ControlMsg>;

/// Possible messages used to influence the behavior of the CallBlockingTask
/// Currently the only action needed is to stop it, triggering its callback
pub enum ControlMsg {
    Stop,
}

/// A predicate function which examines an ActionWrapper to see if it is
/// the one it's looking for. `count` specifies how many of this Action to
/// look for before being satisfied.
struct CallFxCondition {
    count: usize,
    predicate: Box<Fn(&ActionWrapper) -> bool + 'static + Send>,
}

impl CallFxCondition {
    pub fn new(count: usize, predicate: Box<Fn(&ActionWrapper) -> bool + 'static + Send>) -> Self {
        Self { count, predicate }
    }

    /// If the predicate is satisfied, decrement the total number of checks
    pub fn run(&mut self, aw: &ActionWrapper) {
        if (self.predicate)(aw) {
            self.count -= 1;
        }
    }

    /// The true if the predicate returned `true` `count` times
    pub fn satisfied(&self) -> bool {
        self.count == 0
    }
}

/// A set of `CallFxCondition`s, each of which checks for a certain condition to be met
/// (usually for a certain action to be seen) a certain number of times.
/// When the condition specified is satisfied, it is removed from the set of checks.
///
/// When the set of checks goes from non-empty to empty, send a message via `tx`
/// to the `CallBlockingTask` on the other side
struct CallFxChecker {
    tx: ControlSender,
    conditions: Vec<CallFxCondition>,
}

impl CallFxChecker {
    pub fn new(tx: ControlSender) -> Self {
        Self {
            tx,
            conditions: Vec::new(),
        }
    }

    pub fn add<F>(&mut self, count: usize, f: F) -> ()
    where
        F: Fn(&ActionWrapper) -> bool + 'static + Send,
    {
        self.conditions
            .push(CallFxCondition::new(count, Box::new(f)));
    }

    pub fn run_checks(&mut self, aw: &ActionWrapper) -> bool {
        let was_empty = self.conditions.is_empty();
        for condition in &mut self.conditions {
            condition.run(aw)
        }
        self.conditions.retain(|condition| !condition.satisfied());
        if self.conditions.is_empty() && !was_empty {
            self.stop();
            return false;
        } else {
            return true;
        }
    }

    pub fn shutdown(&mut self) {
        self.conditions.clear();
        self.stop();
    }

    fn stop(&mut self) {
        self.tx.send(ControlMsg::Stop).unwrap();
    }
}

/// A simple Task that blocks until it receives `ControlMsg::Stop`.
/// This is used to trigger a JS Promise resolution when a ZomeFnCall's
/// side effects have all completed.
pub struct CallBlockingTask {
    pub rx: ControlReceiver,
}

impl Task for CallBlockingTask {
    type Output = ();
    type Error = String;
    type JsEvent = JsUndefined;

    fn perform(&self) -> Result<(), String> {
        while let Ok(sig) = self.rx.recv() {
            match sig {
                ControlMsg::Stop => break,
            }
        }
        Ok(())
    }

    fn complete(self, mut cx: TaskContext, result: Result<(), String>) -> JsResult<JsUndefined> {
        result.map(|_| cx.undefined()).or_else(|e| {
            let error_string = cx.string(format!("unable to initialize habitat: {}", e));
            cx.throw(error_string)
        })
    }
}

/// A singleton which runs in a Task and is the receiver for the Signal channel.
/// - handles incoming `ZomeFnCall`s, attaching and activating a new `CallFxChecker`
/// - handles incoming Signals, running all `CallFxChecker` closures
pub struct Waiter {
    checkers: HashMap<ZomeFnCall, CallFxChecker>,
    current: Option<ZomeFnCall>,
    sender_rx: Receiver<ControlSender>,
    num_instances: usize,
}

impl Waiter {
    pub fn new(sender_rx: Receiver<ControlSender>, num_instances: usize) -> Self {
        Self {
            checkers: HashMap::new(),
            current: None,
            sender_rx,
            num_instances,
        }
    }

    /// Alter state based on signals that come in, if a checker is registered.
    /// A checker gets registered if a ControlSender was passed in from TestConductor.
    /// Some signals add a "condition", which is a function looking for other signals.
    /// When one of those "checkee" signals comes in, it removes the checker from the state.
    pub fn process_signal(&mut self, sig: Signal) {
        let num_instances = self.num_instances;
        match sig {
            Signal::Internal(ref aw) => {
                let aw = aw.clone();
                match (self.current_checker(), aw.action().clone()) {
                    // Pair every `SignalZomeFunctionCall` with one `ReturnZomeFunctionResult`
                    (_, Action::SignalZomeFunctionCall(call)) => match self.sender_rx.try_recv() {
                        Ok(sender) => {
                            self.add_call(call.clone(), sender);
                            self.current_checker().unwrap().add(1, move |aw| {
                                if let Action::ReturnZomeFunctionResult(ref r) = *aw.action() {
                                    r.call() == call
                                } else {
                                    false
                                }
                            });
                        }
                        Err(_) => {
                            self.deactivate_current();
                        }
                    },

                    (Some(checker), Action::Commit((committed_entry, _))) => {
                        match committed_entry.clone() {
                            // Pair every `Commit` with N `Hold`s
                            Entry::App(_, _) => {
                                // TODO: is there a possiblity that this can get messed up if the same
                                // entry is committed multiple times?
                                checker.add(num_instances, move |aw| match aw.action() {
                                    Action::Hold(EntryWithHeader { entry, header: _ }) => {
                                        *entry == committed_entry
                                    }
                                    _ => false,
                                });
                            }
                            // Pair every `LinkAdd` with N `Hold`s and N `AddLink`s
                            Entry::LinkAdd(link_add) => {
                                checker.add(num_instances, move |aw| match aw.action() {
                                    Action::Hold(EntryWithHeader { entry, header: _ }) => {
                                        *entry == committed_entry
                                    }
                                    _ => false,
                                });
                                checker.add(num_instances, move |aw| {
                                    *aw.action() == Action::AddLink(link_add.clone().link().clone())
                                });
                            }
                            Entry::LinkRemove(link_remove) => {
                                // Pair every `LinkRemove` with N `Hold`s
                                checker.add(num_instances, move |aw| match aw.action() {
                                    Action::Hold(EntryWithHeader { entry, header: _ }) => {
                                        *entry == committed_entry
                                    }
                                    _ => false,
                                });
                                checker.add(num_instances, move |aw| {
                                    *aw.action()
                                        == Action::RemoveLink(link_remove.clone().link().clone())
                                });
                            }
                            _ => (),
                        }
                    }

                    // Don't need to check for message stuff since hdk::send is blocking

                    // (Some(checker), Action::SendDirectMessage(data)) => {
                    //     let msg_id = data.msg_id;
                    //     match data.message {
                    //         DirectMessage::Custom(_) => {
                    //             checker.add(move |aw| {
                    //                 [
                    //                     Action::ResolveDirectConnection(msg_id.clone()),
                    //                     Action::SendDirectMessageTimeout(msg_id.clone()),
                    //                 ]
                    //                 .contains(aw.action())
                    //             });
                    //         }
                    //         _ => (),
                    //     }
                    // }

                    // Note that we ignore anything coming in if there's no active checker,
                    (None, _) => (),

                    // or if it's simply a signal we don't care about
                    _ => (),
                };

                self.run_checks(&aw);
            }

            _ => (),
        };
    }

    fn run_checks(&mut self, aw: &ActionWrapper) {
        self.checkers.retain(|_, checker| checker.run_checks(aw));
    }

    fn current_checker(&mut self) -> Option<&mut CallFxChecker> {
        self.current
            .clone()
            .and_then(move |call| self.checkers.get_mut(&call))
    }

    fn add_call(&mut self, call: ZomeFnCall, tx: ControlSender) {
        let checker = CallFxChecker::new(tx);
        self.checkers.insert(call.clone(), checker);
        self.current = Some(call);
    }

    fn deactivate_current(&mut self) {
        self.current = None;
    }
}

/// This Task is started with the TestConductor and is stopped with the TestConductor.
/// It runs in a Node worker thread, receiving Signals and running them through
/// the Waiter. Each TestConductor spawns its own MainBackgroundTask.
pub struct MainBackgroundTask {
    /// The Receiver<Signal> for the Conductor
    signal_rx: SignalReceiver,
    /// The Waiter is in a RefCell because perform() uses an immutable &self reference
    waiter: RefCell<Waiter>,
    /// This Mutex is flipped from true to false from within the TestConductor
    is_running: Arc<Mutex<bool>>,
}

impl MainBackgroundTask {
    pub fn new(
        signal_rx: SignalReceiver,
        sender_rx: Receiver<ControlSender>,
        is_running: Arc<Mutex<bool>>,
        num_instances: usize,
    ) -> Self {
        let this = Self {
            signal_rx,
            waiter: RefCell::new(Waiter::new(sender_rx, num_instances)),
            is_running,
        };
        this
    }
}

impl Task for MainBackgroundTask {
    type Output = ();
    type Error = String;
    type JsEvent = JsUndefined;

    fn perform(&self) -> Result<(), String> {
        while *self.is_running.lock().unwrap() {
            // TODO: could use channels more intelligently to stop immediately
            // rather than waiting for timeout, but it's more complicated and probably
            // involves adding some kind of control variant to the Signal enum
            match self.signal_rx.recv_timeout(Duration::from_millis(250)) {
                Ok(sig) => self.waiter.borrow_mut().process_signal(sig),
                Err(RecvTimeoutError::Timeout) => continue,
                Err(err) => return Err(err.to_string()),
            }
        }

        for (_, checker) in self.waiter.borrow_mut().checkers.iter_mut() {
            checker.shutdown();
        }
        Ok(())
    }

    fn complete(self, mut cx: TaskContext, result: Result<(), String>) -> JsResult<JsUndefined> {
        result.or_else(|e| {
            let error_string = cx.string(format!("unable to shut down background task: {}", e));
            cx.throw(error_string)
        })?;
        Ok(cx.undefined())
    }
}

#[cfg(test)]
mod tests {
    use super::{Action::*, *};
    use holochain_core::nucleus::ribosome::{
        capabilities::CapabilityRequest, fn_call::ExecuteZomeFnResponse,
    };
    use holochain_core_types::{
<<<<<<< HEAD
        cas::content::Address, chain_header::test_chain_header, entry::Entry, json::JsonString,
        link::link_add::LinkAdd, signature::Signature,
=======
        chain_header::test_chain_header, entry::Entry, json::JsonString, link::link_data::LinkData,
>>>>>>> 85e6bfff
    };
    use std::sync::mpsc::sync_channel;

    fn sig(a: Action) -> Signal {
        Signal::Internal(ActionWrapper::new(a))
    }

    fn mk_entry(ty: &'static str, content: &'static str) -> Entry {
        Entry::App(ty.into(), JsonString::from(content))
    }

    fn mk_entry_wh(entry: Entry) -> EntryWithHeader {
        EntryWithHeader {
            entry,
            header: test_chain_header(),
        }
    }

    // not needed as long as hdk::send is blocking
    // fn msg_data(msg_id: &str) -> DirectMessageData {
    //     DirectMessageData {
    //         address: "fake address".into(),
    //         message: DirectMessage::Custom(CustomDirectMessage {
    //             zome: "fake zome".into(),
    //             payload: Ok("fake payload".into()),
    //         }),
    //         msg_id: msg_id.into(),
    //         is_response: false,
    //     }
    // }

    fn zf_call(name: &str) -> ZomeFnCall {
        ZomeFnCall::new(
            name,
            CapabilityRequest::new(
                Address::from("token"),
                Address::from("caller"),
                Signature::fake(),
            ),
            name,
            "",
        )
    }

    fn zf_response(call: ZomeFnCall) -> ExecuteZomeFnResponse {
        ExecuteZomeFnResponse::new(call, Ok(JsonString::from("")))
    }

    fn num_conditions(waiter: &Waiter, call: &ZomeFnCall) -> usize {
        waiter
            .checkers
            .get(&call)
            .expect("No checker for call")
            .conditions
            .len()
    }

    fn expect_final<F>(control_rx: Receiver<ControlMsg>, f: F)
    where
        F: FnOnce() -> (),
    {
        assert!(
            control_rx.try_recv().is_err(),
            "ControlMsg::Stop message received too early!"
        );
        f();
        assert!(
            control_rx.try_recv().is_ok(),
            "ControlMsg::Stop message not received!"
        );
    }

    fn test_waiter() -> (Waiter, SyncSender<ControlSender>) {
        let (sender_tx, sender_rx) = sync_channel(1);
        let waiter = Waiter::new(sender_rx, 1);
        (waiter, sender_tx)
    }

    /// Register a new callback, as if `callSync` were invoked
    fn test_register(sender_tx: &SyncSender<ControlSender>) -> Receiver<ControlMsg> {
        let (control_tx, control_rx) = sync_channel(1);
        sender_tx
            .send(control_tx)
            .expect("Could not send control sender");
        control_rx
    }

    #[test]
    fn can_await_commit_simple_ordering() {
        let (mut waiter, sender_tx) = test_waiter();
        let entry = mk_entry("t1", "x");
        let entry_wh = mk_entry_wh(entry.clone());
        let call = zf_call("c1");

        let control_rx = test_register(&sender_tx);
        assert_eq!(waiter.checkers.len(), 0);

        waiter.process_signal(sig(SignalZomeFunctionCall(call.clone())));
        assert_eq!(waiter.checkers.len(), 1);
        assert_eq!(num_conditions(&waiter, &call), 1);

        waiter.process_signal(sig(Commit((entry.clone(), None))));
        assert_eq!(num_conditions(&waiter, &call), 2);

        waiter.process_signal(sig(Hold(entry_wh)));
        assert_eq!(num_conditions(&waiter, &call), 1);
        assert_eq!(waiter.checkers.len(), 1);

        expect_final(control_rx, || {
            waiter.process_signal(sig(ReturnZomeFunctionResult(zf_response(call.clone()))))
        });
        assert_eq!(waiter.checkers.len(), 0);
    }

    #[test]
    fn can_await_commit_complex_ordering() {
        let (mut waiter, sender_tx) = test_waiter();
        let entry_1 = mk_entry("t1", "x");
        let entry_2 = mk_entry("t2", "y");
        let entry_1_wh = mk_entry_wh(entry_1.clone());
        let entry_2_wh = mk_entry_wh(entry_2.clone());
        let call = zf_call("c1");

        let control_rx = test_register(&sender_tx);
        assert_eq!(waiter.checkers.len(), 0);

        waiter.process_signal(sig(SignalZomeFunctionCall(call.clone())));
        assert_eq!(waiter.checkers.len(), 1);
        assert_eq!(num_conditions(&waiter, &call), 1);

        waiter.process_signal(sig(Commit((entry_1.clone(), None))));
        assert_eq!(num_conditions(&waiter, &call), 2);

        waiter.process_signal(sig(Commit((entry_2.clone(), None))));
        assert_eq!(num_conditions(&waiter, &call), 3);

        waiter.process_signal(sig(ReturnZomeFunctionResult(zf_response(call.clone()))));
        assert_eq!(num_conditions(&waiter, &call), 2);

        waiter.process_signal(sig(Hold(entry_2_wh.clone())));
        assert_eq!(num_conditions(&waiter, &call), 1);
        assert_eq!(waiter.checkers.len(), 1);

        expect_final(control_rx, || {
            waiter.process_signal(sig(Hold(entry_1_wh.clone())));
        });
        assert_eq!(waiter.checkers.len(), 0);
    }

    #[test]
    fn can_await_multiple_registered_zome_calls() {
        let (mut waiter, sender_tx) = test_waiter();
        let entry_1 = mk_entry("t1", "x");
        let entry_2 = mk_entry("t2", "y");
        let entry_3 = mk_entry("t3", "z");
        let entry_4 = mk_entry("t4", "w");
        let entry_1_wh = mk_entry_wh(entry_1.clone());
        let entry_2_wh = mk_entry_wh(entry_2.clone());
        let entry_3_wh = mk_entry_wh(entry_3.clone());
        let call_1 = zf_call("c1");
        let call_2 = zf_call("c2");
        let call_3 = zf_call("c3");

        // an "unregistered" zome call (not using `callSync` or `callWithPromise`)
        assert_eq!(waiter.checkers.len(), 0);
        waiter.process_signal(sig(SignalZomeFunctionCall(call_1.clone())));
        assert_eq!(waiter.checkers.len(), 0);
        waiter.process_signal(sig(Commit((entry_1.clone(), None))));
        waiter.process_signal(sig(ReturnZomeFunctionResult(zf_response(call_1.clone()))));
        assert_eq!(waiter.checkers.len(), 0);
        // no checkers should be registered during any of this

        // Now register a callback
        let control_rx_2 = test_register(&sender_tx);
        // which shouldn't change the checkers count yet
        assert_eq!(waiter.checkers.len(), 0);

        waiter.process_signal(sig(SignalZomeFunctionCall(call_2.clone())));
        assert_eq!(waiter.checkers.len(), 1);
        assert_eq!(num_conditions(&waiter, &call_2), 1);

        waiter.process_signal(sig(Commit((entry_2.clone(), None))));
        assert_eq!(num_conditions(&waiter, &call_2), 2);

        waiter.process_signal(sig(Commit((entry_3.clone(), None))));
        assert_eq!(num_conditions(&waiter, &call_2), 3);

        // a Hold left over from that first unregistered function: should do nothing
        waiter.process_signal(sig(Hold(entry_1_wh)));

        waiter.process_signal(sig(ReturnZomeFunctionResult(zf_response(call_2.clone()))));
        assert_eq!(num_conditions(&waiter, &call_2), 2);

        // one more unregistered function call
        assert_eq!(waiter.checkers.len(), 1);
        waiter.process_signal(sig(SignalZomeFunctionCall(call_3.clone())));
        assert_eq!(waiter.checkers.len(), 1);
        waiter.process_signal(sig(Commit((entry_4.clone(), None))));
        waiter.process_signal(sig(ReturnZomeFunctionResult(zf_response(call_3.clone()))));
        assert_eq!(waiter.checkers.len(), 1);
        // again, shouldn't change things at all

        waiter.process_signal(sig(Hold(entry_2_wh)));
        assert_eq!(num_conditions(&waiter, &call_2), 1);

        expect_final(control_rx_2, || {
            waiter.process_signal(sig(Hold(entry_3_wh)))
        });
        assert_eq!(waiter.checkers.len(), 0);

        // we don't even care that Hold(entry_4) was not seen,
        // we're done because it wasn't registered.
    }

    #[test]
    fn can_await_links() {
        let (mut waiter, sender_tx) = test_waiter();
        let call = zf_call("c1");
        let link_add = LinkData::new_add(
            &"base".to_string().into(),
            &"target".to_string().into(),
            "tag",
        );
        let entry = Entry::LinkAdd(link_add.clone());
        let entry_wh = mk_entry_wh(entry.clone());

        let control_rx = test_register(&sender_tx);
        assert_eq!(waiter.checkers.len(), 0);

        waiter.process_signal(sig(SignalZomeFunctionCall(call.clone())));
        assert_eq!(waiter.checkers.len(), 1);
        assert_eq!(num_conditions(&waiter, &call), 1);

        // this adds two actions to await
        waiter.process_signal(sig(Commit((entry.clone(), None))));
        assert_eq!(num_conditions(&waiter, &call), 3);

        waiter.process_signal(sig(Hold(entry_wh)));
        assert_eq!(num_conditions(&waiter, &call), 2);

        waiter.process_signal(sig(AddLink(link_add.link().clone())));
        assert_eq!(num_conditions(&waiter, &call), 1);
        assert_eq!(waiter.checkers.len(), 1);

        expect_final(control_rx, || {
            waiter.process_signal(sig(ReturnZomeFunctionResult(zf_response(call.clone()))))
        });
        assert_eq!(waiter.checkers.len(), 0);
    }

    #[test]
    fn can_await_registered_and_unregistered_zome_calls() {
        let (mut waiter, sender_tx) = test_waiter();
        let entry_1 = mk_entry("t1", "x");
        let entry_2 = mk_entry("t2", "y");
        let entry_3 = mk_entry("t3", "z");
        let entry_1_wh = mk_entry_wh(entry_1.clone());
        let entry_2_wh = mk_entry_wh(entry_2.clone());
        let entry_3_wh = mk_entry_wh(entry_3.clone());
        let call_1 = zf_call("c1");
        let call_2 = zf_call("c2");

        let control_rx_1 = test_register(&sender_tx);
        assert_eq!(waiter.checkers.len(), 0);

        waiter.process_signal(sig(SignalZomeFunctionCall(call_1.clone())));
        assert_eq!(waiter.checkers.len(), 1);
        assert_eq!(num_conditions(&waiter, &call_1), 1);

        waiter.process_signal(sig(Commit((entry_1.clone(), None))));
        assert_eq!(num_conditions(&waiter, &call_1), 2);

        waiter.process_signal(sig(ReturnZomeFunctionResult(zf_response(call_1.clone()))));
        assert_eq!(num_conditions(&waiter, &call_1), 1);

        // register a second callback
        let control_rx_2 = test_register(&sender_tx);
        // which shouldn't change the checkers count yet
        assert_eq!(waiter.checkers.len(), 1);

        waiter.process_signal(sig(SignalZomeFunctionCall(call_2.clone())));
        assert_eq!(waiter.checkers.len(), 2);
        assert_eq!(num_conditions(&waiter, &call_2), 1);

        waiter.process_signal(sig(Commit((entry_2.clone(), None))));
        assert_eq!(num_conditions(&waiter, &call_2), 2);

        waiter.process_signal(sig(Commit((entry_3.clone(), None))));
        assert_eq!(num_conditions(&waiter, &call_2), 3);

        expect_final(control_rx_1, || {
            waiter.process_signal(sig(Hold(entry_1_wh)));
        });

        waiter.process_signal(sig(ReturnZomeFunctionResult(zf_response(call_2.clone()))));
        assert_eq!(num_conditions(&waiter, &call_2), 2);

        waiter.process_signal(sig(Hold(entry_2_wh)));
        assert_eq!(num_conditions(&waiter, &call_2), 1);

        expect_final(control_rx_2, || {
            waiter.process_signal(sig(Hold(entry_3_wh)))
        });
        assert_eq!(waiter.checkers.len(), 0);
    }

    // not needed as long as hdk::send is blocking
    // #[test]
    // fn can_await_direct_messages() {
    //     let (mut waiter, sender_tx) = test_waiter();
    //     let _entry_1 = mk_entry("a", "x");
    //     let _entry_2 = mk_entry("b", "y");
    //     let _entry_3 = mk_entry("c", "z");
    //     let call_1 = zf_call("1");
    //     let call_2 = zf_call("2");
    //     let msg_id_1 = "m1";
    //     let msg_id_2 = "m2";

    //     let control_rx_1 = test_register(&sender_tx);
    //     waiter.process_signal(sig(ExecuteZomeFunction(call_1.clone())));
    //     assert_eq!(num_conditions(&waiter, &call_1), 1);

    //     waiter.process_signal(sig(SendDirectMessage(msg_data(msg_id_1))));
    //     assert_eq!(num_conditions(&waiter, &call_1), 2);

    //     waiter.process_signal(sig(ReturnZomeFunctionResult(zf_response(call_1.clone()))));
    //     assert_eq!(num_conditions(&waiter, &call_1), 1);

    //     let control_rx_2 = test_register(&sender_tx);
    //     waiter.process_signal(sig(ExecuteZomeFunction(call_2.clone())));
    //     assert_eq!(num_conditions(&waiter, &call_2), 1);

    //     waiter.process_signal(sig(SendDirectMessage(msg_data(msg_id_2))));
    //     assert_eq!(num_conditions(&waiter, &call_2), 2);

    //     waiter.process_signal(sig(ReturnZomeFunctionResult(zf_response(call_2.clone()))));
    //     assert_eq!(num_conditions(&waiter, &call_2), 1);

    //     expect_final(control_rx_1, || {
    //         waiter.process_signal(sig(ResolveDirectConnection(msg_id_1.to_string())));
    //     });
    //     expect_final(control_rx_2, || {
    //         waiter.process_signal(sig(SendDirectMessageTimeout(msg_id_2.to_string())));
    //     });
    // }
}<|MERGE_RESOLUTION|>--- conflicted
+++ resolved
@@ -1,7 +1,7 @@
 use holochain_core::{
     action::{Action, ActionWrapper},
     network::entry_with_header::EntryWithHeader,
-    nucleus::ribosome::fn_call::ZomeFnCall,
+    nucleus::ZomeFnCall,
     signal::{Signal, SignalReceiver},
 };
 use holochain_core_types::entry::Entry;
@@ -336,16 +336,13 @@
 #[cfg(test)]
 mod tests {
     use super::{Action::*, *};
-    use holochain_core::nucleus::ribosome::{
-        capabilities::CapabilityRequest, fn_call::ExecuteZomeFnResponse,
+    use holochain_core::nucleus::{
+        actions::call_zome_function::ExecuteZomeFnResponse,
+        ribosome::capabilities::CapabilityRequest,
     };
     use holochain_core_types::{
-<<<<<<< HEAD
         cas::content::Address, chain_header::test_chain_header, entry::Entry, json::JsonString,
         link::link_add::LinkAdd, signature::Signature,
-=======
-        chain_header::test_chain_header, entry::Entry, json::JsonString, link::link_data::LinkData,
->>>>>>> 85e6bfff
     };
     use std::sync::mpsc::sync_channel;
 
