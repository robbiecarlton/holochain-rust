--- conflicted
+++ resolved
@@ -9,11 +9,6 @@
 neon = "=0.2.0"
 holochain_core = { path = "../core" }
 holochain_core_types = { path = "../core_types" }
-<<<<<<< HEAD
-holochain_dpki = { path = "../hc_dpki" }
-holochain_sodium = { path = "../sodium" }
-crossbeam-channel = "0.3.8"
-=======
 holochain_dpki = { path = "../dpki" }
 holochain_sodium = { path = "../sodium" }
->>>>>>> 494c21b9
+crossbeam-channel = "0.3.8"