#![feature(try_from)]

extern crate holochain_core_types;
extern crate holochain_net;
extern crate holochain_net_connection;
#[macro_use]
extern crate serde_json;
extern crate tempfile;

use holochain_core_types::cas::content::Address;
use holochain_net_connection::{
    net_connection::NetConnection,
    protocol::Protocol,
    protocol_wrapper::{
        ConnectData, DhtData, DhtMetaData, GetDhtData, GetDhtMetaData, MessageData,
        ProtocolWrapper, TrackAppData,
    },
    NetResult,
};
use holochain_net::{p2p_config::*, p2p_network::P2pNetwork};
use std::{convert::TryFrom, sync::mpsc};

macro_rules! one_let {
    ($p:pat = $enum:ident $code:tt) => {
        if let $p = $enum {
            $code
        } else {
            unimplemented!();
        }
    };
}

macro_rules! one_is {
    ($p:pat) => {
        |d| {
            if let $p = d {
                return true;
            }
            return false;
        }
    };
}

// this is all debug code, no need to track code test coverage
#[cfg_attr(tarpaulin, skip)]
fn usage() {
    println!("Usage: test_bin_ipc <path_to_n3h>");
    std::process::exit(1);
}

struct IpcNode {
    pub temp_dir_ref: tempfile::TempDir,
    pub dir: String,
    pub p2p_connection: P2pNetwork,
    pub receiver: mpsc::Receiver<Protocol>,
}

static TIMEOUT_MS: usize = 5000;

impl IpcNode {
    // See if there is a message to receive
    #[cfg_attr(tarpaulin, skip)]
    pub fn try_recv(&mut self) -> NetResult<ProtocolWrapper> {
        let data = self.receiver.try_recv()?;
        match ProtocolWrapper::try_from(&data) {
            Ok(r) => Ok(r),
            Err(e) => {
                let s = format!("{:?}", e);
                if !s.contains("Empty") && !s.contains("Pong(PongData") {
                    println!("##### parse error ##### : {} {:?}", s, data);
                }
                Err(e)
            }
        }
    }

    // Wait for a message corresponding to predicate
    #[cfg_attr(tarpaulin, skip)]
    pub fn wait(
        &mut self,
        predicate: Box<dyn Fn(&ProtocolWrapper) -> bool>,
    ) -> NetResult<ProtocolWrapper> {
        let mut time_ms: usize = 0;
        loop {
            let mut did_something = false;

            if let Ok(p2p_msg) = self.try_recv() {
                did_something = true;
                if predicate(&p2p_msg) {
                    return Ok(p2p_msg);
                }
            }

            if !did_something {
                std::thread::sleep(std::time::Duration::from_millis(10));
                time_ms += 10;
                if time_ms > TIMEOUT_MS {
                    panic!("TIMEOUT");
                }
            }
        }
    }

    // Stop node
    #[cfg_attr(tarpaulin, skip)]
    pub fn stop(self) {
        self.p2p_connection.stop().unwrap();
    }
}

#[cfg_attr(tarpaulin, skip)]
<<<<<<< HEAD
fn create_config(
    n3h_path: &str,
    maybe_config_filepath: Option<&str>,
) -> (P2pConfig, tempfile::TempDir) {
    // Create temp directory
    let dir_ref = tempfile::tempdir().expect("Failed to created a temp directory.");
=======
fn spawn_connection(
    n3h_path: &str,
    maybe_config_filepath: Option<&str>,
    bootstrap_nodes: Vec<String>,
) -> NetResult<IpcNode> {
    let dir_ref = tempfile::tempdir()?;
>>>>>>> 8950a069
    let dir = dir_ref.path().to_string_lossy().to_string();
    // Create config
    let config = match maybe_config_filepath {
        Some(filepath) => {
            // Get config from file
            let p2p_config = P2pConfig::from_file(filepath);

            // complement missing fields
            serde_json::from_value(json!({
            "backend_kind": String::from(p2p_config.backend_kind),
            "backend_config":
            {
                "socketType": p2p_config.backend_config["socketType"],
                "bootstrapNodes": bootstrap_nodes,
                "spawn":
                {
                    "cmd": p2p_config.backend_config["spawn"]["cmd"],
                    "args": [
                        format!("{}/packages/n3h/bin/n3h", n3h_path)
                    ],
                    "workDir": dir.clone(),
                    "env": {
                        "N3H_MODE": p2p_config.backend_config["spawn"]["env"]["N3H_MODE"],
                        "N3H_WORK_DIR": dir.clone(),
                        "N3H_IPC_SOCKET": p2p_config.backend_config["spawn"]["env"]["N3H_IPC_SOCKET"],
                    }
                },
            }})).unwrap()
        }
        None => {
            // use default config
            serde_json::from_value(json!({
            "backend_kind": "IPC",
            "backend_config":
            {
                "socketType": "zmq",
                "bootstrapNodes": bootstrap_nodes,
                "spawn":
                {
                    "cmd": "node",
                    "args": [
                        format!("{}/packages/n3h/bin/n3h", n3h_path)
                    ],
                    "workDir": dir.clone(),
                    "env": {
                        "N3H_MODE": "HACK",
                        "N3H_WORK_DIR": dir.clone(),
                        "N3H_IPC_SOCKET": "tcp://127.0.0.1:*",
                }
            },
            }}))
            .unwrap()
        }
    };
    return (config, dir_ref);
}

// Create an IPC node that uses an existing n3h process and a temp folder
#[cfg_attr(tarpaulin, skip)]
fn create_borrowed_connection(ipc_binding: &str) -> NetResult<IpcNode> {
    // Create Config
    let p2p_config = P2pConfig::default_ipc_uri(Some(ipc_binding));
    // Create channel
    let (sender, receiver) = mpsc::channel::<Protocol>();
    // Create P2pNetwork
    let p2p_node = P2pNetwork::new(
        Box::new(move |r| {
            sender.send(r?)?;
            Ok(())
        }),
        &p2p_config,
    )?;
    // Create temp directory
    let dir_ref = tempfile::tempdir().expect("Failed to created a temp directory.");
    // Create IpcNode
    Ok(IpcNode {
        dir: dir_ref.path().to_string_lossy().to_string(),
        temp_dir_ref: dir_ref,
        p2p_connection: p2p_node,
        receiver,
    })
}

// Create an IPC node that spawns and uses a n3h process and a temp folder
#[cfg_attr(tarpaulin, skip)]
fn create_spawned_connection(
    n3h_path: &str,
    maybe_config_filepath: Option<&str>,
) -> NetResult<IpcNode> {
    // Create Config
    let (p2p_config, dir_ref) = create_config(n3h_path, maybe_config_filepath);
    // Create channel
    let (sender, receiver) = mpsc::channel::<Protocol>();
    // Create P2pNetwork
    let p2p_node = P2pNetwork::new(
        Box::new(move |r| {
            sender.send(r?)?;
            Ok(())
        }),
        &p2p_config,
    )?;
    // Create IpcNode
    Ok(IpcNode {
        dir: dir_ref.path().to_string_lossy().to_string(),
        temp_dir_ref: dir_ref,
        p2p_connection: p2p_node,
        receiver,
    })
}

// do general test with hackmode
fn launch_test_with_ipc_mock(n3h_path: &str, config_filepath: &str) -> NetResult<()> {
    // Create two nodes
    let mut node1 = create_spawned_connection(n3h_path, Some(config_filepath))?;
    let mut node2 = create_borrowed_connection(&node1.p2p_connection.endpoint())?;

    general_test(&mut node1, &mut node2, false)?;

    // Kill nodes
    node1.stop();
    node2.stop();

    Ok(())
}

// Do general test with config
fn launch_test_with_config(n3h_path: &str, config_filepath: &str) -> NetResult<()> {
    // Create two nodes
    let mut node1 = create_spawned_connection(n3h_path, Some(config_filepath))?;
    let mut node2 = create_spawned_connection(n3h_path, Some(config_filepath))?;

    general_test(&mut node1, &mut node2, true)?;

    // Kill nodes
    node1.stop();
    node2.stop();

    Ok(())
}

// this is all debug code, no need to track code test coverage
#[cfg_attr(tarpaulin, skip)]
fn general_test(node1: &mut IpcNode, node2: &mut IpcNode, can_test_connect: bool) -> NetResult<()> {
    static AGENT_1: &'static str = "1_TEST_AGENT_1";
    static AGENT_2: &'static str = "2_TEST_AGENT_2";

    fn example_dna_address() -> Address {
        "TEST_DNA_ADDRESS".into()
    }

<<<<<<< HEAD
=======
    // Create two nodes
    let mut node1 = spawn_connection(
        &n3h_path,
        Some("test_bin/src/network_config.json"),
        vec!["/ip4/127.0.0.1/tcp/12345/ipfs/blabla".to_string()],
    )?;
    let mut node2 = spawn_connection(
        &n3h_path,
        None,
        vec!["/ip4/127.0.0.1/tcp/12345/ipfs/blabla".to_string()],
    )?;
    println!("node1 path: {}", node1.dir);
    println!("node2 path: {}", node2.dir);

>>>>>>> 8950a069
    // Get each node's current state
    let node1_state = node1.wait(Box::new(one_is!(ProtocolWrapper::State(_))))?;
    let node2_state = node2.wait(Box::new(one_is!(ProtocolWrapper::State(_))))?;

    // get ipcServer IDs for each node from the IpcServer's state
    let node1_id;
    let mut node2_binding = String::new();
    one_let!(ProtocolWrapper::State(state) = node1_state {
        node1_id = state.id
    });
    one_let!(ProtocolWrapper::State(state) = node2_state {
        // No bindings in mock mode
        if !state.bindings.is_empty() {
        node2_binding = state.bindings[0].clone();
        }
    });

    // Send TrackApp message on both nodes
    node1.p2p_connection.send(
        ProtocolWrapper::TrackApp(TrackAppData {
            dna_address: example_dna_address(),
            agent_id: AGENT_1.to_string(),
        })
        .into(),
    )?;
    let connect_result_1 = node1.wait(Box::new(one_is!(ProtocolWrapper::PeerConnected(_))))?;
    println!("self connected result 1: {:?}", connect_result_1);
    node2.p2p_connection.send(
        ProtocolWrapper::TrackApp(TrackAppData {
            dna_address: example_dna_address(),
            agent_id: AGENT_2.to_string(),
        })
        .into(),
    )?;
    let connect_result_2 = node2.wait(Box::new(one_is!(ProtocolWrapper::PeerConnected(_))))?;
    println!("self connected result 2: {:?}", connect_result_2);

    // Connect nodes between them
    if can_test_connect {
    println!("connect node1 ({}) to node2 ({})", node1_id, node2_binding);
    node1.p2p_connection.send(
        ProtocolWrapper::Connect(ConnectData {
            address: node2_binding.into(),
        })
        .into(),
    )?;
    let result_1 = node1.wait(Box::new(one_is!(ProtocolWrapper::PeerConnected(_))))?;
    println!("got connect result 1: {:?}", result_1);
    one_let!(ProtocolWrapper::PeerConnected(d) = result_1 {
        assert_eq!(d.agent_id, AGENT_2);
    });
    let result_2 = node2.wait(Box::new(one_is!(ProtocolWrapper::PeerConnected(_))))?;
    println!("got connect result 2: {:?}", result_2);
    one_let!(ProtocolWrapper::PeerConnected(d) = result_2 {
        assert_eq!(d.agent_id, AGENT_1);
    });
    }
    // Send a generic message
    node1.p2p_connection.send(
        ProtocolWrapper::SendMessage(MessageData {
            msg_id: "test".to_string(),
            dna_address: example_dna_address(),
            to_agent_id: AGENT_2.to_string(),
            from_agent_id: AGENT_1.to_string(),
            data: json!("hello"),
        })
        .into(),
    )?;
    // Check if node2 received it
    let result_2 = node2.wait(Box::new(one_is!(ProtocolWrapper::HandleSend(_))))?;
    println!("got handle send 2: {:?}", result_2);
    node2.p2p_connection.send(
        ProtocolWrapper::HandleSendResult(MessageData {
            msg_id: "test".to_string(),
            dna_address: example_dna_address(),
            to_agent_id: AGENT_1.to_string(),
            from_agent_id: AGENT_2.to_string(),
            data: json!("echo: hello"),
        })
        .into(),
    )?;
    let result_1 = node1.wait(Box::new(one_is!(ProtocolWrapper::SendResult(_))))?;
    println!("got send result 1: {:?}", result_1);

    // Send store DHT data
    node1.p2p_connection.send(
        ProtocolWrapper::PublishDht(DhtData {
            msg_id: "testPub".to_string(),
            dna_address: example_dna_address(),
            agent_id: AGENT_1.to_string(),
            address: "test_addr".to_string(),
            content: json!("hello"),
        })
        .into(),
    )?;
    // Check if both nodes received it
    let result_1 = node1.wait(Box::new(one_is!(ProtocolWrapper::StoreDht(_))))?;
    println!("got store result 1: {:?}", result_1);
    let result_2 = node2.wait(Box::new(one_is!(ProtocolWrapper::StoreDht(_))))?;
    println!("got store result 2: {:?}", result_2);

    // Send get DHT data
    node2.p2p_connection.send(
        ProtocolWrapper::GetDht(GetDhtData {
            msg_id: "testGet".to_string(),
            dna_address: example_dna_address(),
            from_agent_id: AGENT_2.to_string(),
            address: "test_addr".to_string(),
        })
        .into(),
    )?;
    let result_2 = node2.wait(Box::new(one_is!(ProtocolWrapper::GetDht(_))))?;
    println!("got dht get: {:?}", result_2);

    // Send get DHT data result
    node2.p2p_connection.send(
        ProtocolWrapper::GetDhtResult(DhtData {
            msg_id: "testGetResult".to_string(),
            dna_address: example_dna_address(),
            agent_id: AGENT_1.to_string(),
            address: "test_addr".to_string(),
            content: json!("hello"),
        })
        .into(),
    )?;
    let result_2 = node2.wait(Box::new(one_is!(ProtocolWrapper::GetDhtResult(_))))?;
    println!("got dht get result: {:?}", result_2);

    // Send store DHT metadata
    node1.p2p_connection.send(
        ProtocolWrapper::PublishDhtMeta(DhtMetaData {
            msg_id: "testPubMeta".to_string(),
            dna_address: example_dna_address(),
            agent_id: AGENT_1.to_string(),
            from_agent_id: AGENT_1.to_string(),
            address: "test_addr_meta".to_string(),
            attribute: "link:yay".to_string(),
            content: json!("hello-meta"),
        })
        .into(),
    )?;
    // Check if both nodes received it
    let result_1 = node1.wait(Box::new(one_is!(ProtocolWrapper::StoreDhtMeta(_))))?;
    println!("got store meta result 1: {:?}", result_1);
    let result_2 = node2.wait(Box::new(one_is!(ProtocolWrapper::StoreDhtMeta(_))))?;
    println!("got store meta result 2: {:?}", result_2);

    // Send get DHT metadata
    node2.p2p_connection.send(
        ProtocolWrapper::GetDhtMeta(GetDhtMetaData {
            msg_id: "testGetMeta".to_string(),
            dna_address: example_dna_address(),
            from_agent_id: AGENT_2.to_string(),
            address: "test_addr".to_string(),
            attribute: "link:yay".to_string(),
        })
        .into(),
    )?;
    let result_2 = node2.wait(Box::new(one_is!(ProtocolWrapper::GetDhtMeta(_))))?;
    println!("got dht get: {:?}", result_2);

    // Send get DHT metadata result
    node2.p2p_connection.send(
        ProtocolWrapper::GetDhtMetaResult(DhtMetaData {
            msg_id: "testGetMetaResult".to_string(),
            dna_address: example_dna_address(),
            agent_id: AGENT_1.to_string(),
            from_agent_id: AGENT_2.to_string(),
            address: "test_addr".to_string(),
            attribute: "link:yay".to_string(),
            content: json!("hello"),
        })
        .into(),
    )?;
    let result_2 = node2.wait(Box::new(one_is!(ProtocolWrapper::GetDhtMetaResult(_))))?;
    println!("got dht get result: {:?}", result_2);

    // Wait a bit before closing
    for i in (0..4).rev() {
        println!("tick... {}", i);
        std::thread::sleep(std::time::Duration::from_millis(1000));
    }

    // Done
    Ok(())
}

// this is all debug code, no need to track code test coverage
#[cfg_attr(tarpaulin, skip)]
fn main() {
    // Check args
    let args: Vec<String> = std::env::args().collect();
    if args.len() != 2 {
        usage();
    }
    let n3h_path = args[1].clone();
    if n3h_path == "" {
        usage();
    }
    // Launch hackmode test
    let res = launch_test_with_config(&n3h_path, "test_bin/src/network_config.json");
    assert!(res.is_ok());

    // Launch mock test
    let res = launch_test_with_ipc_mock(&n3h_path, "test_bin/src/mock_network_config.json");
    assert!(res.is_ok());
}<|MERGE_RESOLUTION|>--- conflicted
+++ resolved
@@ -108,22 +108,15 @@
     }
 }
 
-#[cfg_attr(tarpaulin, skip)]
-<<<<<<< HEAD
+// Spawn an IPC node that uses n3h and a temp folder
+#[cfg_attr(tarpaulin, skip)]
 fn create_config(
     n3h_path: &str,
     maybe_config_filepath: Option<&str>,
+bootstrap_nodes: Vec<String>,
 ) -> (P2pConfig, tempfile::TempDir) {
     // Create temp directory
     let dir_ref = tempfile::tempdir().expect("Failed to created a temp directory.");
-=======
-fn spawn_connection(
-    n3h_path: &str,
-    maybe_config_filepath: Option<&str>,
-    bootstrap_nodes: Vec<String>,
-) -> NetResult<IpcNode> {
-    let dir_ref = tempfile::tempdir()?;
->>>>>>> 8950a069
     let dir = dir_ref.path().to_string_lossy().to_string();
     // Create config
     let config = match maybe_config_filepath {
@@ -274,8 +267,6 @@
         "TEST_DNA_ADDRESS".into()
     }
 
-<<<<<<< HEAD
-=======
     // Create two nodes
     let mut node1 = spawn_connection(
         &n3h_path,
@@ -290,7 +281,6 @@
     println!("node1 path: {}", node1.dir);
     println!("node2 path: {}", node2.dir);
 
->>>>>>> 8950a069
     // Get each node's current state
     let node1_state = node1.wait(Box::new(one_is!(ProtocolWrapper::State(_))))?;
     let node2_state = node2.wait(Box::new(one_is!(ProtocolWrapper::State(_))))?;
