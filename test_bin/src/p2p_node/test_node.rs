#![allow(non_snake_case)]

use holochain_core_types::{cas::content::Address, hash::HashString};
use holochain_net::{
    connection::{
        json_protocol::{
            EntryAspectData, EntryData, EntryListData, FetchEntryData, FetchEntryResultData,
            GenericResultData, GetListData, JsonProtocol, MessageData, ProvidedEntryData,
            QueryEntryData, QueryEntryResultData, TrackDnaData,
        },
        net_connection::NetSend,
        protocol::Protocol,
        NetResult,
    },
    p2p_config::*,
    p2p_network::P2pNetwork,
    tweetlog::{TweetProxy, *},
};

<<<<<<< HEAD
use multihash::Hash;
=======
use super::{
    create_config::{create_ipc_config, create_lib3h_config},
    dna_store::DnaStore,
};
use crossbeam_channel::{unbounded, Receiver};
use holochain_net::connection::net_connection::NetHandler;
use lib3h_protocol::{
    data_types::DirectMessageData, protocol_client::Lib3hClientProtocol,
    protocol_server::Lib3hServerProtocol,
};
>>>>>>> 093e653e
use std::{
    collections::{HashMap, HashSet},
    convert::TryFrom,
};

<<<<<<< HEAD
use super::{chain_store::ChainStore, ipc_config::create_ipc_config};

=======
>>>>>>> 093e653e
static TIMEOUT_MS: usize = 5000;

/// Conductor Mock of one agent with multiple DNAs
pub struct TestNode {
    // Need to hold the tempdir to keep it alive, otherwise we will get a dir error.
    _maybe_temp_dir: Option<tempfile::TempDir>,
    p2p_connection: P2pNetwork,
    receiver: Receiver<Protocol>,
    pub config: P2pConfig,

    pub agent_id: Address,

    // my request logging
    request_log: Vec<String>,
    request_count: usize,

    // logging
    recv_msg_log: Vec<Protocol>,

    // datastores per dna
    chain_store_list: HashMap<Address, ChainStore>,
    tracked_dna_list: HashSet<Address>,

    pub current_dna: Option<Address>,

    pub logger: TweetProxy,

    is_network_ready: bool,
    pub p2p_binding: String,
    is_json: bool,
}

/// Query logs
impl TestNode {
    /// Return number of JsonProtocol message this node has received
    pub fn count_recv_json_messages(&self) -> usize {
        let mut count = 0;
        for msg in self.recv_msg_log.clone() {
            if JsonProtocol::try_from(&msg).is_ok() {
                count += 1;
            };
        }
        count
    }

    /// Return the ith JSON message that this node has received and fullfills predicate
    pub fn find_recv_json_msg(
        &self,
        ith: usize,
        predicate: Box<dyn Fn(&JsonProtocol) -> bool>,
    ) -> Option<JsonProtocol> {
        let mut count = 0;
        for msg in self.recv_msg_log.clone() {
            let json_msg = match JsonProtocol::try_from(&msg) {
                Ok(r) => r,
                Err(_) => continue,
            };
            if predicate(&json_msg) {
                if count == ith {
                    return Some(json_msg);
                }
                count += 1;
            }
        }
        None
    }
}

// Track
impl TestNode {
    pub fn track_current_dna(&mut self) -> NetResult<()> {
        assert!(self.current_dna.is_some());
        let current_dna = self.current_dna.clone().unwrap();
        self.track_dna(&current_dna, false)
    }

    pub fn track_dna(&mut self, dna_address: &Address, can_set_current: bool) -> NetResult<()> {
        if self.tracked_dna_list.contains(dna_address) {
            if can_set_current {
                self.set_current_dna(dna_address);
            }
            return Ok(());
        }
        let agent_id = self.agent_id.clone();
        let protocol_msg: Protocol = if self.is_json {
            let track_dna_msg = TrackDnaData {
                dna_address: dna_address.clone(),
                agent_id,
            };
            JsonProtocol::TrackDna(track_dna_msg).into()
        } else {
            let track_dna_msg = lib3h_protocol::data_types::SpaceData {
                request_id: "leave_space_req".to_string(),
                space_address: dna_address.clone().to_string().into_bytes(),
                agent_id: agent_id.to_string().into_bytes(),
            };
            Lib3hClientProtocol::JoinSpace(track_dna_msg).into()
        };
        println!("TestNode.track_dna(): {:?}", protocol_msg);
        let res = self.send(protocol_msg);
        if res.is_ok() {
            self.tracked_dna_list.insert(dna_address.clone());
            if !self.chain_store_list.contains_key(dna_address) {
                self.chain_store_list
                    .insert(dna_address.clone(), ChainStore::new(dna_address));
            }
            if can_set_current {
                self.set_current_dna(dna_address);
            }
        }
        res
    }

    pub fn untrack_current_dna(&mut self) -> NetResult<()> {
        assert!(self.current_dna.is_some());
        let current_dna = self.current_dna.clone().unwrap();
        let res = self.untrack_dna(&current_dna);
        if res.is_ok() {
            self.current_dna = None;
        }
        res
    }

    pub fn untrack_dna(&mut self, dna_address: &Address) -> NetResult<()> {
        if !self.tracked_dna_list.contains(dna_address) {
            return Ok(());
        }
        let agent_id = self.agent_id.clone();
        let protocol_msg: Protocol = if self.is_json {
            let track_dna_msg = TrackDnaData {
                dna_address: dna_address.clone(),
                agent_id,
            };
            JsonProtocol::UntrackDna(track_dna_msg).into()
        } else {
            let leave_space_msg = lib3h_protocol::data_types::SpaceData {
                request_id: "leave_space_req".to_string(),
                space_address: dna_address.clone().to_string().into_bytes(),
                agent_id: agent_id.to_string().into_bytes(),
            };
            Lib3hClientProtocol::LeaveSpace(leave_space_msg).into()
        };
        let res = self.send(protocol_msg);
        if res.is_ok() {
            self.tracked_dna_list.remove(dna_address);
        }
        res
    }

    ///
    pub fn is_tracking(&self, dna_address: &Address) -> bool {
        self.tracked_dna_list.contains(dna_address)
    }

    ///
    pub fn set_current_dna(&mut self, dna_address: &Address) {
        if self.chain_store_list.contains_key(dna_address) {
            self.current_dna = Some(dna_address.clone());
        };
    }
}

///
impl TestNode {
    /// Convert an aspect_content_list into an EntryData
    fn into_EntryData(entry_address: &Address, aspect_content_list: Vec<Vec<u8>>) -> EntryData {
        let mut aspect_list = Vec::new();
        for aspect_content in aspect_content_list {
            let hash = HashString::encode_from_bytes(aspect_content.as_slice(), Hash::SHA2256);
            aspect_list.push(EntryAspectData {
                aspect_address: hash,
                type_hint: "TestNode".to_string(),
                aspect: aspect_content,
                publish_ts: 42,
            });
        }
        EntryData {
            entry_address: entry_address.clone(),
            aspect_list,
        }
    }

    pub fn author_entry(
        &mut self,
        entry_address: &Address,
        aspect_content_list: Vec<Vec<u8>>,
        can_broadcast: bool,
    ) -> NetResult<()> {
        assert!(self.current_dna.is_some());
        let current_dna = self.current_dna.clone().unwrap();
        let entry = TestNode::into_EntryData(entry_address, aspect_content_list);

        // bookkeep
        {
            let chain_store = self
                .chain_store_list
                .get_mut(&current_dna)
                .expect("No dna_store for this DNA");
            assert!(!chain_store
                .authored_entry_store
                .get(&entry_address)
                .is_some());
            assert!(!chain_store.stored_entry_store.get(&entry_address).is_some());
            chain_store.authored_entry_store.insert_entry(&entry);
        }
        if can_broadcast {
            let msg_data = ProvidedEntryData {
                dna_address: current_dna,
                provider_agent_id: self.agent_id.clone(),
                entry: entry.clone(),
            };
            return self.send(JsonProtocol::PublishEntry(msg_data).into());
        }
        // Done
        Ok(())
    }

    pub fn hold_entry(&mut self, entry_address: &Address, aspect_content_list: Vec<Vec<u8>>) {
        assert!(self.current_dna.is_some());
        let current_dna = self.current_dna.clone().unwrap();
        let entry = TestNode::into_EntryData(entry_address, aspect_content_list);
        let chain_store = self
            .chain_store_list
            .get_mut(&current_dna)
            .expect("No dna_store for this DNA");
        assert!(!chain_store
            .authored_entry_store
            .get(&entry_address)
            .is_some());
        assert!(!chain_store.stored_entry_store.get(&entry_address).is_some());
        chain_store.stored_entry_store.insert_entry(&entry);
    }
}

/// Query & Fetch
impl TestNode {
    /// generate a new request_id
    fn generate_request_id(&mut self) -> String {
        self.request_count += 1;
        let request_id = format!("req_{}_{}", self.agent_id, self.request_count);
        self.request_log.push(request_id.clone());
        request_id
    }

    /// Node asks for some entry on the network.
    pub fn request_entry(&mut self, entry_address: Address) -> QueryEntryData {
        assert!(self.current_dna.is_some());
        let current_dna = self.current_dna.clone().unwrap();
        let query_data = QueryEntryData {
            dna_address: current_dna,
            entry_address,
            request_id: self.generate_request_id(),
            requester_agent_id: self.agent_id.clone(),
            query: vec![], // empty means give me the EntryData,
        };
        self.send(JsonProtocol::QueryEntry(query_data.clone()).into())
            .expect("Sending Query failed");
        query_data
    }

    ///
    pub fn reply_to_HandleQueryEntry(
        &mut self,
        query: &QueryEntryData,
    ) -> Result<QueryEntryResultData, GenericResultData> {
        // Must be empty query
        if !query.query.is_empty() {
            let msg_data = GenericResultData {
                dna_address: query.dna_address.clone(),
                request_id: query.request_id.clone(),
                to_agent_id: query.requester_agent_id.clone(),
                result_info: "Unknown query request".as_bytes().to_vec(),
            };
            self.send(JsonProtocol::FailureResult(msg_data.clone()).into())
                .expect("Sending FailureResult failed");
            return Err(msg_data);
        }
        // Convert query to fetch
        let fetch = FetchEntryData {
            dna_address: query.dna_address.clone(),
            request_id: query.request_id.clone(),
            provider_agent_id: query.requester_agent_id.clone(),
            entry_address: query.entry_address.clone(),
            aspect_address_list: None,
        };
        // HandleFetchEntry
        let fetch_res = self.reply_to_HandleFetchEntry_inner(&fetch);
        if let Err(res) = fetch_res {
            self.send(JsonProtocol::FailureResult(res.clone()).into())
                .expect("Sending FailureResult failed");
            return Err(res);
        }
        // Convert query to fetch
        let query_res = QueryEntryResultData {
            dna_address: query.dna_address.clone(),
            entry_address: query.entry_address.clone(),
            request_id: query.request_id.clone(),
            requester_agent_id: query.requester_agent_id.clone(),
            responder_agent_id: self.agent_id.clone(),
            query_result: bincode::serialize(&fetch_res.unwrap().entry).unwrap(),
        };
        self.send(JsonProtocol::HandleQueryEntryResult(query_res.clone()).into())
            .expect("Sending FailureResult failed");
        return Ok(query_res);
    }

    ///
    pub fn reply_to_HandleFetchEntry(
        &mut self,
        fetch: &FetchEntryData,
    ) -> Result<FetchEntryResultData, GenericResultData> {
        let fetch_res = self.reply_to_HandleFetchEntry_inner(fetch);
        let json_msg = match fetch_res.clone() {
            Err(res) => JsonProtocol::FailureResult(res),
            Ok(fetch) => JsonProtocol::HandleFetchEntryResult(fetch),
        };
        self.send(json_msg.into()).expect("Sending failed");
        fetch_res
    }

    /// Node asks for some entry on the network.
    fn reply_to_HandleFetchEntry_inner(
        &mut self,
        fetch: &FetchEntryData,
    ) -> Result<FetchEntryResultData, GenericResultData> {
        // Must be tracking DNA
        if !self.is_tracking(&fetch.dna_address) {
            let msg_data = GenericResultData {
                dna_address: fetch.dna_address.clone(),
                request_id: fetch.request_id.clone(),
                to_agent_id: fetch.provider_agent_id.clone(),
                result_info: "DNA is not tracked".as_bytes().to_vec(),
            };
            return Err(msg_data);
        }
        // Get Entry
        let maybe_store = self.chain_store_list.get(&fetch.dna_address);
        let maybe_entry = match maybe_store {
            None => None,
            Some(chain_store) => chain_store.get_entry(&fetch.entry_address),
        };
        // No entry, send failure
        if maybe_entry.is_none() {
            let msg_data = GenericResultData {
                dna_address: fetch.dna_address.clone(),
                request_id: fetch.request_id.clone(),
                to_agent_id: fetch.provider_agent_id.clone(),
                result_info: "No entry found".as_bytes().to_vec(),
            };
            return Err(msg_data);
        }
        // Send EntryData as binary
        let fetch_result_data = FetchEntryResultData {
            dna_address: fetch.dna_address.clone(),
            provider_agent_id: fetch.provider_agent_id.clone(),
            request_id: fetch.request_id.clone(),
            entry: maybe_entry.unwrap(),
        };
        Ok(fetch_result_data)
    }
}
impl TestNode {
    /// Node sends Message on the network.
<<<<<<< HEAD
    pub fn send_direct_message(&mut self, to_agent_id: &Address, content: Vec<u8>) -> MessageData {
        println!("set_current_dna: {:?}", self.current_dna);
        assert!(self.current_dna.is_some());
        let current_dna = self.current_dna.clone().unwrap();
        let msg_data = MessageData {
            dna_address: current_dna,
            request_id: self.generate_request_id(),
            to_agent_id: to_agent_id.clone(),
            from_agent_id: self.agent_id.clone(),
            content,
=======
    pub fn send_message(&mut self, to_agent_id: String, content: serde_json::Value) -> String {
        println!("set_current_dna: {:?}", self.current_dna);
        assert!(self.current_dna.is_some());
        let dna_address = self.current_dna.clone().unwrap();
        let request_id = self.generate_request_id();
        let from_agent_id = self.agent_id.to_string();

        let p = if self.is_json {
            let msg_data = MessageData {
                dna_address,
                from_agent_id,
                request_id: request_id.clone(),
                to_agent_id,
                content,
            };
            JsonProtocol::SendMessage(msg_data.clone()).into()
        } else {
            let msg_data = DirectMessageData {
                space_address: dna_address.to_string().into_bytes(),
                request_id: request_id.clone(),
                to_agent_id: to_agent_id.to_string().into_bytes(),
                from_agent_id: from_agent_id.to_string().into_bytes(),
                content: content.to_string().into_bytes(),
            };
            Lib3hClientProtocol::SendDirectMessage(msg_data.clone()).into()
>>>>>>> 093e653e
        };
        self.send(p).expect("Sending SendMessage failed");
        request_id
    }

    /// Node sends Message on the network.
<<<<<<< HEAD
    pub fn send_dm_reponse(&mut self, msg: MessageData, response_content: Vec<u8>) -> MessageData {
=======
    pub fn send_reponse_json(&mut self, msg: MessageData, response_content: serde_json::Value) {
>>>>>>> 093e653e
        assert!(self.current_dna.is_some());
        let current_dna = self.current_dna.clone().unwrap();
        assert_eq!(msg.dna_address, current_dna.clone());
        assert_eq!(msg.to_agent_id, self.agent_id);
        let response = MessageData {
            dna_address: current_dna.clone(),
            request_id: msg.request_id,
            to_agent_id: msg.from_agent_id.clone(),
            from_agent_id: self.agent_id.clone(),
            content: response_content,
        };
        self.send(JsonProtocol::HandleSendMessageResult(response.clone()).into())
            .expect("Sending HandleSendMessageResult failed");
    }

    /// Node sends Message on the network.
    pub fn send_reponse_lib3h(
        &mut self,
        msg: DirectMessageData,
        response_content: serde_json::Value,
    ) {
        assert!(self.current_dna.is_some());
        let current_dna = self.current_dna.clone().unwrap();
        assert_eq!(
            msg.space_address,
            current_dna.clone().to_string().into_bytes()
        );
        assert_eq!(
            msg.to_agent_id,
            self.agent_id.clone().to_string().into_bytes()
        );
        let response = DirectMessageData {
            space_address: current_dna.clone().to_string().into_bytes(),
            request_id: msg.request_id,
            to_agent_id: msg.from_agent_id.clone(),
            from_agent_id: self.agent_id.to_string().into_bytes(),
            content: response_content.to_string().into_bytes(),
        };
        self.send(Lib3hClientProtocol::HandleSendDirectMessageResult(response.clone()).into())
            .expect("Sending HandleSendMessageResult failed");
    }
}

/// Reply LISTS
impl TestNode {
    /// Reply to a HandleGetAuthoringEntryList request
    pub fn reply_to_HandleGetAuthoringEntryList(&mut self, request: &GetListData) -> NetResult<()> {
        assert!(self.current_dna.is_some());
        let current_dna = self.current_dna.clone().unwrap();
        assert_eq!(request.dna_address, current_dna);
        // Create msg data
        let msg;
        {
            let authored_entry_store = self
                .chain_store_list
                .get_mut(&current_dna)
                .expect("No chain_store for this DNA")
                .authored_entry_store
                .store
                .clone();
            let mut entry_address_list = HashMap::new();
            for (entry_address, entry_map) in authored_entry_store {
                let aspect_map = entry_map
                    .iter()
                    .map(|(a_address, _)| a_address.clone())
                    .collect();
                entry_address_list.insert(entry_address, aspect_map);
            }
            msg = EntryListData {
                request_id: request.request_id.clone(),
                dna_address: request.dna_address.clone(),
                address_map: entry_address_list,
            };
        }
<<<<<<< HEAD
        self.send(JsonProtocol::HandleGetAuthoringEntryListResult(msg).into())
=======
        self.send(JsonProtocol::HandleGetPublishingEntryListResult(msg).into())
    }
    /// Look for the first HandleGetPublishingEntryList request received from network module and reply
    pub fn reply_to_first_HandleGetPublishingEntryList(&mut self) {
        let request = self
            .find_recv_json_msg(
                0,
                Box::new(one_is!(JsonProtocol::HandleGetPublishingEntryList(_))),
            )
            .expect("Did not receive any HandleGetPublishingEntryList request");
        let get_entry_list_data = unwrap_to!(request => JsonProtocol::HandleGetPublishingEntryList);
        self.reply_to_HandleGetPublishingEntryList(&get_entry_list_data)
            .expect("Reply to HandleGetPublishingEntryList failed.");
>>>>>>> 093e653e
    }
    /// Look for the first HandleGetAuthoringEntryList request received from network module and reply
    pub fn reply_to_first_HandleGetAuthoringEntryList(&mut self) {
        let request = self
            .find_recv_json_msg(
                0,
                Box::new(one_is!(JsonProtocol::HandleGetAuthoringEntryList(_))),
            )
            .expect("Did not receive any HandleGetAuthoringEntryList request");
        let get_entry_list_data = unwrap_to!(request => JsonProtocol::HandleGetAuthoringEntryList);
        self.reply_to_HandleGetAuthoringEntryList(&get_entry_list_data)
            .expect("Reply to HandleGetAuthoringEntryList failed.");
    }

    /// Reply to a HandleGetHoldingEntryList request
    pub fn reply_to_HandleGetHoldingEntryList(&mut self, request: &GetListData) -> NetResult<()> {
        assert!(self.current_dna.is_some());
        let current_dna = self.current_dna.clone().unwrap();
        assert_eq!(request.dna_address, current_dna);
        let msg;
        {
            let stored_entry_store = self
                .chain_store_list
                .get_mut(&current_dna)
                .expect("No chain_store for this DNA")
                .stored_entry_store
                .store
                .clone();
            let mut entry_address_list = HashMap::new();
            for (entry_address, entry_map) in stored_entry_store {
                let aspect_map = entry_map
                    .iter()
                    .map(|(a_address, _)| a_address.clone())
                    .collect();
                entry_address_list.insert(entry_address, aspect_map);
            }
            msg = EntryListData {
                request_id: request.request_id.clone(),
                dna_address: request.dna_address.clone(),
                address_map: entry_address_list,
            };
        }
        self.send(JsonProtocol::HandleGetGossipingEntryListResult(msg).into())
    }
    /// Look for the first HandleGetHoldingEntryList request received from network module and reply
    pub fn reply_to_first_HandleGetHoldingEntryList(&mut self) {
        let request = self
            .find_recv_json_msg(
                0,
                Box::new(one_is!(JsonProtocol::HandleGetGossipingEntryList(_))),
            )
            .expect("Did not receive a HandleGetHoldingEntryList request");
        // extract request data
        let get_list_data = unwrap_to!(request => JsonProtocol::HandleGetGossipingEntryList);
        // reply
        self.reply_to_HandleGetHoldingEntryList(&get_list_data)
            .expect("Reply to HandleGetHoldingEntryList failed.");
    }
<<<<<<< HEAD
=======

    /// Reply to a HandleGetHoldingMetaList request
    pub fn reply_to_HandleGetHoldingMetaList(&mut self, request: &GetListData) -> NetResult<()> {
        assert!(self.current_dna.is_some());
        let current_dna = self.current_dna.clone().unwrap();
        assert_eq!(request.dna_address, current_dna);
        let msg;
        {
            let dna_store = self
                .dna_stores
                .get_mut(&current_dna)
                .expect("No dna_store for this DNA");
            msg = MetaListData {
                request_id: request.request_id.clone(),
                dna_address: request.dna_address.clone(),
                meta_list: dna_store.meta_store.get_all(),
            };
        }
        self.send(JsonProtocol::HandleGetHoldingMetaListResult(msg).into())
    }
    /// Look for the first HandleGetHoldingMetaList request received from network module and reply
    pub fn reply_to_first_HandleGetHoldingMetaList(&mut self) {
        let request = self
            .find_recv_json_msg(
                0,
                Box::new(one_is!(JsonProtocol::HandleGetHoldingMetaList(_))),
            )
            .expect("Did not receive a HandleGetHoldingMetaList request");
        // extract request data
        let get_list_data = unwrap_to!(request => JsonProtocol::HandleGetHoldingMetaList);
        // reply
        self.reply_to_HandleGetHoldingMetaList(&get_list_data)
            .expect("Reply to HandleGetHoldingMetaList failed.");
    }
>>>>>>> 093e653e
}

impl TestNode {
    /// Private constructor
    #[cfg_attr(tarpaulin, skip)]
    pub fn new_with_config(
        agent_id_arg: Address,
        config: &P2pConfig,
        _maybe_temp_dir: Option<tempfile::TempDir>,
    ) -> Self {
        log_dd!(
            "p2pnode",
            "new TestNode '{}' with config: {:?}",
            agent_id_arg,
            config
        );

        // use a mpsc channel for messaging between p2p connection and main thread
        let (sender, receiver) = unbounded::<Protocol>();
        // create a new P2pNetwork instance with the handler that will send the received Protocol to a channel
        let agent_id = agent_id_arg.clone();
        let p2p_connection = P2pNetwork::new(
<<<<<<< HEAD
            Box::new(move |r| {
                log_tt!(
                    "p2pnode",
                    "<<< ({}) handler: {:?}",
                    agent_id_arg.to_string(),
                    r
                );
=======
            NetHandler::new(Box::new(move |r| {
                log_tt!("p2pnode", "<<< ({}) handler: {:?}", agent_id_arg, r);
>>>>>>> 093e653e
                sender.send(r?)?;
                Ok(())
            })),
            &config,
        )
        .expect("Failed to create P2pNetwork");

        TestNode {
            _maybe_temp_dir,
            p2p_connection,
            receiver,
            config: config.clone(),
            agent_id,
            request_log: Vec::new(),
            request_count: 0,
            recv_msg_log: Vec::new(),
<<<<<<< HEAD
            recv_dm_log: Vec::new(),
            chain_store_list: HashMap::new(),
            tracked_dna_list: HashSet::new(),
=======
            dna_stores: HashMap::new(),
            tracked_dnas: HashSet::new(),
>>>>>>> 093e653e
            current_dna: None,
            logger: TweetProxy::new("p2pnode"),
            is_network_ready: false,
            p2p_binding: String::new(),
            is_json: config.backend_kind != P2pBackendKind::LIB3H,
        }
    }

    #[cfg_attr(tarpaulin, skip)]
    pub fn is_network_ready(&self) -> bool {
        self.is_network_ready
    }

    /// Constructor for an in-memory P2P Network
    #[cfg_attr(tarpaulin, skip)]
    pub fn new_with_unique_memory_network(agent_id: Address) -> Self {
        let config = P2pConfig::new_with_unique_memory_backend();
        return TestNode::new_with_config(agent_id, &config, None);
    }

    /// Constructor for an IPC node that uses an existing n3h process and a temp folder
    #[cfg_attr(tarpaulin, skip)]
    pub fn new_with_uri_ipc_network(agent_id: Address, ipc_binding: &str) -> Self {
        let p2p_config = P2pConfig::default_ipc_uri(Some(ipc_binding));
        return TestNode::new_with_config(agent_id, &p2p_config, None);
    }

    /// Constructor for an IPC node that uses an existing n3h process and a temp folder
    #[cfg_attr(tarpaulin, skip)]
    pub fn new_with_lib3h(
        agent_id: String,
        maybe_config_filepath: Option<&str>,
        maybe_end_user_config_filepath: Option<String>,
        bootstrap_nodes: Vec<String>,
        maybe_dir_path: Option<String>,
    ) -> Self {
        let (p2p_config, _maybe_temp_dir) = create_lib3h_config(
            maybe_config_filepath,
            maybe_end_user_config_filepath,
            bootstrap_nodes,
            maybe_dir_path,
        );
        return TestNode::new_with_config(agent_id, &p2p_config, _maybe_temp_dir);
    }

    /// Constructor for an IPC node that spawns and uses a n3h process and a temp folder
    #[cfg_attr(tarpaulin, skip)]
    pub fn new_with_spawn_ipc_network(
        agent_id: Address,
        maybe_config_filepath: Option<&str>,
        maybe_end_user_config_filepath: Option<String>,
        bootstrap_nodes: Vec<String>,
        maybe_dir_path: Option<String>,
    ) -> Self {
        let (p2p_config, _maybe_temp_dir) = create_ipc_config(
            maybe_config_filepath,
            maybe_end_user_config_filepath,
            bootstrap_nodes,
            maybe_dir_path,
        );
        return TestNode::new_with_config(agent_id, &p2p_config, _maybe_temp_dir);
    }

    #[cfg_attr(tarpaulin, skip)]
    pub fn try_recv(&mut self) -> NetResult<Protocol> {
        let data = self.receiver.try_recv()?;

        self.recv_msg_log.push(data.clone());
        Ok(data)
    }

    /// See if there is a message to receive, and log it
    /// return a JsonProtocol if the received message is of that type
    #[cfg_attr(tarpaulin, skip)]
    pub fn try_recv_json(&mut self) -> NetResult<JsonProtocol> {
        let data = self.try_recv()?;

        // logging depending on received type
        match data {
            Protocol::NamedBinary(_) => {
                let dbg_msg = format!("<< ({}) recv: {:?}", self.agent_id, data);
                self.logger.d(&dbg_msg);
            }
            Protocol::Json(_) => {
                let dbg_msg = format!("<< ({}) recv: {:?}", self.agent_id, data);
                self.logger.d(&dbg_msg);
            }
            Protocol::P2pReady => {
                let dbg_msg = format!("<< ({}) recv ** P2pReady **", self.agent_id);
                self.logger.d(&dbg_msg);
                self.is_network_ready = true;
                bail!("received P2pReady");
            }
            Protocol::Terminated => {
                let dbg_msg = format!("<< ({}) recv ** Terminated **", self.agent_id);
                self.logger.d(&dbg_msg);
                self.is_network_ready = false;
                bail!("received Terminated");
            }
            _ => {
                let dbg_msg = format!("<< ({}) recv <other>", self.agent_id);
                self.logger.t(&dbg_msg);
            }
        };

        match JsonProtocol::try_from(&data) {
            Ok(r) => {
                self.handle_json(r.clone());
                Ok(r)
            }
            Err(e) => {
                let s = format!("{:?}", e);
                if !s.contains("Empty") && !s.contains("Pong(PongData") {
                    self.logger.e(&format!(
                        "({}) ###### Received parse error: {} | data = {:?}",
                        self.agent_id, s, data,
                    ));
                }
                Err(e)
            }
        }
    }

    /// See if there is a message to receive, and log it
    /// return a JsonProtocol if the received message is of that type
    #[cfg_attr(tarpaulin, skip)]
    pub fn try_recv_lib3h(&mut self) -> NetResult<Lib3hServerProtocol> {
        let data = self.receiver.try_recv()?;

        self.recv_msg_log.push(data.clone());

        // logging depending on received type
        match data {
            Protocol::NamedBinary(_) => {
                let dbg_msg = format!("<< ({}) recv: {:?}", self.agent_id, data);
                self.logger.d(&dbg_msg);
            }
            Protocol::Json(_) => {
                let dbg_msg = format!("<< ({}) recv: {:?}", self.agent_id, data);
                self.logger.d(&dbg_msg);
            }
            Protocol::P2pReady => {
                let dbg_msg = format!("<< ({}) recv ** P2pReady **", self.agent_id);
                self.logger.d(&dbg_msg);
                self.is_network_ready = true;
                bail!("received P2pReady");
            }
            Protocol::Terminated => {
                let dbg_msg = format!("<< ({}) recv ** Terminated **", self.agent_id);
                self.logger.d(&dbg_msg);
                self.is_network_ready = false;
                bail!("received Terminated");
            }
            _ => {
                let dbg_msg = format!("<< ({}) recv <other>", self.agent_id);
                self.logger.t(&dbg_msg);
            }
        };

        match Lib3hServerProtocol::try_from(&data) {
            Ok(r) => {
                self.handle_lib3h(r.clone());
                Ok(r)
            }
            Err(e) => {
                let s = format!("{:?}", e);
                if !s.contains("Empty") && !s.contains("Pong(PongData") {
                    self.logger.e(&format!(
                        "({}) ###### Received parse error: {} | data = {:?}",
                        self.agent_id, s, data,
                    ));
                }
                Err(e)
            }
        }
    }

    /// recv messages until timeout is reached
    /// returns the number of messages it received during listening period
    /// timeout is reset after a message is received
    #[cfg_attr(tarpaulin, skip)]
    pub fn listen(&mut self, timeout_ms: usize) -> usize {
        let mut count: usize = 0;
        let mut time_ms: usize = 0;
        loop {
            let mut has_recved = false;

            if let Ok(p2p_msg) = self.try_recv() {
                self.logger.t(&format!(
                    "({})::listen() - received: {:?}",
                    self.agent_id, p2p_msg,
                ));
                has_recved = true;
                time_ms = 0;
                count += 1;
            }
            if !has_recved {
                std::thread::sleep(std::time::Duration::from_millis(10));
                time_ms += 10;
                if time_ms > timeout_ms {
                    return count;
                }
            }
        }
    }

    /// wait to receive a HandleFetchEntry request and automatically reply
    /// return true if a HandleFetchEntry has been received
    pub fn wait_HandleFetchEntry_and_reply(&mut self) -> bool {
        let maybe_request = self.wait_json(Box::new(one_is!(JsonProtocol::HandleFetchEntry(_))));
        if maybe_request.is_none() {
            return false;
        }
        let request = maybe_request.unwrap();
        // extract msg data
        let fetch_data = unwrap_to!(request => JsonProtocol::HandleFetchEntry);
        // Respond
        self.reply_to_HandleFetchEntry(&fetch_data)
            .expect("Reply to HandleFetchEntry should work");
        true
    }

<<<<<<< HEAD
    /// wait to receive a HandleFetchEntry request and automatically reply
    /// return true if a HandleFetchEntry has been received
    pub fn wait_HandleQueryEntry_and_reply(&mut self) -> bool {
        let maybe_request = self.wait(Box::new(one_is!(JsonProtocol::HandleQueryEntry(_))));
=======
    /// wait to receive a HandleFetchMeta request and automatically reply
    /// return true if a HandleFetchMeta has been received
    #[allow(non_snake_case)]
    pub fn wait_HandleFetchMeta_and_reply(&mut self) -> bool {
        let maybe_request = self.wait_json(Box::new(one_is!(JsonProtocol::HandleFetchMeta(_))));
>>>>>>> 093e653e
        if maybe_request.is_none() {
            return false;
        }
        let request = maybe_request.unwrap();
        // extract msg data
        let query_data = unwrap_to!(request => JsonProtocol::HandleQueryEntry);
        // Respond
        self.reply_to_HandleQueryEntry(&query_data)
            .expect("Reply to HandleFetchEntry should work");
        true
    }

    /// Wait for receiving a message corresponding to predicate until timeout is reached
    pub fn wait_json_with_timeout(
        &mut self,
        predicate: Box<dyn Fn(&JsonProtocol) -> bool>,
        timeout_ms: usize,
    ) -> Option<JsonProtocol> {
        let mut time_ms: usize = 0;
        loop {
            let mut did_something = false;

            if let Ok(p2p_msg) = self.try_recv_json() {
                self.logger.i(&format!(
                    "({})::wait_json() - received: {:?}",
                    self.agent_id, p2p_msg
                ));
                did_something = true;
                if predicate(&p2p_msg) {
                    self.logger
                        .i(&format!("({})::wait_json() - match", self.agent_id));
                    return Some(p2p_msg);
                } else {
                    self.logger
                        .i(&format!("({})::wait_json() - NO match", self.agent_id));
                }
            }

            if !did_something {
                std::thread::sleep(std::time::Duration::from_millis(10));
                time_ms += 10;
                if time_ms > timeout_ms {
                    self.logger
                        .i(&format!("({})::wait_json() has TIMEOUT", self.agent_id));
                    return None;
                }
            }
        }
    }

    /// Wait for receiving a message corresponding to predicate
    /// hard coded timeout
    #[cfg_attr(tarpaulin, skip)]
    pub fn wait_json(
        &mut self,
        predicate: Box<dyn Fn(&JsonProtocol) -> bool>,
    ) -> Option<JsonProtocol> {
        self.wait_json_with_timeout(predicate, TIMEOUT_MS)
    }

    /// Wait for receiving a message corresponding to predicate
    /// hard coded timeout
    #[cfg_attr(tarpaulin, skip)]
    pub fn wait_lib3h(
        &mut self,
        predicate: Box<dyn Fn(&Lib3hServerProtocol) -> bool>,
    ) -> Option<Lib3hServerProtocol> {
        self.wait_lib3h_with_timeout(predicate, TIMEOUT_MS)
    }

    /// Wait for receiving a message corresponding to predicate until timeout is reached
    pub fn wait_lib3h_with_timeout(
        &mut self,
        predicate: Box<dyn Fn(&Lib3hServerProtocol) -> bool>,
        timeout_ms: usize,
    ) -> Option<Lib3hServerProtocol> {
        let mut time_ms: usize = 0;
        loop {
            let mut did_something = false;

            if let Ok(p2p_msg) = self.try_recv() {
                if let Protocol::Lib3hServer(lib3h_msg) = p2p_msg {
                    self.logger.i(&format!(
                        "({})::wait_lib3h() - received: {:?}",
                        self.agent_id, lib3h_msg
                    ));
                    did_something = true;
                    if predicate(&lib3h_msg) {
                        self.logger
                            .i(&format!("({})::wait_lib3h() - match", self.agent_id));
                        return Some(lib3h_msg);
                    } else {
                        self.logger
                            .i(&format!("({})::wait_lib3h() - NO match", self.agent_id));
                    }
                }
            }

            if !did_something {
                std::thread::sleep(std::time::Duration::from_millis(10));
                time_ms += 10;
                if time_ms > timeout_ms {
                    self.logger
                        .i(&format!("({})::wait_lib3h() has TIMEOUT", self.agent_id));
                    return None;
                }
            }
        }
    }

    // Stop node
    #[cfg_attr(tarpaulin, skip)]
    pub fn stop(self) {
        self.p2p_connection
            .stop()
            .expect("Failed to stop p2p connection properly");
    }

    /// Getter of the endpoint of its connection
    #[cfg_attr(tarpaulin, skip)]
    pub fn endpoint(&self) -> String {
        self.p2p_connection.endpoint()
    }

    /// handle all types of json message
    #[cfg_attr(tarpaulin, skip)]
    fn handle_lib3h(&mut self, lib3h_msg: Lib3hServerProtocol) {
        match lib3h_msg {
            Lib3hServerProtocol::SuccessResult(_msg) => {
                // FIXME
            }
            Lib3hServerProtocol::FailureResult(_msg) => {
                // FIXME
            }
            Lib3hServerProtocol::Connected(_msg) => {
                // FIXME
            }
            Lib3hServerProtocol::Disconnected(_msg) => {
                // FIXME
            }
            Lib3hServerProtocol::SendDirectMessageResult(_msg) => {
                // FIXME
            }
            Lib3hServerProtocol::HandleSendDirectMessage(_msg) => {
                // FIXME
            }
            Lib3hServerProtocol::FetchEntryResult(_msg) => {
                // FIXME
            }
            Lib3hServerProtocol::HandleFetchEntry(_msg) => {
                // FIXME
            }
            Lib3hServerProtocol::HandleStoreEntry(_msg) => {
                // FIXME
            }
            Lib3hServerProtocol::HandleDropEntry(_msg) => {
                // FIXME
            }
            Lib3hServerProtocol::HandleGetPublishingEntryList(_msg) => {
                // FIXME
            }
            Lib3hServerProtocol::HandleGetHoldingEntryList(_msg) => {
                // FIXME
            }
        }
    }
    /// handle all types of json message
    #[cfg_attr(tarpaulin, skip)]
    fn handle_json(&mut self, json_msg: JsonProtocol) {
        match json_msg {
            JsonProtocol::SuccessResult(_msg) => {
                // n/a
            }
            JsonProtocol::FailureResult(_msg) => {
                // n/a
            }
            JsonProtocol::TrackDna(_) => {
                panic!("Core should not receive TrackDna message");
            }
            JsonProtocol::UntrackDna(_) => {
                panic!("Core should not receive UntrackDna message");
            }
            JsonProtocol::Connect(_) => {
                panic!("Core should not receive Connect message");
            }
            JsonProtocol::PeerConnected(_) => {
                // n/a
            }
            JsonProtocol::GetState => {
                panic!("Core should not receive GetState message");
            }
            JsonProtocol::GetStateResult(state) => {
                if !state.bindings.is_empty() {
                    self.p2p_binding = state.bindings[0].clone();
                }
            }
            JsonProtocol::GetDefaultConfig => {
                panic!("Core should not receive GetDefaultConfig message");
            }
            JsonProtocol::GetDefaultConfigResult(_) => {
                panic!("Core should not receive GetDefaultConfigResult message");
            }
            JsonProtocol::SetConfig(_) => {
                panic!("Core should not receive SetConfig message");
            }

            JsonProtocol::SendMessage(_) => {
                panic!("Core should not receive SendMessage message");
            }
            JsonProtocol::SendMessageResult(_) => {
                // n/a
            }
            JsonProtocol::HandleSendMessage(_msg) => {
                // log the direct message sent to us
                // FIXME
            }
            JsonProtocol::HandleSendMessageResult(_msg) => {
                panic!("Core should not receive HandleSendMessageResult message");
            }

            JsonProtocol::HandleFetchEntry(_) => {
                // n/a
            }
            JsonProtocol::HandleFetchEntryResult(_) => {
                // n/a
            }

            JsonProtocol::PublishEntry(_msg) => {
                panic!("Core should not receive PublishDhtData message");
            }
            JsonProtocol::HandleStoreEntryAspect(msg) => {
                if self.is_tracking(&msg.dna_address) {
                    // Store data in local datastore
                    let mut chain_store = self
                        .chain_store_list
                        .get_mut(&msg.dna_address)
                        .expect("No dna_store for this DNA");
                    chain_store
                        .stored_entry_store
                        .insert_aspect(&msg.entry_address, &msg.entry_aspect);
                }
            }

            JsonProtocol::QueryEntry(_msg) => {
                panic!("Core should not receive Query message");
            }
            JsonProtocol::QueryEntryResult(_msg) => {
                // n/a
            }
            JsonProtocol::HandleQueryEntry(_msg) => {
                // n/a
            }
            JsonProtocol::HandleQueryEntryResult(_msg) => {
                panic!("Core should not receive HandleQueryResult message");
            }

            // -- Publish & Hold data -- //
            JsonProtocol::HandleGetAuthoringEntryList(_) => {
                // n/a
            }
            JsonProtocol::HandleGetAuthoringEntryListResult(_) => {
                panic!("Core should not receive HandleGetPublishingDataListResult message");
            }
            JsonProtocol::HandleGetGossipingEntryList(_) => {
                // n/a
            }
            // Our request for the hold_list has returned
            JsonProtocol::HandleGetGossipingEntryListResult(_) => {
                panic!("Core should not receive HandleGetHoldingDataListResult message");
            }
        }
    }
}

impl NetSend for TestNode {
    /// send a Protocol message to the p2p network instance
    fn send(&mut self, data: Protocol) -> NetResult<()> {
        self.logger
            .d(&format!(">> ({}) send: {:?}", self.agent_id, data));
        self.p2p_connection.send(data)
    }
}<|MERGE_RESOLUTION|>--- conflicted
+++ resolved
@@ -17,30 +17,13 @@
     tweetlog::{TweetProxy, *},
 };
 
-<<<<<<< HEAD
-use multihash::Hash;
-=======
-use super::{
-    create_config::{create_ipc_config, create_lib3h_config},
-    dna_store::DnaStore,
-};
-use crossbeam_channel::{unbounded, Receiver};
-use holochain_net::connection::net_connection::NetHandler;
-use lib3h_protocol::{
-    data_types::DirectMessageData, protocol_client::Lib3hClientProtocol,
-    protocol_server::Lib3hServerProtocol,
-};
->>>>>>> 093e653e
 use std::{
     collections::{HashMap, HashSet},
     convert::TryFrom,
 };
 
-<<<<<<< HEAD
-use super::{chain_store::ChainStore, ipc_config::create_ipc_config};
-
-=======
->>>>>>> 093e653e
+use super::{dna_store::DnaStore, ipc_config::create_ipc_config};
+
 static TIMEOUT_MS: usize = 5000;
 
 /// Conductor Mock of one agent with multiple DNAs
@@ -218,7 +201,7 @@
             });
         }
         EntryData {
-            entry_address: entry_address.clone(),
+                entry_address: entry_address.clone(),
             aspect_list,
         }
     }
@@ -404,19 +387,7 @@
 }
 impl TestNode {
     /// Node sends Message on the network.
-<<<<<<< HEAD
-    pub fn send_direct_message(&mut self, to_agent_id: &Address, content: Vec<u8>) -> MessageData {
-        println!("set_current_dna: {:?}", self.current_dna);
-        assert!(self.current_dna.is_some());
-        let current_dna = self.current_dna.clone().unwrap();
-        let msg_data = MessageData {
-            dna_address: current_dna,
-            request_id: self.generate_request_id(),
-            to_agent_id: to_agent_id.clone(),
-            from_agent_id: self.agent_id.clone(),
-            content,
-=======
-    pub fn send_message(&mut self, to_agent_id: String, content: serde_json::Value) -> String {
+    pub fn send_message(&mut self, to_agent_id: String, content: serde_json::Value) -> MessageData {
         println!("set_current_dna: {:?}", self.current_dna);
         assert!(self.current_dna.is_some());
         let dna_address = self.current_dna.clone().unwrap();
@@ -424,13 +395,13 @@
         let from_agent_id = self.agent_id.to_string();
 
         let p = if self.is_json {
-            let msg_data = MessageData {
-                dna_address,
-                from_agent_id,
-                request_id: request_id.clone(),
-                to_agent_id,
-                content,
-            };
+        let msg_data = MessageData {
+            dna_address: current_dna,
+            from_agent_id: self.agent_id.to_string(),
+            request_id: self.generate_request_id(),
+            to_agent_id,
+            content,
+        };
             JsonProtocol::SendMessage(msg_data.clone()).into()
         } else {
             let msg_data = DirectMessageData {
@@ -441,18 +412,13 @@
                 content: content.to_string().into_bytes(),
             };
             Lib3hClientProtocol::SendDirectMessage(msg_data.clone()).into()
->>>>>>> 093e653e
         };
         self.send(p).expect("Sending SendMessage failed");
         request_id
     }
 
     /// Node sends Message on the network.
-<<<<<<< HEAD
     pub fn send_dm_reponse(&mut self, msg: MessageData, response_content: Vec<u8>) -> MessageData {
-=======
-    pub fn send_reponse_json(&mut self, msg: MessageData, response_content: serde_json::Value) {
->>>>>>> 093e653e
         assert!(self.current_dna.is_some());
         let current_dna = self.current_dna.clone().unwrap();
         assert_eq!(msg.dna_address, current_dna.clone());
@@ -516,9 +482,9 @@
             let mut entry_address_list = HashMap::new();
             for (entry_address, entry_map) in authored_entry_store {
                 let aspect_map = entry_map
-                    .iter()
+                .iter()
                     .map(|(a_address, _)| a_address.clone())
-                    .collect();
+                .collect();
                 entry_address_list.insert(entry_address, aspect_map);
             }
             msg = EntryListData {
@@ -527,23 +493,7 @@
                 address_map: entry_address_list,
             };
         }
-<<<<<<< HEAD
         self.send(JsonProtocol::HandleGetAuthoringEntryListResult(msg).into())
-=======
-        self.send(JsonProtocol::HandleGetPublishingEntryListResult(msg).into())
-    }
-    /// Look for the first HandleGetPublishingEntryList request received from network module and reply
-    pub fn reply_to_first_HandleGetPublishingEntryList(&mut self) {
-        let request = self
-            .find_recv_json_msg(
-                0,
-                Box::new(one_is!(JsonProtocol::HandleGetPublishingEntryList(_))),
-            )
-            .expect("Did not receive any HandleGetPublishingEntryList request");
-        let get_entry_list_data = unwrap_to!(request => JsonProtocol::HandleGetPublishingEntryList);
-        self.reply_to_HandleGetPublishingEntryList(&get_entry_list_data)
-            .expect("Reply to HandleGetPublishingEntryList failed.");
->>>>>>> 093e653e
     }
     /// Look for the first HandleGetAuthoringEntryList request received from network module and reply
     pub fn reply_to_first_HandleGetAuthoringEntryList(&mut self) {
@@ -575,9 +525,9 @@
             let mut entry_address_list = HashMap::new();
             for (entry_address, entry_map) in stored_entry_store {
                 let aspect_map = entry_map
-                    .iter()
+                .iter()
                     .map(|(a_address, _)| a_address.clone())
-                    .collect();
+                .collect();
                 entry_address_list.insert(entry_address, aspect_map);
             }
             msg = EntryListData {
@@ -602,43 +552,6 @@
         self.reply_to_HandleGetHoldingEntryList(&get_list_data)
             .expect("Reply to HandleGetHoldingEntryList failed.");
     }
-<<<<<<< HEAD
-=======
-
-    /// Reply to a HandleGetHoldingMetaList request
-    pub fn reply_to_HandleGetHoldingMetaList(&mut self, request: &GetListData) -> NetResult<()> {
-        assert!(self.current_dna.is_some());
-        let current_dna = self.current_dna.clone().unwrap();
-        assert_eq!(request.dna_address, current_dna);
-        let msg;
-        {
-            let dna_store = self
-                .dna_stores
-                .get_mut(&current_dna)
-                .expect("No dna_store for this DNA");
-            msg = MetaListData {
-                request_id: request.request_id.clone(),
-                dna_address: request.dna_address.clone(),
-                meta_list: dna_store.meta_store.get_all(),
-            };
-        }
-        self.send(JsonProtocol::HandleGetHoldingMetaListResult(msg).into())
-    }
-    /// Look for the first HandleGetHoldingMetaList request received from network module and reply
-    pub fn reply_to_first_HandleGetHoldingMetaList(&mut self) {
-        let request = self
-            .find_recv_json_msg(
-                0,
-                Box::new(one_is!(JsonProtocol::HandleGetHoldingMetaList(_))),
-            )
-            .expect("Did not receive a HandleGetHoldingMetaList request");
-        // extract request data
-        let get_list_data = unwrap_to!(request => JsonProtocol::HandleGetHoldingMetaList);
-        // reply
-        self.reply_to_HandleGetHoldingMetaList(&get_list_data)
-            .expect("Reply to HandleGetHoldingMetaList failed.");
-    }
->>>>>>> 093e653e
 }
 
 impl TestNode {
@@ -661,7 +574,6 @@
         // create a new P2pNetwork instance with the handler that will send the received Protocol to a channel
         let agent_id = agent_id_arg.clone();
         let p2p_connection = P2pNetwork::new(
-<<<<<<< HEAD
             Box::new(move |r| {
                 log_tt!(
                     "p2pnode",
@@ -669,10 +581,6 @@
                     agent_id_arg.to_string(),
                     r
                 );
-=======
-            NetHandler::new(Box::new(move |r| {
-                log_tt!("p2pnode", "<<< ({}) handler: {:?}", agent_id_arg, r);
->>>>>>> 093e653e
                 sender.send(r?)?;
                 Ok(())
             })),
@@ -689,14 +597,8 @@
             request_log: Vec::new(),
             request_count: 0,
             recv_msg_log: Vec::new(),
-<<<<<<< HEAD
-            recv_dm_log: Vec::new(),
             chain_store_list: HashMap::new(),
             tracked_dna_list: HashSet::new(),
-=======
-            dna_stores: HashMap::new(),
-            tracked_dnas: HashSet::new(),
->>>>>>> 093e653e
             current_dna: None,
             logger: TweetProxy::new("p2pnode"),
             is_network_ready: false,
@@ -919,18 +821,10 @@
         true
     }
 
-<<<<<<< HEAD
     /// wait to receive a HandleFetchEntry request and automatically reply
     /// return true if a HandleFetchEntry has been received
     pub fn wait_HandleQueryEntry_and_reply(&mut self) -> bool {
-        let maybe_request = self.wait(Box::new(one_is!(JsonProtocol::HandleQueryEntry(_))));
-=======
-    /// wait to receive a HandleFetchMeta request and automatically reply
-    /// return true if a HandleFetchMeta has been received
-    #[allow(non_snake_case)]
-    pub fn wait_HandleFetchMeta_and_reply(&mut self) -> bool {
-        let maybe_request = self.wait_json(Box::new(one_is!(JsonProtocol::HandleFetchMeta(_))));
->>>>>>> 093e653e
+        let maybe_request = self.wait_json(Box::new(one_is!(JsonProtocol::HandleQueryEntry(_))));
         if maybe_request.is_none() {
             return false;
         }
@@ -1185,7 +1079,7 @@
             }
             JsonProtocol::HandleQueryEntryResult(_msg) => {
                 panic!("Core should not receive HandleQueryResult message");
-            }
+                }
 
             // -- Publish & Hold data -- //
             JsonProtocol::HandleGetAuthoringEntryList(_) => {
