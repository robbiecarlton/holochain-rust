--- conflicted
+++ resolved
@@ -32,12 +32,9 @@
 base64 = "*"
 boolinator = "2.4.0"
 jsonrpc-ws-server = { git = "https://github.com/paritytech/jsonrpc" }
-<<<<<<< HEAD
-im = "^12.2"
-=======
 jsonrpc-lite = "0.5.0"
 globset = "0.4.2"
->>>>>>> 2f5cb32b
+im = "^12.2"
 
 [dev-dependencies]
 wabt = "0.7.2"
