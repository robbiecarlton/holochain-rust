--- conflicted
+++ resolved
@@ -204,13 +204,8 @@
 
 /// create a test network
 #[cfg_attr(tarpaulin, skip)]
-<<<<<<< HEAD
 pub fn mock_network_config(network_name: &'static str) -> JsonString {
-    JsonString::from(P2pConfig::default_mock_config(network_name))
-=======
-pub fn mock_network_config() -> JsonString {
-    JsonString::from(P2pConfig::named_mock("TODO make unique"))
->>>>>>> 1cc27460
+    JsonString::from(P2pConfig::named_mock(network_name))
 }
 
 #[cfg(test)]
