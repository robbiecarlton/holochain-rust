--- conflicted
+++ resolved
@@ -1,13 +1,9 @@
 use action::ActionWrapper;
 use holochain_core_types::{
-<<<<<<< HEAD
-    agent::AgentId, cas::storage::ContentAddressableStorage, eav::EntityAttributeValueStorage,
-=======
-    agent::Agent,
+    agent::AgentId,
     cas::storage::ContentAddressableStorage,
     dna::{wasm::DnaWasm, Dna},
     eav::EntityAttributeValueStorage,
->>>>>>> 51b54414
     error::HolochainError,
 };
 use holochain_net::p2p_network::P2pNetwork;
@@ -154,8 +150,10 @@
         Box::new(|_r| Ok(())),
         &json!({
             "backend": "mock"
-        }).into(),
-    ).unwrap();
+        })
+        .into(),
+    )
+    .unwrap();
     Arc::new(Mutex::new(res))
 }
 
@@ -193,7 +191,8 @@
                     .unwrap(),
             )),
             make_mock_net(),
-        ).unwrap();
+        )
+        .unwrap();
 
         assert!(maybe_context.state().is_none());
 
@@ -223,7 +222,8 @@
                     .unwrap(),
             )),
             make_mock_net(),
-        ).unwrap();
+        )
+        .unwrap();
 
         let global_state = Arc::new(RwLock::new(State::new(Arc::new(context.clone()))));
         context.set_state(global_state.clone());
