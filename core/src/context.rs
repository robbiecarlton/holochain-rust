--- conflicted
+++ resolved
@@ -204,13 +204,8 @@
 
 /// create a test network
 #[cfg_attr(tarpaulin, skip)]
-<<<<<<< HEAD
-pub fn mock_network_config(network_name: &'static str) -> JsonString {
-    JsonString::from(P2pConfig::named_mock(network_name))
-=======
 pub fn mock_network_config() -> JsonString {
     JsonString::from(P2pConfig::unique_mock())
->>>>>>> de87f4d3
 }
 
 #[cfg(test)]
@@ -246,7 +241,7 @@
                 EavFileStorage::new(tempdir().unwrap().path().to_str().unwrap().to_string())
                     .unwrap(),
             )),
-            mock_network_config("state_test"),
+            mock_network_config(),
             None,
             None,
         );
@@ -279,7 +274,7 @@
                 EavFileStorage::new(tempdir().unwrap().path().to_str().unwrap().to_string())
                     .unwrap(),
             )),
-            mock_network_config("test_deadlock"),
+            mock_network_config(),
             None,
             None,
         );
