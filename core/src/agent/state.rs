--- conflicted
+++ resolved
@@ -170,12 +170,8 @@
     use error::HolochainError;
     use hash_table::pair::tests::test_pair;
     use instance::tests::{test_context, test_instance_blank};
-<<<<<<< HEAD
     use json::ToJson;
-    use std::collections::HashMap;
-=======
     use std::{collections::HashMap, sync::Arc};
->>>>>>> 1724d463
 
     /// dummy agent state
     pub fn test_agent_state() -> AgentState {
@@ -288,13 +284,8 @@
         );
 
         assert_eq!(
-<<<<<<< HEAD
-            "{\"header\":{\"entry_type\":\"testEntryType\",\"time\":\"\",\"next\":null,\"entry\":\"QmbXSE38SN3SuJDmHKSSw5qWWegvU7oTxrLDRavWjyxMrT\",\"type_next\":null,\"signature\":\"\"},\"entry\":{\"content\":\"test entry content\",\"entry_type\":\"testEntryType\"}}",
-            ActionResponse::Get(Some(test_pair())).to_json().unwrap(),
-=======
             "{\"header\":{\"entry_type\":\"testEntryType\",\"timestamp\":\"\",\"link\":null,\"entry_hash\":\"QmbXSE38SN3SuJDmHKSSw5qWWegvU7oTxrLDRavWjyxMrT\",\"entry_signature\":\"\",\"link_same_type\":null},\"entry\":{\"content\":\"test entry content\",\"entry_type\":\"testEntryType\"}}",
             ActionResponse::Get(Some(test_pair())).to_json(),
->>>>>>> 1724d463
         );
         assert_eq!("", ActionResponse::Get(None).to_json().unwrap());
     }
