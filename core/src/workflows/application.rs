--- conflicted
+++ resolved
@@ -1,21 +1,15 @@
 use crate::{
     context::{get_dna_and_agent, Context},
+    instance::Instance,
     network::actions::initialize_network,
+    nucleus::actions::initialize::initialize_chain,
 };
-
-use std::sync::Arc;
-
-<<<<<<< HEAD
-use crate::{instance::Instance, nucleus::actions::initialize::initialize_chain};
-use futures::TryFutureExt;
-use holochain_core_types::{dna::Dna, error::HcResult};
-=======
-use crate::{instance::Instance, nucleus::actions::initialize::initialize_application};
 use holochain_core_types::{
     dna::Dna,
     error::{HcResult, HolochainError},
 };
->>>>>>> 3d1eb511
+
+use std::sync::Arc;
 
 pub async fn initialize(
     instance: &Instance,
@@ -23,23 +17,15 @@
     context: Arc<Context>,
 ) -> HcResult<Arc<Context>> {
     let instance_context = instance.initialize_context(context.clone());
-<<<<<<< HEAD
-    await!(get_dna_and_agent(&instance_context)
-        .map_ok(|_| ())
-        .or_else(
-            |_| initialize_chain(dna.unwrap_or(Dna::new()), &instance_context).map_ok(|_| ())
-        ))?;
-=======
     if let Err(err) = await!(get_dna_and_agent(&instance_context)) {
         context.log(format!(
-            "application/initialize: Couldn't get DNA and agent from chain: {:?}",
+            "dna/initialize: Couldn't get DNA and agent from chain: {:?}",
             err
         ));
         let dna = dna.ok_or(HolochainError::DnaMissing)?;
-        context.log("application/initialize: Initializing new chain from given DNA...");
-        await!(initialize_application(dna, &instance_context))?;
+        context.log("dna/initialize: Initializing new chain from given DNA...");
+        await!(initialize_chain(dna, &instance_context))?;
     }
->>>>>>> 3d1eb511
     await!(initialize_network::initialize_network(&instance_context))?;
     Ok(instance_context)
 }