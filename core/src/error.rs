--- conflicted
+++ resolved
@@ -24,11 +24,8 @@
     ZomeFunctionNotFound(String),
     IoError(String),
     SerializationError(String),
-<<<<<<< HEAD
+    InvalidOperationOnSysEntry,
     DoesNotHaveCapabilityToken,
-=======
-    InvalidOperationOnSysEntry,
->>>>>>> a2e6d620
 }
 
 impl HolochainError {
@@ -67,14 +64,11 @@
             HolochainError::ZomeFunctionNotFound(err_msg) => &err_msg,
             IoError(err_msg) => &err_msg,
             SerializationError(err_msg) => &err_msg,
-<<<<<<< HEAD
-            HolochainError::DoesNotHaveCapabilityToken => {
+            InvalidOperationOnSysEntry => "operation cannot be done on a system entry type",
+                    HolochainError::DoesNotHaveCapabilityToken => {
                 "Caller does not have Capability to make that call"
             }
-=======
-            InvalidOperationOnSysEntry => "operation cannot be done on a system entry type",
->>>>>>> a2e6d620
-        }
+}
     }
 }
 
