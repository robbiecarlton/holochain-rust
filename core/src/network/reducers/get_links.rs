--- conflicted
+++ resolved
@@ -62,11 +62,7 @@
 
     use crate::{
         action::{Action, ActionWrapper, GetLinksKey, NetworkSettings},
-<<<<<<< HEAD
         context::unique_memory_network_config,
-=======
-        context::test_mock_config,
->>>>>>> d8c7e1f9
         instance::tests::test_context,
         state::test_store,
     };
@@ -110,15 +106,9 @@
         let store = test_store(context.clone());
 
         let action_wrapper = ActionWrapper::new(Action::InitNetwork(NetworkSettings {
-<<<<<<< HEAD
-            config: unique_memory_network_config(),
-            dna_address: "abcd".into(),
-            agent_id: String::from("abcd"),
-=======
             config: test_mock_config(netname),
             dna_address: "reduce_get_links_test".into(),
             agent_id: String::from("alice"),
->>>>>>> d8c7e1f9
         }));
         let store = store.reduce(context.clone(), action_wrapper);
 
@@ -154,15 +144,9 @@
         Arc::get_mut(&mut context).unwrap().set_state(store.clone());
 
         let action_wrapper = ActionWrapper::new(Action::InitNetwork(NetworkSettings {
-<<<<<<< HEAD
-            config: unique_memory_network_config(),
-            dna_address: "abcd".into(),
-            agent_id: String::from("abcd"),
-=======
             config: test_mock_config(netname),
             dna_address: "reduce_get_links_timeout_test".into(),
             agent_id: String::from("alice"),
->>>>>>> d8c7e1f9
         }));
 
         {
