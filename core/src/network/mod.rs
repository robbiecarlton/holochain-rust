pub mod actions;
pub mod direct_message;
pub mod entry_with_header;
pub mod handler;
pub mod reducers;
pub mod state;
#[cfg(test)]
pub mod test_utils;

#[cfg(test)]
pub mod tests {
    use crate::{
        agent::actions::commit::commit_entry,
        instance::tests::test_instance_and_context_by_name,
        network::{
            actions::{
                get_entry::get_entry, get_links::get_links,
                get_validation_package::get_validation_package, publish::publish,
            },
            test_utils::test_wat_always_valid,
        },
        workflows::author_entry::author_entry,
    };
    use holochain_core_types::{
        agent::test_agent_id,
        cas::content::{Address, AddressableContent},
        crud_status::CrudStatus,
        entry::{entry_type::test_app_entry_type, test_entry, Entry, EntryWithMetaAndHeader},
        json::JsonString,
        link::link_data::LinkData,
    };
    use test_utils::*;

    // TODO: Should wait for a success or saturation response from the network module after Publish
    #[test]
    #[ignore]
    fn get_entry_roundtrip() {
        let netname = Some("get_entry_roundtrip");
        let mut dna = create_test_dna_with_wat("test_zome", None);
        dna.uuid = netname.unwrap().to_string();
        let (_, context1) =
            test_instance_and_context_by_name(dna.clone(), "alice1", netname).unwrap();
        let (_, context2) =
            test_instance_and_context_by_name(dna.clone(), "bob1", netname).unwrap();

        // Create Entry & metadata
        let entry = test_entry();

        // Store it on the network
        let result = context1.block_on(commit_entry(entry.clone(), None, &context1));
        assert!(result.is_ok(), "commit_entry() result = {:?}", result);
        let result = context1.block_on(publish(entry.address(), &context1));
        assert!(result.is_ok(), "publish() result = {:?}", result);

        // TODO: Should wait for a success or saturation response from the network module instead
        // std::thread::sleep(std::time::Duration::from_millis(2000));

        // Get it from the network
        // HACK: doing a loop because publish returns before actual confirmation from the network
        let mut maybe_entry_with_meta: Option<EntryWithMetaAndHeader> = None;
        let mut loop_count = 0;
        while maybe_entry_with_meta.is_none() && loop_count < 10 {
            loop_count += 1;
            std::thread::sleep(std::time::Duration::from_millis(100));
            let result = context2.block_on(get_entry(
                context2.clone(),
                entry.address(),
                Default::default(),
            ));
            assert!(result.is_ok(), "get_entry() result = {:?}", result);
            maybe_entry_with_meta = result.unwrap();
        }
        assert!(
            maybe_entry_with_meta.is_some(),
            "maybe_entry_with_meta = {:?}",
            maybe_entry_with_meta
        );
        let entry_with_meta_and_header = maybe_entry_with_meta.unwrap();
        assert_eq!(entry_with_meta_and_header.entry_with_meta.entry, entry);
        assert_eq!(
            entry_with_meta_and_header.entry_with_meta.crud_status,
            CrudStatus::Live
        );
    }

    #[test]
    // flaky test
    // https://circleci.com/gh/holochain/holochain-rust/12091
    // timestamps are not being created deterministically
    #[cfg(feature = "broken-tests")]
    fn get_entry_results_roundtrip() {
        let netname = Some("get_entry_results_roundtrip");
        let mut dna = create_test_dna_with_wat("test_zome", None);
        dna.uuid = netname.unwrap().to_string();
        let (_, context1) =
            test_instance_and_context_by_name(dna.clone(), "alex", netname).unwrap();
        let (_, context2) =
            test_instance_and_context_by_name(dna.clone(), "billy", netname).unwrap();

        // Create Entry & crud-status metadata, and store it.
        let entry = test_entry();
        let header1 = create_new_chain_header(&entry, context1.clone(), &None).unwrap();
        let header2 = create_new_chain_header(&entry, context2.clone(), &None).unwrap();
        context1
            .block_on(commit_entry(entry.clone(), None, &context1))
            .unwrap();
        {
            let dht1 = context1.state().unwrap().dht();
            {
                dht1.content_storage().write().unwrap().add(&entry).unwrap();
                dht1.add_header_for_entry(&entry, &header2).unwrap();
            }
        }

        // Get it.
        let args = GetEntryArgs {
            address: entry.address(),
            options: GetEntryOptions {
                headers: true,
                ..Default::default()
            },
        };
        let result = context1.block_on(get_entry_result_workflow(&context1, &args));
        if let GetEntryResultType::Single(item) = result.unwrap().result {
            let headers = item.headers;
            assert_eq!(headers, vec![header1, header2]);
        }
    }

    #[test]
    // flaky test
    // see https://circleci.com/gh/holochain/holochain-rust/10027
    #[cfg(feature = "broken-tests")]
    fn get_non_existant_entry() {
        let netname = Some("get_non_existant_entry");
        let mut dna = create_test_dna_with_wat("test_zome", None);
        dna.uuid = netname.unwrap().to_string();
        let (_, _) = test_instance_and_context_by_name(dna.clone(), "alice2", netname).unwrap();
        let (_, context2) =
            test_instance_and_context_by_name(dna.clone(), "bob2", netname).unwrap();

        let entry = test_entry();

        let result = context2.block_on(get_entry(
            context2.clone(),
            entry.address(),
            Timeout::new(100),
        ));
        assert!(result.is_ok(), "get_entry() result = {:?}", result);
        let maybe_entry_with_meta = result.unwrap();
        assert!(maybe_entry_with_meta.is_none());
    }

    #[test]
    // flaky test
    //  this test failed on macOSx cold builds blocking on the get_entry
    //  adding a sleep after the publish would make it work, but that's flaky!
    #[cfg(feature = "broken-tests")]
    fn get_entry_when_alone() {
        let netname = Some("get_when_alone");
        let mut dna = create_test_dna_with_wat("test_zome", None);
        dna.uuid = netname.unwrap().to_string();
        let (_, context1) =
            test_instance_and_context_by_name(dna.clone(), "bob3", netname).unwrap();

        // Create Entry
        let entry = test_entry();

        // Store it on the network
        let result = context1.block_on(commit_entry(entry.clone(), None, &context1));
        assert!(result.is_ok(), "commit_entry() result = {:?}", result);
        let result = context1.block_on(publish(entry.address(), &context1));
        assert!(result.is_ok(), "publish() result = {:?}", result);

        // Get it from the network
        let result = context1.block_on(get_entry(
            context1.clone(),
            entry.address(),
            Default::default(),
        ));
        assert!(result.is_ok(), "get_entry() result = {:?}", result);
        let maybe_entry_with_meta = result.unwrap();
        assert!(maybe_entry_with_meta.is_some());
        let entry_with_meta = maybe_entry_with_meta.unwrap();
        assert_eq!(entry_with_meta.entry_with_meta.entry, entry);
        assert_eq!(
            entry_with_meta.entry_with_meta.crud_status,
            CrudStatus::Live
        );
    }
    #[test]
    fn get_validation_package_roundtrip() {
        let netname = Some("get_validation_package_roundtrip");
        let wat = &test_wat_always_valid();
        let mut dna = create_test_dna_with_wat("test_zome", Some(wat));
        dna.uuid = netname.unwrap().to_string();

        let (_, context1) =
            test_instance_and_context_by_name(dna.clone(), "alice1", netname).unwrap();

        let entry = test_entry();
        context1
            .block_on(author_entry(&entry, None, &context1, &vec![]))
            .expect("Could not author entry");

        let agent1_state = context1.state().unwrap().agent();
        let header = agent1_state
            .get_most_recent_header_for_entry(&entry)
            .expect("There must be a header in the author's source chain after commit");

        let (_, context2) =
            test_instance_and_context_by_name(dna.clone(), "bob1", netname).unwrap();
        let result = context2.block_on(get_validation_package(header.clone(), &context2));

        assert!(result.is_ok());
        let maybe_validation_package = result.unwrap();
        assert!(maybe_validation_package.is_some());
        let validation_package = maybe_validation_package.unwrap();
        assert_eq!(validation_package.chain_header, header);
    }

    // TODO: Should wait for a success or saturation response from the network module after Publish
    #[test]
    #[ignore]
    fn get_links_roundtrip() {
        let netname = Some("get_links_roundtrip");
        let wat = &test_wat_always_valid();
        let mut dna = create_test_dna_with_wat("test_zome", Some(wat));
        dna.uuid = netname.unwrap().to_string();
        let (_, context1) =
            test_instance_and_context_by_name(dna.clone(), "alex2", netname).unwrap();
        let (_, context2) =
            test_instance_and_context_by_name(dna.clone(), "billy2", netname).unwrap();

        let mut entry_addresses: Vec<Address> = Vec::new();
        for i in 0..3 {
            let entry = Entry::App(
                test_app_entry_type(),
                JsonString::from_json(&format!("entry{} value", i)),
            );
            let address = context1
                .block_on(commit_entry(entry.clone(), None, &context1))
                .expect("Could not commit entry for testing");
            let _ = context1
                .block_on(publish(entry.address(), &context1))
                .expect("Could not publish entry for testing");
            entry_addresses.push(address);
        }

        let link1 = LinkData::new_add(
            &entry_addresses[0],
            &entry_addresses[1],
<<<<<<< HEAD
            "test-tag",
            0,
            test_agent_id(),
=======
            "test-link",
            "test-tag",
>>>>>>> 76a8d2b9
        );
        let link2 = LinkData::new_add(
            &entry_addresses[0],
            &entry_addresses[2],
<<<<<<< HEAD
            "test-tag",
            0,
            test_agent_id(),
=======
            "test-link",
            "test-tag",
>>>>>>> 76a8d2b9
        );

        // Store link1 on the network
        println!("\n add_link(link1) ...");
        let entry = Entry::LinkAdd(link1);
        let result = context1.block_on(commit_entry(entry.clone(), None, &context1));
        assert!(result.is_ok(), "commit_entry() result = {:?}", result);
        let result = context1.block_on(publish(entry.address(), &context1));
        assert!(result.is_ok(), "publish() result = {:?}", result);

        // Store link2 on the network
        println!("\n add_link(link2) ...");
        let entry = Entry::LinkAdd(link2);
        let result = context1.block_on(commit_entry(entry.clone(), None, &context1));
        assert!(result.is_ok(), "commit_entry() result = {:?}", result);
        let result = context1.block_on(publish(entry.address(), &context1));
        assert!(result.is_ok(), "publish() result = {:?}", result);

        // TODO: Should wait for a success or saturation response from the network module instead
        // std::thread::sleep(std::time::Duration::from_millis(1000));

        println!("\n get_links() ...");
        let maybe_links = context2.block_on(get_links(
            context2.clone(),
            entry_addresses[0].clone(),
            Some("test-link".into()),
            Some("test-tag".into()),
            Default::default(),
        ));

        assert!(maybe_links.is_ok());
        let links = maybe_links.unwrap();
        assert_eq!(links.len(), 2, "links = {:?}", links);
        // can be in any order
        assert!(
            (links[0] == entry_addresses[1] || links[0] == entry_addresses[2])
                && (links[1] == entry_addresses[1] || links[1] == entry_addresses[2])
        );
    }
}<|MERGE_RESOLUTION|>--- conflicted
+++ resolved
@@ -250,26 +250,16 @@
         let link1 = LinkData::new_add(
             &entry_addresses[0],
             &entry_addresses[1],
-<<<<<<< HEAD
             "test-tag",
             0,
             test_agent_id(),
-=======
-            "test-link",
-            "test-tag",
->>>>>>> 76a8d2b9
         );
         let link2 = LinkData::new_add(
             &entry_addresses[0],
             &entry_addresses[2],
-<<<<<<< HEAD
             "test-tag",
             0,
             test_agent_id(),
-=======
-            "test-link",
-            "test-tag",
->>>>>>> 76a8d2b9
         );
 
         // Store link1 on the network
