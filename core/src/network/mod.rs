--- conflicted
+++ resolved
@@ -27,7 +27,6 @@
         chain_header::test_chain_header,
         crud_status::CrudStatus,
         entry::{entry_type::test_app_entry_type, test_entry, Entry, EntryWithMetaAndHeader},
-        iso_dispatch::{ISODispatch, ISODispatcherMock},
         json::JsonString,
         link::link_data::LinkData,
     };
@@ -254,11 +253,7 @@
             &entry_addresses[1],
             "test-tag",
             "test-link",
-<<<<<<< HEAD
-            ISODispatcherMock::default().now_dispatch(),
-=======
             test_chain_header(),
->>>>>>> de0e0353
             test_agent_id(),
         );
         let link2 = LinkData::new_add(
@@ -266,11 +261,7 @@
             &entry_addresses[2],
             "test-tag",
             "test-link",
-<<<<<<< HEAD
-            ISODispatcherMock::default().now_dispatch(),
-=======
             test_chain_header(),
->>>>>>> de0e0353
             test_agent_id(),
         );
 
