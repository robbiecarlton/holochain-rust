use crate::{
    action::ActionWrapper, consistency::ConsistencyModel, context::Context, persister::Persister,
    scheduled_jobs, signal::Signal, state::State, workflows::application,
};
#[cfg(test)]
use crate::{
    network::actions::initialize_network::initialize_network_with_spoofed_dna,
    nucleus::actions::initialize::initialize_chain,
};
use clokwerk::{ScheduleHandle, Scheduler, TimeUnits};
#[cfg(test)]
use holochain_core_types::cas::content::Address;
use holochain_core_types::{
    dna::Dna,
    error::{HcResult, HolochainError},
};
use std::{
    sync::{
        mpsc::{sync_channel, Receiver, Sender, SyncSender},
        Arc, Mutex, RwLock, RwLockReadGuard,
    },
    thread,
    time::Duration,
};

pub const RECV_DEFAULT_TIMEOUT_MS: Duration = Duration::from_millis(10000);

/// Object representing a Holochain instance, i.e. a running holochain (DNA + DHT + source-chain)
/// Holds the Event loop and processes it with the redux pattern.
#[derive(Clone)]
pub struct Instance {
    /// The object holding the state. Actions go through the store sequentially.
    state: Arc<RwLock<State>>,
    action_channel: Option<SyncSender<ActionWrapper>>,
    observer_channel: Option<SyncSender<Observer>>,
    scheduler_handle: Option<Arc<ScheduleHandle>>,
    persister: Option<Arc<Mutex<Persister>>>,
    consistency_model: ConsistencyModel,
}

/// State Observer that executes a closure everytime the State changes.
pub struct Observer {
    pub ticker: Sender<()>,
}

pub static DISPATCH_WITHOUT_CHANNELS: &str = "dispatch called without channels open";

impl Instance {
    pub const DEFAULT_CHANNEL_BUF_SIZE: usize = 100;

    /// This is initializing and starting the redux action loop and adding channels to dispatch
    /// actions and observers to the context
    pub(in crate::instance) fn inner_setup(&mut self, context: Arc<Context>) -> Arc<Context> {
        let (rx_action, rx_observer) = self.initialize_channels();
        let context = self.initialize_context(context);
        let mut scheduler = Scheduler::new();
        scheduler
            .every(10.seconds())
            .run(scheduled_jobs::create_callback(context.clone()));
        self.scheduler_handle = Some(Arc::new(
            scheduler.watch_thread(Duration::from_millis(1000)),
        ));

        self.persister = Some(context.persister.clone());

        self.start_action_loop(context.clone(), rx_action, rx_observer);

        context
    }

    /// This is calling inner_setup and running the initialization workflow which makes sure that
    /// the chain gets initialized if dna is Some.
    /// If dna is None it is assumed the chain is already initialized, i.e. we are loading a chain.
    pub fn initialize(
        &mut self,
        dna: Option<Dna>,
        context: Arc<Context>,
    ) -> HcResult<Arc<Context>> {
        let context = self.inner_setup(context);
        context.block_on(application::initialize(self, dna, context.clone()))
    }

    /// This function is only needed in tests to create integration tests in which an instance
    /// tries to publish invalid entries.
    /// The DNA needs to be spoofed then so that we can emulate a hacked node that does not
    /// run the right validation checks locally but actually commits and publishes invalid data.
    #[cfg(test)]
    pub fn initialize_with_spoofed_dna(
        &mut self,
        dna: Dna,
        spoofed_dna_address: Address,
        context: Arc<Context>,
    ) -> HcResult<Arc<Context>> {
        let context = self.inner_setup(context);
        context.block_on(
            async {
                await!(initialize_chain(dna.clone(), &context))?;
                await!(initialize_network_with_spoofed_dna(
                    spoofed_dna_address,
                    &context
                ))
            },
        )?;
        Ok(context)
    }

    /// Only needed in tests to check that the initialization (and other workflows) fail
    /// with the right error message if no DNA is present.
    #[cfg(test)]
    pub fn initialize_without_dna(&mut self, context: Arc<Context>) -> Arc<Context> {
        self.inner_setup(context)
    }

    // @NB: these three getters smell bad because previously Instance and Context had SyncSenders
    // rather than Option<SyncSenders>, but these would be initialized by default to broken channels
    // which would panic if `send` was called upon them. These `expect`s just bring more visibility to
    // that potential failure mode.
    // @see https://github.com/holochain/holochain-rust/issues/739
    fn action_channel(&self) -> &SyncSender<ActionWrapper> {
        self.action_channel
            .as_ref()
            .expect("Action channel not initialized")
    }

    pub fn observer_channel(&self) -> &SyncSender<Observer> {
        self.observer_channel
            .as_ref()
            .expect("Observer channel not initialized")
    }

    /// Stack an Action in the Event Queue
    ///
    /// # Panics
    ///
    /// Panics if called before `start_action_loop`.
    pub fn dispatch(&mut self, action_wrapper: ActionWrapper) {
        dispatch_action(self.action_channel(), action_wrapper)
    }

    /// Returns recievers for actions and observers that get added to this instance
    fn initialize_channels(&mut self) -> (Receiver<ActionWrapper>, Receiver<Observer>) {
        let (tx_action, rx_action) = sync_channel::<ActionWrapper>(Self::DEFAULT_CHANNEL_BUF_SIZE);
        let (tx_observer, rx_observer) = sync_channel::<Observer>(Self::DEFAULT_CHANNEL_BUF_SIZE);
        self.action_channel = Some(tx_action.clone());
        self.observer_channel = Some(tx_observer.clone());

        (rx_action, rx_observer)
    }

    pub fn initialize_context(&self, context: Arc<Context>) -> Arc<Context> {
        let mut sub_context = (*context).clone();
        sub_context.set_state(self.state.clone());
        sub_context.action_channel = self.action_channel.clone();
        sub_context.observer_channel = self.observer_channel.clone();
        Arc::new(sub_context)
    }

    /// Start the Event Loop on a separate thread
    pub fn start_action_loop(
        &mut self,
        context: Arc<Context>,
        rx_action: Receiver<ActionWrapper>,
        rx_observer: Receiver<Observer>,
    ) {
        let mut sync_self = self.clone();
        let sub_context = self.initialize_context(context);

        thread::spawn(move || {
            let mut state_observers: Vec<Observer> = Vec::new();
            for action_wrapper in rx_action {
                state_observers = sync_self.process_action(
                    &action_wrapper,
                    state_observers,
                    &rx_observer,
                    &sub_context,
                );
                sync_self.emit_signals(&sub_context, &action_wrapper);
            }
        });
    }

    /// Calls the reducers for an action and calls the observers with the new state
    /// returns the new vector of observers
    pub(crate) fn process_action(
        &self,
        action_wrapper: &ActionWrapper,
        mut state_observers: Vec<Observer>,
        rx_observer: &Receiver<Observer>,
        context: &Arc<Context>,
    ) -> Vec<Observer> {
        // Mutate state
        {
            let new_state: State;

            {
                // Only get a read lock first so code in reducers can read state as well
                let state = self
                    .state
                    .read()
                    .expect("owners of the state RwLock shouldn't panic");

                // Create new state by reducing the action on old state
                new_state = state.reduce(action_wrapper.clone());
            }

            // Get write lock
            let mut state = self
                .state
                .write()
                .expect("owners of the state RwLock shouldn't panic");

            // Change the state
            *state = new_state;
        }

        if let Err(e) = self.save() {
            context.log(format!(
                "err/instance/process_action: could not save state: {:?}",
                e
            ));
        }

        // Add new observers
        state_observers.extend(rx_observer.try_iter());
        // Tick all observers and remove those that have lost their receiving part
        state_observers
            .into_iter()
            .filter(|observer| observer.ticker.send(()).is_ok())
            .collect()
    }

    pub(crate) fn emit_signals(&mut self, context: &Context, action_wrapper: &ActionWrapper) {
        if let Some(tx) = context.signal_tx() {
            // @TODO: if needed for performance, could add a filter predicate here
            // to prevent emitting too many unneeded signals
            let trace_signal = Signal::Trace(action_wrapper.clone());
            tx.send(trace_signal).unwrap_or_else(|e| {
                context.log(format!(
                    "warn/reduce: Signal channel is closed! No signals can be sent ({:?}).",
                    e
                ));
            });

            self.consistency_model
                .process_action(action_wrapper.action())
                .map(|signal| {
                    tx.send(Signal::Consistency(signal)).unwrap_or_else(|e| {
                        context.log(format!(
                            "warn/reduce: Signal channel is closed! No signals can be sent ({:?}).",
                            e
                        ));
                    });
                });
        }
    }

    /// Creates a new Instance with no channels set up.
    pub fn new(context: Arc<Context>) -> Self {
        Instance {
            state: Arc::new(RwLock::new(State::new(context.clone()))),
            action_channel: None,
            observer_channel: None,
            scheduler_handle: None,
            persister: None,
            consistency_model: ConsistencyModel::new(context.clone()),
        }
    }

    pub fn from_state(state: State, context: Arc<Context>) -> Self {
        Instance {
            state: Arc::new(RwLock::new(state)),
            action_channel: None,
            observer_channel: None,
            scheduler_handle: None,
            persister: None,
            consistency_model: ConsistencyModel::new(context.clone()),
        }
    }

    pub fn state(&self) -> RwLockReadGuard<State> {
        self.state
            .read()
            .expect("owners of the state RwLock shouldn't panic")
    }

    pub fn save(&self) -> HcResult<()> {
        self.persister
            .as_ref()
            .ok_or(HolochainError::new(
                "Instance::save() called without persister set.",
            ))?
            .try_lock()
            .map_err(|_| HolochainError::new("Could not get lock on persister"))?
            .save(&self.state())
    }
}

/*impl Default for Instance {
    fn default(context:Context) -> Self {
        Self::new(context)
    }
}*/

/// Send Action to Instance's Event Queue and block until it has been processed.
///
/// # Panics
///
/// Panics if the channels passed are disconnected.
pub fn dispatch_action_and_wait(context: Arc<Context>, action_wrapper: ActionWrapper) {
    let tick_rx = context.create_observer();
    dispatch_action(context.action_channel(), action_wrapper.clone());

    loop {
        if context.state().unwrap().history.contains(&action_wrapper) {
            return;
        } else {
            let _ = tick_rx.recv_timeout(Duration::from_millis(10));
        }
    }
}

/// Send Action to the Event Queue
///
/// # Panics
///
/// Panics if the channels passed are disconnected.
pub fn dispatch_action(action_channel: &SyncSender<ActionWrapper>, action_wrapper: ActionWrapper) {
    action_channel
        .send(action_wrapper)
        .expect(DISPATCH_WITHOUT_CHANNELS);
}

#[cfg(test)]
pub mod tests {
    use self::tempfile::tempdir;
    use super::*;
    use crate::{
        action::{tests::test_action_wrapper_commit, Action, ActionWrapper},
        agent::{
            chain_store::ChainStore,
            state::{ActionResponse, AgentState},
        },
        context::{test_memory_network_config, Context},
        logger::{test_logger, TestLogger},
    };
    use holochain_cas_implementations::{cas::file::FilesystemStorage, eav::file::EavFileStorage};
    use holochain_core_types::{
        agent::AgentId,
        cas::content::AddressableContent,
        chain_header::test_chain_header,
        dna::{zome::Zome, Dna},
        entry::{entry_type::EntryType, test_entry},
        json::{JsonString, RawString},
    };
    use tempfile;
    use test_utils;

    use crate::{persister::SimplePersister, state::State};

    use std::{
        sync::{mpsc::channel, Arc, Mutex},
        thread::sleep,
        time::Duration,
    };

    use test_utils::mock_signing::registered_test_agent;

    use holochain_cas_implementations::{
        cas::memory::MemoryStorage, eav::memory::EavMemoryStorage,
    };
<<<<<<< HEAD
    use holochain_core_types::{entry::Entry, utc_dispatch::UTCMock};
=======
    use holochain_core_types::{entry::Entry, iso_dispatch::ISODispatcherMock};
>>>>>>> 1afa6172

    /// create a test context and TestLogger pair so we can use the logger in assertions
    #[cfg_attr(tarpaulin, skip)]
    pub fn test_context_and_logger(
        agent_name: &str,
        network_name: Option<&str>,
    ) -> (Arc<Context>, Arc<Mutex<TestLogger>>) {
        let agent = registered_test_agent(agent_name);
        let content_storage = Arc::new(RwLock::new(MemoryStorage::new()));
        let meta_storage = Arc::new(RwLock::new(EavMemoryStorage::new()));
        let logger = test_logger();
        (
            Arc::new(Context::new(
                agent,
                logger.clone(),
                Arc::new(Mutex::new(SimplePersister::new(content_storage.clone()))),
                content_storage.clone(),
                content_storage.clone(),
                meta_storage,
                test_memory_network_config(network_name),
                None,
                None,
<<<<<<< HEAD
                Arc::new(UTCMock::default()),
=======
                Arc::new(ISODispatcherMock::default()),
>>>>>>> 1afa6172
            )),
            logger,
        )
    }

    /// create a test context
    #[cfg_attr(tarpaulin, skip)]
    pub fn test_context(agent_name: &str, network_name: Option<&str>) -> Arc<Context> {
        let (context, _) = test_context_and_logger(agent_name, network_name);
        context
    }

    /// create a test context
    #[cfg_attr(tarpaulin, skip)]
    pub fn test_context_with_channels(
        agent_name: &str,
        action_channel: &SyncSender<ActionWrapper>,
        observer_channel: &SyncSender<Observer>,
        network_name: Option<&str>,
    ) -> Arc<Context> {
        let agent = AgentId::generate_fake(agent_name);
        let logger = test_logger();
        let file_storage = Arc::new(RwLock::new(
            FilesystemStorage::new(tempdir().unwrap().path().to_str().unwrap()).unwrap(),
        ));
        Arc::new(
            Context::new_with_channels(
                agent,
                logger.clone(),
                Arc::new(Mutex::new(SimplePersister::new(file_storage.clone()))),
                Some(action_channel.clone()),
                None,
                Some(observer_channel.clone()),
                file_storage.clone(),
                Arc::new(RwLock::new(
                    EavFileStorage::new(tempdir().unwrap().path().to_str().unwrap().to_string())
                        .unwrap(),
                )),
                test_memory_network_config(network_name),
<<<<<<< HEAD
                Arc::new(UTCMock::default()),
=======
                Arc::new(ISODispatcherMock::default()),
>>>>>>> 1afa6172
            )
            .unwrap(),
        )
    }

    #[cfg_attr(tarpaulin, skip)]
    pub fn test_context_with_state(network_name: Option<&str>) -> Arc<Context> {
        let file_storage = Arc::new(RwLock::new(
            FilesystemStorage::new(tempdir().unwrap().path().to_str().unwrap()).unwrap(),
        ));
        let mut context = Context::new(
            registered_test_agent("Florence"),
            test_logger(),
            Arc::new(Mutex::new(SimplePersister::new(file_storage.clone()))),
            file_storage.clone(),
            file_storage.clone(),
            Arc::new(RwLock::new(
                EavFileStorage::new(tempdir().unwrap().path().to_str().unwrap().to_string())
                    .unwrap(),
            )),
            test_memory_network_config(network_name),
            None,
            None,
<<<<<<< HEAD
            Arc::new(UTCMock::default()),
=======
            Arc::new(ISODispatcherMock::default()),
>>>>>>> 1afa6172
        );
        let global_state = Arc::new(RwLock::new(State::new(Arc::new(context.clone()))));
        context.set_state(global_state.clone());
        Arc::new(context)
    }

    #[cfg_attr(tarpaulin, skip)]
    pub fn test_context_with_agent_state(network_name: Option<&str>) -> Arc<Context> {
        let file_system =
            FilesystemStorage::new(tempdir().unwrap().path().to_str().unwrap()).unwrap();
        let cas = Arc::new(RwLock::new(file_system.clone()));
        let mut context = Context::new(
            registered_test_agent("Florence"),
            test_logger(),
            Arc::new(Mutex::new(SimplePersister::new(cas.clone()))),
            cas.clone(),
            cas.clone(),
            Arc::new(RwLock::new(
                EavFileStorage::new(tempdir().unwrap().path().to_str().unwrap().to_string())
                    .unwrap(),
            )),
            test_memory_network_config(network_name),
            None,
            None,
<<<<<<< HEAD
            Arc::new(UTCMock::default()),
=======
            Arc::new(ISODispatcherMock::default()),
>>>>>>> 1afa6172
        );
        let chain_store = ChainStore::new(cas.clone());
        let chain_header = test_chain_header();
        let agent_state = AgentState::new_with_top_chain_header(
            chain_store,
            Some(chain_header),
            context.agent_id.address(),
        );
        let state = State::new_with_agent(Arc::new(context.clone()), agent_state);
        let global_state = Arc::new(RwLock::new(state));
        context.set_state(global_state.clone());
        Arc::new(context)
    }

    #[test]
    fn default_buffer_size_test() {
        assert_eq!(Context::DEFAULT_CHANNEL_BUF_SIZE, 100);
    }

    #[cfg_attr(tarpaulin, skip)]
    pub fn test_instance(dna: Dna, network_name: Option<&str>) -> Result<Instance, String> {
        test_instance_and_context(dna, network_name).map(|tuple| tuple.0)
    }

    /// create a canonical test instance
    #[cfg_attr(tarpaulin, skip)]
    pub fn test_instance_and_context(
        dna: Dna,
        network_name: Option<&str>,
    ) -> Result<(Instance, Arc<Context>), String> {
        test_instance_and_context_by_name(dna, "jane", network_name)
    }

    /// create a test instance
    #[cfg_attr(tarpaulin, skip)]
    pub fn test_instance_and_context_by_name(
        dna: Dna,
        name: &str,
        network_name: Option<&str>,
    ) -> Result<(Instance, Arc<Context>), String> {
        // Create instance and plug in our DNA
        let context = test_context(name, network_name);
        let mut instance = Instance::new(context.clone());
        let context = instance.initialize(Some(dna.clone()), context.clone())?;

        assert_eq!(instance.state().nucleus().dna(), Some(dna.clone()));
        assert!(instance.state().nucleus().has_initialized());

        /// fair warning... use test_instance_blank() if you want a minimal instance
        assert!(
            !dna.zomes.clone().is_empty(),
            "Empty zomes = No genesis = infinite loops below!"
        );

        // @TODO abstract and DRY this out
        // @see https://github.com/holochain/holochain-rust/issues/195
        while instance
            .state()
            .history
            .iter()
            .find(|aw| match aw.action() {
                Action::InitializeChain(_) => true,
                _ => false,
            })
            .is_none()
        {
            println!("Waiting for InitializeChain");
            sleep(Duration::from_millis(10))
        }

        while instance
            .state()
            .history
            .iter()
            .find(|aw| match aw.action() {
                Action::Commit((entry, _, _)) => {
                    assert!(
                        entry.entry_type() == EntryType::AgentId
                            || entry.entry_type() == EntryType::Dna
                            || entry.entry_type() == EntryType::CapTokenGrant
                    );
                    true
                }
                _ => false,
            })
            .is_none()
        {
            println!("Waiting for Commit for genesis");
            sleep(Duration::from_millis(10))
        }

        while instance
            .state()
            .history
            .iter()
            .find(|aw| match aw.action() {
                Action::ReturnInitializationResult(_) => true,
                _ => false,
            })
            .is_none()
        {
            println!("Waiting for ReturnInitializationResult");
            sleep(Duration::from_millis(10))
        }
        Ok((instance, context))
    }

    /// create a test instance with a blank DNA
    #[cfg_attr(tarpaulin, skip)]
    pub fn test_instance_blank() -> Instance {
        let mut dna = Dna::new();
        dna.zomes.insert("".to_string(), Zome::default());
        dna.uuid = "2297b5bc-ef75-4702-8e15-66e0545f3482".into();
        test_instance(dna, None).expect("Blank instance could not be initialized!")
    }

    #[test]
    /// This tests calling `process_action`
    /// with an action that dispatches no new ones.
    /// It tests that the desired effects do happen
    /// to the state and that no observers or actions
    /// are sent on the passed channels.
    pub fn can_process_action() {
        let netname = Some("can_process_action");
        let mut instance = Instance::new(test_context("jason", netname));
        let context = instance.initialize_context(test_context("jane", netname));
        let (rx_action, rx_observer) = instance.initialize_channels();

        let action_wrapper = test_action_wrapper_commit();
        let new_observers = instance.process_action(
            &action_wrapper,
            Vec::new(), // start with no observers
            &rx_observer,
            &context,
        );

        // test that the get action added no observers or actions
        assert!(new_observers.is_empty());

        let rx_action_is_empty = match rx_action.try_recv() {
            Err(::std::sync::mpsc::TryRecvError::Empty) => true,
            _ => false,
        };
        assert!(rx_action_is_empty);

        let rx_observer_is_empty = match rx_observer.try_recv() {
            Err(::std::sync::mpsc::TryRecvError::Empty) => true,
            _ => false,
        };
        assert!(rx_observer_is_empty);

        // Borrow the state lock
        let state = instance.state();
        // Clone the agent Arc
        let actions = state.agent().actions();
        let response = actions
            .get(&action_wrapper)
            .expect("action and reponse should be added after Get action dispatch");

        assert_eq!(
            response,
            &ActionResponse::Commit(Ok(test_entry().address()))
        );
    }

    #[test]
    /// tests that we can dispatch an action and block until it completes
    fn can_dispatch_and_wait() {
        let netname = Some("can_dispatch_and_wait");
        let mut instance = Instance::new(test_context("jason", netname));
        assert_eq!(instance.state().nucleus().dna(), None);
        assert_eq!(
            instance.state().nucleus().status(),
            crate::nucleus::state::NucleusStatus::New
        );

        let dna = Dna::new();

        let action = ActionWrapper::new(Action::InitializeChain(dna.clone()));
        let context = instance.inner_setup(test_context("jane", netname));

        // the initial state is not intialized
        assert_eq!(
            instance.state().nucleus().status(),
            crate::nucleus::state::NucleusStatus::New
        );

        dispatch_action_and_wait(context, action);
        assert_eq!(instance.state().nucleus().dna(), Some(dna));
        assert_eq!(
            instance.state().nucleus().status(),
            crate::nucleus::state::NucleusStatus::Initializing
        );
    }

    #[test]
    /// tests that an unimplemented genesis allows the nucleus to initialize
    /// @TODO is this right? should return unimplemented?
    /// @see https://github.com/holochain/holochain-rust/issues/97
    fn test_missing_genesis() {
        let dna = test_utils::create_test_dna_with_wat("test_zome", None);

        let instance = test_instance(dna, None);

        assert!(instance.is_ok());
        let instance = instance.unwrap();
        assert!(instance.state().nucleus().has_initialized());
    }

    #[test]
    /// tests that a valid genesis allows the nucleus to initialize
    fn test_genesis_ok() {
        let dna = test_utils::create_test_dna_with_wat(
            "test_zome",
            Some(
                r#"
            (module
                (memory (;0;) 1)
                (func (export "genesis") (param $p0 i64) (result i64)
                    i64.const 0
                )
                (data (i32.const 0)
                    ""
                )
                (export "memory" (memory 0))
            )
        "#,
            ),
        );

        let maybe_instance = test_instance(dna, Some("test_genesis_ok"));
        assert!(maybe_instance.is_ok());

        let instance = maybe_instance.unwrap();
        assert!(instance.state().nucleus().has_initialized());
    }

    #[test]
    /// tests that a failed genesis prevents the nucleus from initializing
    fn test_genesis_err() {
        let dna = test_utils::create_test_dna_with_wat(
            "test_zome",
            Some(
                r#"
            (module
                (memory (;0;) 1)
                (func (export "genesis") (param $p0 i64) (result i64)
                    i64.const 9
                )
                (data (i32.const 0)
                    "1337.0"
                )
                (export "memory" (memory 0))
            )
        "#,
            ),
        );

        let instance = test_instance(dna, None);
        assert!(instance.is_err());
        assert_eq!(
            instance.err().unwrap(),
            String::from(JsonString::from(RawString::from("Genesis")))
        );
    }

    /// Committing a DnaEntry to source chain should work
    #[test]
    fn can_commit_dna() {
        let netname = Some("can_commit_dna");
        // Create Context, Agent, Dna, and Commit AgentIdEntry Action
        let context = test_context("alex", netname);
        let dna = test_utils::create_test_dna_with_wat("test_zome", None);
        let dna_entry = Entry::Dna(Box::new(dna));
        let commit_action = ActionWrapper::new(Action::Commit((dna_entry.clone(), None, vec![])));

        // Set up instance and process the action
        let instance = Instance::new(test_context("jason", netname));
        let context = instance.initialize_context(context);
        let state_observers: Vec<Observer> = Vec::new();
        let (_, rx_observer) = channel::<Observer>();
        instance.process_action(&commit_action, state_observers, &rx_observer, &context);

        // Check if AgentIdEntry is found
        assert_eq!(1, instance.state().history.iter().count());
        instance
            .state()
            .history
            .iter()
            .find(|aw| match aw.action() {
                Action::Commit((entry, _, _)) => {
                    assert_eq!(entry.entry_type(), EntryType::Dna);
                    assert_eq!(entry.content(), dna_entry.content());
                    true
                }
                _ => false,
            });
    }

    /// Committing an AgentIdEntry to source chain should work
    #[test]
    fn can_commit_agent() {
        let netname = Some("can_commit_agent");
        // Create Context, Agent and Commit AgentIdEntry Action
        let context = test_context("alex", netname);
        let agent_entry = Entry::AgentId(context.agent_id.clone());
        let commit_agent_action =
            ActionWrapper::new(Action::Commit((agent_entry.clone(), None, vec![])));

        // Set up instance and process the action
        let instance = Instance::new(context.clone());
        let state_observers: Vec<Observer> = Vec::new();
        let (_, rx_observer) = channel::<Observer>();
        let context = instance.initialize_context(context);
        instance.process_action(
            &commit_agent_action,
            state_observers,
            &rx_observer,
            &context,
        );

        // Check if AgentIdEntry is found
        assert_eq!(1, instance.state().history.iter().count());
        instance
            .state()
            .history
            .iter()
            .find(|aw| match aw.action() {
                Action::Commit((entry, _, _)) => {
                    assert_eq!(entry.entry_type(), EntryType::AgentId);
                    assert_eq!(entry.content(), agent_entry.content());
                    true
                }
                _ => false,
            });
    }
}<|MERGE_RESOLUTION|>--- conflicted
+++ resolved
@@ -368,11 +368,7 @@
     use holochain_cas_implementations::{
         cas::memory::MemoryStorage, eav::memory::EavMemoryStorage,
     };
-<<<<<<< HEAD
-    use holochain_core_types::{entry::Entry, utc_dispatch::UTCMock};
-=======
     use holochain_core_types::{entry::Entry, iso_dispatch::ISODispatcherMock};
->>>>>>> 1afa6172
 
     /// create a test context and TestLogger pair so we can use the logger in assertions
     #[cfg_attr(tarpaulin, skip)]
@@ -395,11 +391,7 @@
                 test_memory_network_config(network_name),
                 None,
                 None,
-<<<<<<< HEAD
-                Arc::new(UTCMock::default()),
-=======
                 Arc::new(ISODispatcherMock::default()),
->>>>>>> 1afa6172
             )),
             logger,
         )
@@ -439,11 +431,7 @@
                         .unwrap(),
                 )),
                 test_memory_network_config(network_name),
-<<<<<<< HEAD
-                Arc::new(UTCMock::default()),
-=======
                 Arc::new(ISODispatcherMock::default()),
->>>>>>> 1afa6172
             )
             .unwrap(),
         )
@@ -467,11 +455,7 @@
             test_memory_network_config(network_name),
             None,
             None,
-<<<<<<< HEAD
-            Arc::new(UTCMock::default()),
-=======
             Arc::new(ISODispatcherMock::default()),
->>>>>>> 1afa6172
         );
         let global_state = Arc::new(RwLock::new(State::new(Arc::new(context.clone()))));
         context.set_state(global_state.clone());
@@ -496,11 +480,7 @@
             test_memory_network_config(network_name),
             None,
             None,
-<<<<<<< HEAD
-            Arc::new(UTCMock::default()),
-=======
             Arc::new(ISODispatcherMock::default()),
->>>>>>> 1afa6172
         );
         let chain_store = ChainStore::new(cas.clone());
         let chain_header = test_chain_header();
