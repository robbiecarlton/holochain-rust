--- conflicted
+++ resolved
@@ -290,12 +290,8 @@
         },
         context::Context,
     };
-<<<<<<< HEAD
     use context::{Context, mock_network_config};
     use futures::{executor::block_on, FutureExt};
-=======
-    use futures::executor::block_on;
->>>>>>> f7fe4aaa
     use holochain_cas_implementations::{cas::file::FilesystemStorage, eav::file::EavFileStorage};
     use holochain_core_types::{
         agent::Agent,
@@ -306,22 +302,15 @@
         json::{JsonString, RawString},
     };
 
-<<<<<<< HEAD
-    use logger::Logger;
-    use network::actions::initialize_network::initialize_network;
-    use nucleus::{
-        actions::initialize::initialize_application,
-        ribosome::{callback::Callback, Defn},
-=======
     use crate::{
         logger::Logger,
+        network::actions::initialize_network::initialize_network,
         nucleus::{
             actions::initialize::initialize_application,
             ribosome::{callback::Callback, Defn},
         },
         persister::SimplePersister,
         state::State,
->>>>>>> f7fe4aaa
     };
 
     use std::{
@@ -353,23 +342,6 @@
         Arc::new(Mutex::new(TestLogger { log: Vec::new() }))
     }
 
-<<<<<<< HEAD
-=======
-    /// create a test network
-    #[cfg_attr(tarpaulin, skip)]
-    fn make_mock_net() -> Arc<Mutex<P2pNetwork>> {
-        let res = P2pNetwork::new(
-            Box::new(|_r| Ok(())),
-            &json!({
-                "backend": "mock"
-            })
-            .into(),
-        )
-        .unwrap();
-        Arc::new(Mutex::new(res))
-    }
-
->>>>>>> f7fe4aaa
     /// create a test context and TestLogger pair so we can use the logger in assertions
     #[cfg_attr(tarpaulin, skip)]
     pub fn test_context_and_logger(agent_name: &str) -> (Arc<Context>, Arc<Mutex<TestLogger>>) {
@@ -391,14 +363,9 @@
                         )
                         .unwrap(),
                     )),
-<<<<<<< HEAD
-                    mock_network_config(),
-                ).unwrap(),
-=======
                     make_mock_net(),
                 )
                 .unwrap(),
->>>>>>> f7fe4aaa
             ),
             logger,
         )
@@ -435,14 +402,9 @@
                     EavFileStorage::new(tempdir().unwrap().path().to_str().unwrap().to_string())
                         .unwrap(),
                 )),
-<<<<<<< HEAD
-                mock_network_config(),
-            ).unwrap(),
-=======
                 make_mock_net(),
             )
             .unwrap(),
->>>>>>> f7fe4aaa
         )
     }
 
@@ -460,14 +422,9 @@
                 EavFileStorage::new(tempdir().unwrap().path().to_str().unwrap().to_string())
                     .unwrap(),
             )),
-<<<<<<< HEAD
-            mock_network_config(),
-        ).unwrap();
-=======
             make_mock_net(),
         )
         .unwrap();
->>>>>>> f7fe4aaa
         let global_state = Arc::new(RwLock::new(State::new(Arc::new(context.clone()))));
         context.set_state(global_state.clone());
         Arc::new(context)
@@ -487,14 +444,9 @@
                 EavFileStorage::new(tempdir().unwrap().path().to_str().unwrap().to_string())
                     .unwrap(),
             )),
-<<<<<<< HEAD
-            mock_network_config(),
-        ).unwrap();
-=======
             make_mock_net(),
         )
         .unwrap();
->>>>>>> f7fe4aaa
         let chain_store = ChainStore::new(cas.clone());
         let chain_header = test_chain_header();
         let agent_state = AgentState::new_with_top_chain_header(chain_store, chain_header);
@@ -523,16 +475,12 @@
         instance.start_action_loop(context.clone());
         let context = instance.initialize_context(context);
 
-<<<<<<< HEAD
         block_on(
-            initialize_application(dna.clone(), context.clone())
+            initialize_application(dna.clone(), &context.clone())
                 .and_then(|_| {
                     initialize_network(&context)
                 })
         )?;
-=======
-        block_on(initialize_application(dna.clone(), &context.clone()))?;
->>>>>>> f7fe4aaa
 
         assert_eq!(instance.state().nucleus().dna(), Some(dna.clone()));
         assert!(instance.state().nucleus().has_initialized());
