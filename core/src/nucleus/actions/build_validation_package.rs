extern crate futures;
extern crate serde_json;
use crate::{
    action::{Action, ActionWrapper},
    agent::{self, chain_header},
    context::Context,
    nucleus::ribosome::callback::{
        validation_package::get_validation_package_definition, CallbackResult,
    },
};
<<<<<<< HEAD
use futures::{Future, task::{Poll, LocalWaker}};
=======
use futures::{
    future::Future,
    task::{LocalWaker, Poll},
};
>>>>>>> 6ecf93cc
use holochain_core_types::{
    //cas::content::AddressableContent,
    chain_header::ChainHeader,
    entry::{entry_type::EntryType, Entry, SerializedEntry},
    error::HolochainError,
    validation::{ValidationPackage, ValidationPackageDefinition::*},
};
use snowflake;
use std::{
    convert::TryInto,
    pin::{Pin, Unpin},
    sync::Arc,
    thread,
};

pub fn build_validation_package<'a>(
    entry: &Entry,
    context: &'a Arc<Context>,
) -> ValidationPackageFuture {
    let id = snowflake::ProcessUniqueId::new();

    if let EntryType::App(_) = entry.entry_type() {
        if context
            .state()
            .unwrap()
            .nucleus()
            .dna()
            .unwrap()
            .get_zome_name_for_entry_type(&entry.entry_type().to_string())
            .is_none()
        {
            return ValidationPackageFuture {
                context: context.clone(),
                key: id,
                error: Some(HolochainError::ValidationFailed(format!(
                    "Unknown entry type: '{}'",
                    String::from(entry.entry_type().to_owned())
                ))),
            };
        }
<<<<<<< HEAD
        Some(_) => {
            let id = id.clone();
            let entry = entry.clone();
            let context = context.clone();
            let entry_header = chain_header(&entry, &context).unwrap_or(
                // TODO: make sure that we don't run into race conditions with respect to the chain
                // We need the source chain header as part of the validation package.
                // For an already committed entry (when asked to deliver the validation package to
                // a DHT node) we should have gotten one from chain_header() above.
                // But when we commit an entry, there is no header for it in the chain yet.
                // That is why we have to create a pre-flight header here.
                // If there is another zome function call that also calls commit before this commit
                // is done, we might create two pre-flight chain headers linking to the same
                // previous header. Since these pre-flight headers are not written to the chain
                // and just used for the validation, I don't see why it would be a problem.
                // If it was a problem, we would have to make sure that the whole commit process
                // (including validtion) is atomic.
                agent::state::create_new_chain_header(&entry, &*context.state().unwrap().agent()),
            );

            thread::spawn(move || {
                let maybe_callback_result =
                    get_validation_package_definition(entry.entry_type().clone(), context.clone());

                let maybe_validation_package = maybe_callback_result
                    .and_then(|callback_result| match callback_result {
                        CallbackResult::Fail(error_string) => {
                            Err(HolochainError::ErrorGeneric(error_string))
=======
    }

    {
        let id = id.clone();
        let entry = entry.clone();
        let context = context.clone();
        let entry_header = chain_header(entry.clone(), &context).unwrap_or(
            // TODO: make sure that we don't run into race conditions with respect to the chain
            // We need the source chain header as part of the validation package.
            // For an already committed entry (when asked to deliver the validation package to
            // a DHT node) we should have gotten one from chain_header() above.
            // But when we commit an entry, there is no header for it in the chain yet.
            // That is why we have to create a pre-flight header here.
            // If there is another zome function call that also calls commit before this commit
            // is done, we might create two pre-flight chain headers linking to the same
            // previous header. Since these pre-flight headers are not written to the chain
            // and just used for the validation, I don't see why it would be a problem.
            // If it was a problem, we would have to make sure that the whole commit process
            // (including validtion) is atomic.
            agent::state::create_new_chain_header(&entry, &*context.state().unwrap().agent()),
        );

        thread::spawn(move || {
            let maybe_callback_result = get_validation_package_definition(&entry, context.clone());
            let maybe_validation_package = maybe_callback_result
                .and_then(|callback_result| match callback_result {
                    CallbackResult::Fail(error_string) => {
                        Err(HolochainError::ErrorGeneric(error_string))
                    }
                    CallbackResult::ValidationPackageDefinition(def) => Ok(def),
                    CallbackResult::NotImplemented => Err(HolochainError::ErrorGeneric(format!(
                        "ValidationPackage callback not implemented for {:?}",
                        entry.entry_type().clone()
                    ))),
                    _ => unreachable!(),
                })
                .and_then(|package_definition| {
                    Ok(match package_definition {
                        Entry => ValidationPackage::only_header(entry_header),
                        ChainEntries => {
                            let mut package = ValidationPackage::only_header(entry_header);
                            package.source_chain_entries = Some(all_public_chain_entries(&context));
                            package
                        }
                        ChainHeaders => {
                            let mut package = ValidationPackage::only_header(entry_header);
                            package.source_chain_headers = Some(all_public_chain_headers(&context));
                            package
                        }
                        ChainFull => {
                            let mut package = ValidationPackage::only_header(entry_header);
                            package.source_chain_entries = Some(all_public_chain_entries(&context));
                            package.source_chain_headers = Some(all_public_chain_headers(&context));
                            package
>>>>>>> 6ecf93cc
                        }
                        Custom(string) => {
                            let mut package = ValidationPackage::only_header(entry_header);
                            package.custom = Some(string);
                            package
                        }
                    })
                });

            context
                .action_channel
                .send(ActionWrapper::new(Action::ReturnValidationPackage((
                    id,
                    maybe_validation_package,
                ))))
                .expect("action channel to be open in reducer");
        });
    }

    ValidationPackageFuture {
        context: context.clone(),
        key: id,
        error: None,
    }
}

fn all_public_chain_entries(context: &Arc<Context>) -> Vec<SerializedEntry> {
    let chain = context.state().unwrap().agent().chain();
    let top_header = context.state().unwrap().agent().top_chain_header();
    chain
        .iter(&top_header)
        .filter(|ref chain_header| chain_header.entry_type().can_publish())
        .map(|chain_header| {
            let storage = chain.content_storage().clone();
            let json = (*storage.read().unwrap())
                .fetch(chain_header.entry_address())
                .expect("Could not fetch from CAS");
            json.expect("Could not find CAS for existing chain header")
                .try_into()
                .expect("Could not convert to serialized entry")
        })
        .collect::<Vec<_>>()
}

fn all_public_chain_headers(context: &Arc<Context>) -> Vec<ChainHeader> {
    let chain = context.state().unwrap().agent().chain();
    let top_header = context.state().unwrap().agent().top_chain_header();
    chain
        .iter(&top_header)
        .filter(|ref chain_header| chain_header.entry_type().can_publish())
        .collect::<Vec<_>>()
}

/// ValidationPackageFuture resolves to the ValidationPackage or a HolochainError.
pub struct ValidationPackageFuture {
    context: Arc<Context>,
    key: snowflake::ProcessUniqueId,
    error: Option<HolochainError>,
}

impl Unpin for ValidationPackageFuture {}

impl Future for ValidationPackageFuture {
    type Output = Result<ValidationPackage, HolochainError>;

    fn poll(self: Pin<&mut Self>, lw: &LocalWaker) -> Poll<Self::Output> {
        if let Some(ref error) = self.error {
            return Poll::Ready(Err(error.clone()));
        }
        //
        // TODO: connect the waker to state updates for performance reasons
        // See: https://github.com/holochain/holochain-rust/issues/314
        //
        lw.wake();
        if let Some(state) = self.context.state() {
            match state.nucleus().validation_packages.get(&self.key) {
                Some(Ok(validation_package)) => Poll::Ready(Ok(validation_package.clone())),
                Some(Err(error)) => Poll::Ready(Err(error.clone())),
                None => Poll::Pending,
            }
        } else {
            Poll::Pending
        }
    }
}

#[cfg(test)]
mod tests {
    use super::*;
    use crate::nucleus::actions::tests::*;

    use futures::executor::block_on;
    use holochain_core_types::validation::ValidationPackage;

    #[test]
    fn test_building_validation_package_entry() {
        let (_instance, context) = instance();

        // adding other entries to not have special case of empty chain
        commit(test_entry_package_chain_entries(), &context);
        commit(test_entry_package_chain_full(), &context);

        // commit entry to build validation package for
        let chain_header = commit(test_entry_package_entry(), &context);

        let maybe_validation_package = block_on(build_validation_package(
            &test_entry_package_entry(),
            &context.clone(),
        ));
        println!("{:?}", maybe_validation_package);
        assert!(maybe_validation_package.is_ok());

        let expected = ValidationPackage {
            chain_header: Some(chain_header),
            source_chain_entries: None,
            source_chain_headers: None,
            custom: None,
        };

        assert_eq!(maybe_validation_package.unwrap(), expected);
    }

    #[test]
    fn test_building_validation_package_chain_entries() {
        let (_instance, context) = instance();

        // adding other entries to not have special case of empty chain
        commit(test_entry_package_chain_entries(), &context);
        commit(test_entry_package_chain_full(), &context);

        // commit entry to build validation package for
        let chain_header = commit(test_entry_package_chain_entries(), &context);

        let maybe_validation_package = block_on(build_validation_package(
            &test_entry_package_chain_entries(),
            &context.clone(),
        ));
        assert!(maybe_validation_package.is_ok());

        let expected = ValidationPackage {
            chain_header: Some(chain_header),
            source_chain_entries: Some(all_public_chain_entries(&context)),
            source_chain_headers: None,
            custom: None,
        };

        assert_eq!(maybe_validation_package.unwrap(), expected);
    }

    #[test]
    fn test_building_validation_package_chain_headers() {
        let (_instance, context) = instance();

        // adding other entries to not have special case of empty chain
        commit(test_entry_package_chain_entries(), &context);
        commit(test_entry_package_chain_full(), &context);

        // commit entry to build validation package for
        let chain_header = commit(test_entry_package_chain_headers(), &context);

        let maybe_validation_package = block_on(build_validation_package(
            &test_entry_package_chain_headers(),
            &context.clone(),
        ));
        assert!(maybe_validation_package.is_ok());

        let expected = ValidationPackage {
            chain_header: Some(chain_header),
            source_chain_entries: None,
            source_chain_headers: Some(all_public_chain_headers(&context)),
            custom: None,
        };

        assert_eq!(maybe_validation_package.unwrap(), expected);
    }

    #[test]
    fn test_building_validation_package_chain_full() {
        let (_instance, context) = instance();

        // adding other entries to not have special case of empty chain
        commit(test_entry_package_chain_entries(), &context);
        commit(test_entry_package_entry(), &context);

        // commit entry to build validation package for
        let chain_header = commit(test_entry_package_chain_full(), &context);

        let maybe_validation_package = block_on(build_validation_package(
            &test_entry_package_chain_full(),
            &context.clone(),
        ));
        assert!(maybe_validation_package.is_ok());

        let expected = ValidationPackage {
            chain_header: Some(chain_header),
            source_chain_entries: Some(all_public_chain_entries(&context)),
            source_chain_headers: Some(all_public_chain_headers(&context)),
            custom: None,
        };

        assert_eq!(maybe_validation_package.unwrap(), expected);
    }
}<|MERGE_RESOLUTION|>--- conflicted
+++ resolved
@@ -8,14 +8,10 @@
         validation_package::get_validation_package_definition, CallbackResult,
     },
 };
-<<<<<<< HEAD
-use futures::{Future, task::{Poll, LocalWaker}};
-=======
 use futures::{
     future::Future,
     task::{LocalWaker, Poll},
 };
->>>>>>> 6ecf93cc
 use holochain_core_types::{
     //cas::content::AddressableContent,
     chain_header::ChainHeader,
@@ -31,9 +27,9 @@
     thread,
 };
 
-pub fn build_validation_package<'a>(
+pub fn build_validation_package(
     entry: &Entry,
-    context: &'a Arc<Context>,
+    context: &Arc<Context>,
 ) -> ValidationPackageFuture {
     let id = snowflake::ProcessUniqueId::new();
 
@@ -56,43 +52,13 @@
                 ))),
             };
         }
-<<<<<<< HEAD
-        Some(_) => {
-            let id = id.clone();
-            let entry = entry.clone();
-            let context = context.clone();
-            let entry_header = chain_header(&entry, &context).unwrap_or(
-                // TODO: make sure that we don't run into race conditions with respect to the chain
-                // We need the source chain header as part of the validation package.
-                // For an already committed entry (when asked to deliver the validation package to
-                // a DHT node) we should have gotten one from chain_header() above.
-                // But when we commit an entry, there is no header for it in the chain yet.
-                // That is why we have to create a pre-flight header here.
-                // If there is another zome function call that also calls commit before this commit
-                // is done, we might create two pre-flight chain headers linking to the same
-                // previous header. Since these pre-flight headers are not written to the chain
-                // and just used for the validation, I don't see why it would be a problem.
-                // If it was a problem, we would have to make sure that the whole commit process
-                // (including validtion) is atomic.
-                agent::state::create_new_chain_header(&entry, &*context.state().unwrap().agent()),
-            );
-
-            thread::spawn(move || {
-                let maybe_callback_result =
-                    get_validation_package_definition(entry.entry_type().clone(), context.clone());
-
-                let maybe_validation_package = maybe_callback_result
-                    .and_then(|callback_result| match callback_result {
-                        CallbackResult::Fail(error_string) => {
-                            Err(HolochainError::ErrorGeneric(error_string))
-=======
     }
 
     {
         let id = id.clone();
         let entry = entry.clone();
         let context = context.clone();
-        let entry_header = chain_header(entry.clone(), &context).unwrap_or(
+        let entry_header = chain_header(&entry.clone(), &context).unwrap_or(
             // TODO: make sure that we don't run into race conditions with respect to the chain
             // We need the source chain header as part of the validation package.
             // For an already committed entry (when asked to deliver the validation package to
@@ -140,7 +106,6 @@
                             package.source_chain_entries = Some(all_public_chain_entries(&context));
                             package.source_chain_headers = Some(all_public_chain_headers(&context));
                             package
->>>>>>> 6ecf93cc
                         }
                         Custom(string) => {
                             let mut package = ValidationPackage::only_header(entry_header);
