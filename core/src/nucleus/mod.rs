/// Nucleus is the module that handles DNA, including the Ribosome.
///
pub mod actions;
pub mod ribosome;
pub mod state;

use action::{Action, ActionWrapper, NucleusReduceFn};
use context::Context;
<<<<<<< HEAD
use holochain_core_types::{
    error::{DnaError, HolochainError},
    json::JsonString,
};
=======
use holochain_core_types::error::{DnaError, HcResult, HolochainError};
>>>>>>> da8059ec
use holochain_dna::{wasm::DnaWasm, zome::capabilities::Capability, Dna};
use instance::{dispatch_action_with_observer, Observer};
use nucleus::{
    ribosome::api::call::reduce_call,
    state::{NucleusState, NucleusStatus},
};
use snowflake;
use std::{
    sync::{
        mpsc::{sync_channel, SyncSender},
        Arc,
    },
    thread,
};

/// Struct holding data for requesting the execution of a Zome function (ExecutionZomeFunction Action)
#[derive(Clone, Debug, PartialEq, Eq, Hash)]
pub struct ZomeFnCall {
    id: snowflake::ProcessUniqueId,
    pub zome_name: String,
    pub cap_name: String,
    pub fn_name: String,
    pub parameters: String,
}

impl ZomeFnCall {
    pub fn new(zome: &str, capability: &str, function: &str, parameters: &str) -> Self {
        ZomeFnCall {
            // @TODO can we defer to the ActionWrapper id?
            // @see https://github.com/holochain/holochain-rust/issues/198
            id: snowflake::ProcessUniqueId::new(),
            zome_name: zome.to_string(),
            cap_name: capability.to_string(),
            fn_name: function.to_string(),
            parameters: parameters.to_string(),
        }
    }

    pub fn same_fn_as(&self, fn_call: &ZomeFnCall) -> bool {
        self.zome_name == fn_call.zome_name
            && self.cap_name == fn_call.cap_name
            && self.fn_name == fn_call.fn_name
    }
}

/// WIP - Struct for holding data when requesting an Entry Validation (ValidateEntry Action)
#[derive(Clone, Debug, PartialEq, Eq, Hash)]
pub struct EntrySubmission {
    pub zome_name: String,
    pub type_name: String,
    pub entry_content: String,
}

impl EntrySubmission {
    pub fn new<S: Into<String>>(zome_name: S, type_name: S, content: S) -> Self {
        EntrySubmission {
            zome_name: zome_name.into(),
            type_name: type_name.into(),
            entry_content: content.into(),
        }
    }
}

/// Dispatch ExecuteZoneFunction to and block until call has finished.
pub fn call_zome_and_wait_for_result(
    call: ZomeFnCall,
    action_channel: &SyncSender<ActionWrapper>,
    observer_channel: &SyncSender<Observer>,
) -> Result<JsonString, HolochainError> {
    let call_action_wrapper = ActionWrapper::new(Action::ExecuteZomeFunction(call.clone()));

    // Dispatch action with observer closure that waits for a result in the state
    let (sender, receiver) = sync_channel(1);
    dispatch_action_with_observer(
        action_channel,
        observer_channel,
        call_action_wrapper,
        move |state: &super::state::State| {
            if let Some(result) = state.nucleus().zome_call_result(&call) {
                sender
                    .send(result.clone())
                    .expect("local channel to be open");
                true
            } else {
                false
            }
        },
    );
    // Block until we got that result through the channel:
    receiver.recv().expect("local channel to work")
}

/// Dispatch ExecuteZoneFunction to Instance and block until call has finished.
/// for test only??
pub fn call_and_wait_for_result(
    call: ZomeFnCall,
    instance: &mut super::instance::Instance,
) -> Result<JsonString, HolochainError> {
    let call_action = ActionWrapper::new(Action::ExecuteZomeFunction(call.clone()));

    // Dispatch action with observer closure that waits for a result in the state
    let (sender, receiver) = sync_channel(1);
    instance.dispatch_with_observer(call_action, move |state: &super::state::State| {
        if let Some(result) = state.nucleus().zome_call_result(&call) {
            sender
                .send(result.clone())
                .expect("local channel to be open");
            true
        } else {
            false
        }
    });

    // Block until we got that result through the channel:
    receiver.recv().expect("local channel to work")
}

pub type ZomeFnResult = HcResult<String>;

#[derive(Clone, Debug, PartialEq, Hash)]
pub struct ExecuteZomeFnResponse {
    call: ZomeFnCall,
<<<<<<< HEAD
    result: Result<JsonString, HolochainError>,
}

impl ZomeFnResult {
    fn new(call: ZomeFnCall, result: Result<JsonString, HolochainError>) -> Self {
        ZomeFnResult { call, result }
=======
    result: ZomeFnResult,
}

impl ExecuteZomeFnResponse {
    fn new(call: ZomeFnCall, result: Result<String, HolochainError>) -> Self {
        ExecuteZomeFnResponse { call, result }
>>>>>>> da8059ec
    }

    /// read only access to call
    pub fn call(&self) -> ZomeFnCall {
        self.call.clone()
    }

    /// read only access to result
    pub fn result(&self) -> Result<JsonString, HolochainError> {
        self.result.clone()
    }
}

/// Reduce ReturnInitializationResult Action
/// On initialization success, set Initialized status
/// otherwise set the failed message
#[allow(unknown_lints)]
#[allow(needless_pass_by_value)]
fn reduce_return_initialization_result(
    _context: Arc<Context>,
    state: &mut NucleusState,
    action_wrapper: &ActionWrapper,
) {
    if state.status() != NucleusStatus::Initializing {
        state.status = NucleusStatus::InitializationFailed(
            "reduce of ReturnInitializationResult attempted when status != Initializing".into(),
        );
    } else {
        let action = action_wrapper.action();
        let result = unwrap_to!(action => Action::ReturnInitializationResult);
        match result {
            None => state.status = NucleusStatus::Initialized,
            Some(err) => state.status = NucleusStatus::InitializationFailed(err.clone()),
        };
    }
}

/// Reduce InitApplication Action
/// Switch status to failed if an initialization is tried for an
/// already initialized, or initializing instance.
#[allow(unknown_lints)]
#[allow(needless_pass_by_value)]
fn reduce_init_application(
    _context: Arc<Context>,
    state: &mut NucleusState,
    action_wrapper: &ActionWrapper,
) {
    match state.status() {
        NucleusStatus::Initializing => {
            state.status =
                NucleusStatus::InitializationFailed("Nucleus already initializing".to_string())
        }
        NucleusStatus::Initialized => {
            state.status =
                NucleusStatus::InitializationFailed("Nucleus already initialized".to_string())
        }
        NucleusStatus::New | NucleusStatus::InitializationFailed(_) => {
            let ia_action = action_wrapper.action();
            let dna = unwrap_to!(ia_action => Action::InitApplication);
            // Update status
            state.status = NucleusStatus::Initializing;
            // Set DNA
            state.dna = Some(dna.clone());
        }
    }
}

pub(crate) fn launch_zome_fn_call(
    context: Arc<Context>,
    zome_call: ZomeFnCall,
    wasm: &DnaWasm,
    dna_name: String,
) {
    let code = wasm.code.clone();

    thread::spawn(move || {
        // Have Ribosome spin up DNA and call the zome function
        let call_result = ribosome::run_dna(
            &dna_name,
            context.clone(),
            code,
<<<<<<< HEAD
            &fc,
            Some(fc.clone().parameters.into_bytes()),
        ) {
            Ok(runtime) => {
                result = ZomeFnResult::new(fc.clone(), Ok(runtime.result));
            }

            Err(ref error) => {
                result = ZomeFnResult::new(
                    fc.clone(),
                    Err(HolochainError::ErrorGeneric(format!("{}", error))),
                );
            }
        }
        // Send ReturnResult Action
=======
            &zome_call,
            Some(zome_call.clone().parameters.into_bytes()),
        );
        // Construct response
        let response = ExecuteZomeFnResponse::new(zome_call.clone(), call_result);
        // Send ReturnZomeFunctionResult Action
>>>>>>> da8059ec
        context
            .action_channel
            .send(ActionWrapper::new(Action::ReturnZomeFunctionResult(
                response,
            )))
            .expect("action channel to be open in reducer");
    });
}

/// Reduce ExecuteZomeFunction Action
/// Execute an exposed Zome function in a seperate thread and send the result in
/// a ReturnZomeFunctionResult Action on success or failure
fn reduce_execute_zome_function(
    context: Arc<Context>,
    state: &mut NucleusState,
    action_wrapper: &ActionWrapper,
) {
    let fn_call = match action_wrapper.action().clone() {
        Action::ExecuteZomeFunction(call) => call,
        _ => unreachable!(),
    };

    fn dispatch_error_result(
        action_channel: &SyncSender<ActionWrapper>,
        fn_call: &ZomeFnCall,
        error: HolochainError,
    ) {
        let zome_not_found_response =
            ExecuteZomeFnResponse::new(fn_call.clone(), Err(error.clone()));

        action_channel
            .send(ActionWrapper::new(Action::ReturnZomeFunctionResult(
                zome_not_found_response,
            )))
            .expect("action channel to be open in reducer");
    }

    // Get DNA
    let dna = match state.dna {
        None => {
            dispatch_error_result(
                &context.action_channel,
                &fn_call,
                HolochainError::DnaMissing,
            );
            return;
        }
        Some(ref d) => d,
    };
    // Get zome
    let zome = match dna.zomes.get(&fn_call.zome_name) {
        None => {
            dispatch_error_result(
                &context.action_channel,
                &fn_call,
                HolochainError::Dna(DnaError::ZomeNotFound(format!(
                    "Zome '{}' not found",
                    fn_call.zome_name.clone()
                ))),
            );
            return;
        }
        Some(zome) => zome,
    };
    // Get capability
    let capability = match zome.capabilities.get(&fn_call.cap_name) {
        None => {
            dispatch_error_result(
                &context.action_channel,
                &fn_call,
                HolochainError::Dna(DnaError::CapabilityNotFound(format!(
                    "Capability '{}' not found in Zome '{}'",
                    fn_call.cap_name.clone(),
                    fn_call.zome_name.clone()
                ))),
            );
            return;
        }
        Some(capability) => capability,
    };
    // Get ZomeFn
    let maybe_fn = capability
        .functions
        .iter()
        .find(|&fn_declaration| fn_declaration.name == fn_call.fn_name);
    if maybe_fn.is_none() {
        dispatch_error_result(
            &context.action_channel,
            &fn_call,
            HolochainError::Dna(DnaError::ZomeFunctionNotFound(format!(
                "Zome function '{}' not found",
                fn_call.fn_name.clone()
            ))),
        );
        return;
    }
    // Ok Zome function is defined in given capability.
    // Prepare call - FIXME is this really useful?
    state.zome_calls.insert(fn_call.clone(), None);
    // Launch thread with function call
    launch_zome_fn_call(
        context,
        fn_call,
        &zome.code,
        state.dna.clone().unwrap().name,
    );
}

fn reduce_return_validation_result(
    _context: Arc<Context>,
    state: &mut NucleusState,
    action_wrapper: &ActionWrapper,
) {
    let action = action_wrapper.action();
    let ((id, hash), validation_result) = unwrap_to!(action => Action::ReturnValidationResult);
    state
        .validation_results
        .insert((id.clone(), hash.clone()), validation_result.clone());
}

/// Reduce ReturnZomeFunctionResult Action.
/// Simply drops function call into zome_calls state.
#[allow(unknown_lints)]
#[allow(needless_pass_by_value)]
fn reduce_return_zome_function_result(
    _context: Arc<Context>,
    state: &mut NucleusState,
    action_wrapper: &ActionWrapper,
) {
    let action = action_wrapper.action();
    let fr = unwrap_to!(action => Action::ReturnZomeFunctionResult);
    // @TODO store the action and result directly
    // @see https://github.com/holochain/holochain-rust/issues/198
    state.zome_calls.insert(fr.call(), Some(fr.result()));
}

fn reduce_return_validation_package(
    _context: Arc<Context>,
    state: &mut NucleusState,
    action_wrapper: &ActionWrapper,
) {
    let action = action_wrapper.action();
    let (id, maybe_validation_package) = unwrap_to!(action => Action::ReturnValidationPackage);
    state
        .validation_packages
        .insert(id.clone(), maybe_validation_package.clone());
}

/// Maps incoming action to the correct reducer
fn resolve_reducer(action_wrapper: &ActionWrapper) -> Option<NucleusReduceFn> {
    match action_wrapper.action() {
        Action::ReturnInitializationResult(_) => Some(reduce_return_initialization_result),
        Action::InitApplication(_) => Some(reduce_init_application),
        Action::ExecuteZomeFunction(_) => Some(reduce_execute_zome_function),
        Action::ReturnZomeFunctionResult(_) => Some(reduce_return_zome_function_result),
        Action::Call(_) => Some(reduce_call),
        Action::ReturnValidationResult(_) => Some(reduce_return_validation_result),
        Action::ReturnValidationPackage(_) => Some(reduce_return_validation_package),
        _ => None,
    }
}

/// Reduce state of Nucleus according to action.
/// Note: Can't block when dispatching action here because we are inside the reduce's mutex
pub fn reduce(
    context: Arc<Context>,
    old_state: Arc<NucleusState>,
    action_wrapper: &ActionWrapper,
) -> Arc<NucleusState> {
    let handler = resolve_reducer(action_wrapper);
    match handler {
        Some(f) => {
            let mut new_state: NucleusState = (*old_state).clone();
            f(context, &mut new_state, &action_wrapper);
            Arc::new(new_state)
        }
        None => old_state,
    }
}

// Helper function for getting a Capability for a ZomeFnCall request
fn get_capability_with_zome_call(
    dna: &Dna,
    zome_call: &ZomeFnCall,
) -> Result<Capability, ExecuteZomeFnResponse> {
    // Get Capability from DNA
    let res = dna.get_capability_with_zome_name(&zome_call.zome_name, &zome_call.cap_name);
    match res {
        Err(e) => Err(ExecuteZomeFnResponse::new(
            zome_call.clone(),
            Err(HolochainError::Dna(e)),
        )),
        Ok(cap) => Ok(cap.clone()),
    }
}

#[cfg(test)]
pub mod tests {
    extern crate test_utils;
    use super::*;
    use action::{tests::test_action_wrapper_rzfr, ActionWrapper};
    use holochain_dna::Dna;
    use instance::{
        tests::{test_context, test_context_with_channels, test_instance},
        Instance,
    };
    use nucleus::state::tests::test_nucleus_state;
    use std::sync::Arc;

    use holochain_core_types::json::{JsonString, RawString};
    use std::error::Error;

    /// dummy zome name compatible with ZomeFnCall
    pub fn test_zome() -> String {
        "foo zome".to_string()
    }

    /// dummy capability compatible with ZomeFnCall
    pub fn test_capability() -> String {
        "foo capability".to_string()
    }

    /// dummy function name compatible with ZomeFnCall
    pub fn test_function() -> String {
        "foo_function".to_string()
    }

    /// dummy parameters compatible with ZomeFnCall
    pub fn test_parameters() -> String {
        "".to_string()
    }

    /// dummy function call
    pub fn test_zome_call() -> ZomeFnCall {
        ZomeFnCall::new(
            &test_zome(),
            &test_capability(),
            &test_function(),
            &test_parameters(),
        )
    }

    /// dummy function result
<<<<<<< HEAD
    pub fn test_call_result() -> ZomeFnResult {
        ZomeFnResult::new(
            test_zome_call(),
            Ok(JsonString::from(RawString::from("foo"))),
        )
=======
    pub fn test_call_response() -> ExecuteZomeFnResponse {
        ExecuteZomeFnResponse::new(test_zome_call(), Ok("foo".to_string()))
>>>>>>> da8059ec
    }

    #[test]
    /// test the equality and uniqueness of function calls (based on internal snowflakes)
    fn test_zome_call_eq() {
        let zc1 = test_zome_call();
        let zc2 = test_zome_call();

        assert_eq!(zc1, zc1);
        assert_ne!(zc1, zc2);
    }

    #[test]
    /// test access to function result's function call
    fn test_zome_call_result() {
        let zome_call = test_zome_call();
<<<<<<< HEAD
        let call_result = ZomeFnResult::new(
            zome_call.clone(),
            Ok(JsonString::from(RawString::from("foo"))),
        );
=======
        let call_result = ExecuteZomeFnResponse::new(zome_call.clone(), Ok("foo".to_string()));
>>>>>>> da8059ec

        assert_eq!(call_result.call(), zome_call);
    }

    #[test]
    /// test access to the result of function result
    fn test_call_result_result() {
<<<<<<< HEAD
        assert_eq!(
            test_call_result().result(),
            Ok(JsonString::from(RawString::from("foo")))
        );
=======
        assert_eq!(test_call_response().result(), Ok("foo".to_string()));
>>>>>>> da8059ec
    }

    #[test]
    /// smoke test the init of a nucleus
    fn can_instantiate_nucleus_state() {
        let nucleus_state = NucleusState::new();
        assert_eq!(nucleus_state.dna, None);
        assert_eq!(nucleus_state.has_initialized(), false);
        assert_eq!(nucleus_state.has_initialization_failed(), false);
        assert_eq!(nucleus_state.status(), NucleusStatus::New);
    }

    #[test]
    /// test for returning zome function result actions
    fn test_reduce_return_zome_function_result() {
        let context = test_context("jimmy");
        let mut state = test_nucleus_state();
        let action_wrapper = test_action_wrapper_rzfr();

        // @TODO don't juggle action wrappers to get at action in state
        // @see https://github.com/holochain/holochain-rust/issues/198
        let action = action_wrapper.action();
        let fr = unwrap_to!(action => Action::ReturnZomeFunctionResult);

        reduce_return_zome_function_result(context, &mut state, &action_wrapper);

        assert!(state.zome_calls.contains_key(&fr.call()));
    }

    #[test]
    /// smoke test the init of a nucleus reduction
    fn can_reduce_initialize_action() {
        let dna = Dna::new();
        let action_wrapper = ActionWrapper::new(Action::InitApplication(dna.clone()));
        let nucleus = Arc::new(NucleusState::new()); // initialize to bogus value
        let (sender, _receiver) = sync_channel::<ActionWrapper>(10);
        let (tx_observer, _observer) = sync_channel::<Observer>(10);
        let context = test_context_with_channels("jimmy", &sender, &tx_observer);

        // Reduce Init action
        let reduced_nucleus = reduce(context.clone(), nucleus.clone(), &action_wrapper);

        assert_eq!(reduced_nucleus.has_initialized(), false);
        assert_eq!(reduced_nucleus.has_initialization_failed(), false);
        assert_eq!(reduced_nucleus.status(), NucleusStatus::Initializing);
        assert!(reduced_nucleus.dna().is_some());
        assert_eq!(reduced_nucleus.dna().unwrap(), dna);
    }

    #[test]
    /// test that we can initialize and send/receive result values from a nucleus
    fn can_reduce_return_init_result_action() {
        let dna = Dna::new();
        let action_wrapper = ActionWrapper::new(Action::InitApplication(dna));
        let nucleus = Arc::new(NucleusState::new()); // initialize to bogus value
        let (sender, _receiver) = sync_channel::<ActionWrapper>(10);
        let (tx_observer, _observer) = sync_channel::<Observer>(10);
        let context = test_context_with_channels("jimmy", &sender, &tx_observer).clone();

        // Reduce Init action
        let initializing_nucleus = reduce(context.clone(), nucleus.clone(), &action_wrapper);

        assert_eq!(initializing_nucleus.has_initialized(), false);
        assert_eq!(initializing_nucleus.has_initialization_failed(), false);
        assert_eq!(initializing_nucleus.status(), NucleusStatus::Initializing);

        // Send ReturnInit(false) ActionWrapper
        let return_action_wrapper = ActionWrapper::new(Action::ReturnInitializationResult(Some(
            "init failed".to_string(),
        )));
        let reduced_nucleus = reduce(
            context.clone(),
            initializing_nucleus.clone(),
            &return_action_wrapper,
        );

        assert_eq!(reduced_nucleus.has_initialized(), false);
        assert_eq!(reduced_nucleus.has_initialization_failed(), true);
        assert_eq!(
            reduced_nucleus.status(),
            NucleusStatus::InitializationFailed("init failed".to_string())
        );

        // Reduce Init action
        let reduced_nucleus = reduce(context.clone(), reduced_nucleus.clone(), &action_wrapper);

        assert_eq!(reduced_nucleus.status(), NucleusStatus::Initializing);

        // Send ReturnInit(None) ActionWrapper
        let return_action_wrapper = ActionWrapper::new(Action::ReturnInitializationResult(None));
        let reduced_nucleus = reduce(
            context.clone(),
            initializing_nucleus.clone(),
            &return_action_wrapper,
        );

        assert_eq!(reduced_nucleus.has_initialized(), true);
        assert_eq!(reduced_nucleus.has_initialization_failed(), false);
        assert_eq!(reduced_nucleus.status(), NucleusStatus::Initialized);
    }

    #[test]
    /// tests that calling a valid zome function returns a valid result
    fn call_zome_function() {
        let dna = test_utils::create_test_dna_with_wat("test_zome", "test_cap", None);
        let mut instance = test_instance(dna).expect("Could not initialize test instance");

        // Create zome function call
        let zome_call = ZomeFnCall::new("test_zome", "test_cap", "main", "");

        let result = super::call_and_wait_for_result(zome_call, &mut instance);
<<<<<<< HEAD
        match result {
            // Result 1337 from WASM (as string)
            Ok(val) => assert_eq!(val, JsonString::from(RawString::from(1337))),
            Err(err) => assert_eq!(err, HolochainError::InstanceActive),
        }
=======
        assert!(result.is_ok());
        assert_eq!("1337", result.unwrap());
>>>>>>> da8059ec
    }

    #[test]
    /// smoke test reducing over a nucleus
    fn can_reduce_execfn_action() {
        let call = ZomeFnCall::new("myZome", "public", "bogusfn", "");

        let action_wrapper = ActionWrapper::new(Action::ExecuteZomeFunction(call));
        let nucleus = Arc::new(NucleusState::new()); // initialize to bogus value
        let (sender, _receiver) = sync_channel::<ActionWrapper>(10);
        let (tx_observer, _observer) = sync_channel::<Observer>(10);
        let context = test_context_with_channels("jimmy", &sender, &tx_observer);

        let reduced_nucleus = reduce(context, nucleus.clone(), &action_wrapper);
        assert_eq!(nucleus, reduced_nucleus);
    }

    #[test]
    /// tests that calling an invalid DNA returns the correct error
    fn call_ribosome_wrong_dna() {
        let mut instance = Instance::new(test_context("janet"));

        instance.start_action_loop(test_context("jane"));

        let call = ZomeFnCall::new("test_zome", "test_cap", "main", "{}");
        let result = super::call_and_wait_for_result(call, &mut instance);

        match result {
            Err(HolochainError::DnaMissing) => {}
            _ => assert!(false),
        }
    }

    #[test]
    /// tests that calling a valid zome with invalid function returns the correct error
    fn call_ribosome_wrong_function() {
        let dna = test_utils::create_test_dna_with_wat("test_zome", "test_cap", None);
        let mut instance = test_instance(dna).expect("Could not initialize test instance");

        // Create zome function call:
        let call = ZomeFnCall::new("test_zome", "test_cap", "xxx", "{}");

        let result = super::call_and_wait_for_result(call, &mut instance);

        match result {
            Err(HolochainError::Dna(DnaError::ZomeFunctionNotFound(err))) => {
                assert_eq!(err, "Zome function \'xxx\' not found")
            }
            _ => assert!(false),
        }
    }

    #[test]
    /// tests that calling the wrong zome/capability returns the correct errors
    fn call_wrong_zome_function() {
        let dna = test_utils::create_test_dna_with_wat("test_zome", "test_cap", None);
        let mut instance = test_instance(dna).expect("Could not initialize test instance");

        // Create bad zome function call
        let call = ZomeFnCall::new("xxx", "test_cap", "main", "{}");

        let result = super::call_and_wait_for_result(call, &mut instance);

        match result {
            Err(HolochainError::Dna(err)) => assert_eq!(err.description(), "Zome 'xxx' not found"),
            _ => assert!(false),
        }

        // Create bad capability function call
        let call = ZomeFnCall::new("test_zome", "xxx", "main", "{}");

        let result = super::call_and_wait_for_result(call, &mut instance);

        match result {
            Err(HolochainError::Dna(err)) => assert_eq!(
                err.description(),
                "Capability 'xxx' not found in Zome 'test_zome'"
            ),
            _ => assert!(false),
        }
    }

    #[test]
    fn test_zomefncall_same_as() {
        let base = ZomeFnCall::new("zozo", "caca", "fufu", "papa");
        let copy = ZomeFnCall::new("zozo", "caca", "fufu", "papa");
        let same = ZomeFnCall::new("zozo", "caca", "fufu", "papa1");
        let diff1 = ZomeFnCall::new("zozo1", "caca", "fufu", "papa");
        let diff2 = ZomeFnCall::new("zozo", "caca2", "fufu", "papa");
        let diff3 = ZomeFnCall::new("zozo", "caca", "fufu3", "papa");

        assert_ne!(base, copy);
        assert!(base.same_fn_as(&copy));
        assert!(copy.same_fn_as(&base));
        assert!(base.same_fn_as(&same));
        assert!(!base.same_fn_as(&diff1));
        assert!(!base.same_fn_as(&diff2));
        assert!(!base.same_fn_as(&diff3));
    }
}<|MERGE_RESOLUTION|>--- conflicted
+++ resolved
@@ -6,14 +6,8 @@
 
 use action::{Action, ActionWrapper, NucleusReduceFn};
 use context::Context;
-<<<<<<< HEAD
-use holochain_core_types::{
-    error::{DnaError, HolochainError},
-    json::JsonString,
-};
-=======
 use holochain_core_types::error::{DnaError, HcResult, HolochainError};
->>>>>>> da8059ec
+use holochain_core_types::json::JsonString;
 use holochain_dna::{wasm::DnaWasm, zome::capabilities::Capability, Dna};
 use instance::{dispatch_action_with_observer, Observer};
 use nucleus::{
@@ -36,11 +30,11 @@
     pub zome_name: String,
     pub cap_name: String,
     pub fn_name: String,
-    pub parameters: String,
+    pub parameters: JsonString,
 }
 
 impl ZomeFnCall {
-    pub fn new(zome: &str, capability: &str, function: &str, parameters: &str) -> Self {
+    pub fn new<J: Into<JsonString>>(zome: &str, capability: &str, function: &str, parameters: J) -> Self {
         ZomeFnCall {
             // @TODO can we defer to the ActionWrapper id?
             // @see https://github.com/holochain/holochain-rust/issues/198
@@ -48,7 +42,7 @@
             zome_name: zome.to_string(),
             cap_name: capability.to_string(),
             fn_name: function.to_string(),
-            parameters: parameters.to_string(),
+            parameters: parameters.into(),
         }
     }
 
@@ -131,26 +125,17 @@
     receiver.recv().expect("local channel to work")
 }
 
-pub type ZomeFnResult = HcResult<String>;
+pub type ZomeFnResult = HcResult<JsonString>;
 
 #[derive(Clone, Debug, PartialEq, Hash)]
 pub struct ExecuteZomeFnResponse {
     call: ZomeFnCall,
-<<<<<<< HEAD
-    result: Result<JsonString, HolochainError>,
-}
-
-impl ZomeFnResult {
+    result: ZomeFnResult,
+}
+
+impl ExecuteZomeFnResponse {
     fn new(call: ZomeFnCall, result: Result<JsonString, HolochainError>) -> Self {
-        ZomeFnResult { call, result }
-=======
-    result: ZomeFnResult,
-}
-
-impl ExecuteZomeFnResponse {
-    fn new(call: ZomeFnCall, result: Result<String, HolochainError>) -> Self {
         ExecuteZomeFnResponse { call, result }
->>>>>>> da8059ec
     }
 
     /// read only access to call
@@ -232,30 +217,12 @@
             &dna_name,
             context.clone(),
             code,
-<<<<<<< HEAD
-            &fc,
-            Some(fc.clone().parameters.into_bytes()),
-        ) {
-            Ok(runtime) => {
-                result = ZomeFnResult::new(fc.clone(), Ok(runtime.result));
-            }
-
-            Err(ref error) => {
-                result = ZomeFnResult::new(
-                    fc.clone(),
-                    Err(HolochainError::ErrorGeneric(format!("{}", error))),
-                );
-            }
-        }
-        // Send ReturnResult Action
-=======
             &zome_call,
             Some(zome_call.clone().parameters.into_bytes()),
         );
         // Construct response
         let response = ExecuteZomeFnResponse::new(zome_call.clone(), call_result);
         // Send ReturnZomeFunctionResult Action
->>>>>>> da8059ec
         context
             .action_channel
             .send(ActionWrapper::new(Action::ReturnZomeFunctionResult(
@@ -499,16 +466,8 @@
     }
 
     /// dummy function result
-<<<<<<< HEAD
-    pub fn test_call_result() -> ZomeFnResult {
-        ZomeFnResult::new(
-            test_zome_call(),
-            Ok(JsonString::from(RawString::from("foo"))),
-        )
-=======
     pub fn test_call_response() -> ExecuteZomeFnResponse {
         ExecuteZomeFnResponse::new(test_zome_call(), Ok("foo".to_string()))
->>>>>>> da8059ec
     }
 
     #[test]
@@ -525,29 +484,18 @@
     /// test access to function result's function call
     fn test_zome_call_result() {
         let zome_call = test_zome_call();
-<<<<<<< HEAD
-        let call_result = ZomeFnResult::new(
-            zome_call.clone(),
+        let call_result = ExecuteZomeFnResponse::new(zome_call.clone(), Ok("foo".to_string()));
+
+        assert_eq!(call_result.call(), zome_call);
+    }
+
+    #[test]
+    /// test access to the result of function result
+    fn test_call_result_result() {
+        assert_eq!(
+            test_call_response().result(),
             Ok(JsonString::from(RawString::from("foo"))),
         );
-=======
-        let call_result = ExecuteZomeFnResponse::new(zome_call.clone(), Ok("foo".to_string()));
->>>>>>> da8059ec
-
-        assert_eq!(call_result.call(), zome_call);
-    }
-
-    #[test]
-    /// test access to the result of function result
-    fn test_call_result_result() {
-<<<<<<< HEAD
-        assert_eq!(
-            test_call_result().result(),
-            Ok(JsonString::from(RawString::from("foo")))
-        );
-=======
-        assert_eq!(test_call_response().result(), Ok("foo".to_string()));
->>>>>>> da8059ec
     }
 
     #[test]
@@ -659,16 +607,9 @@
         let zome_call = ZomeFnCall::new("test_zome", "test_cap", "main", "");
 
         let result = super::call_and_wait_for_result(zome_call, &mut instance);
-<<<<<<< HEAD
-        match result {
-            // Result 1337 from WASM (as string)
-            Ok(val) => assert_eq!(val, JsonString::from(RawString::from(1337))),
-            Err(err) => assert_eq!(err, HolochainError::InstanceActive),
-        }
-=======
+
         assert!(result.is_ok());
-        assert_eq!("1337", result.unwrap());
->>>>>>> da8059ec
+        assert_eq!(JsonString::from(RawString::from(1337)), result.unwrap());
     }
 
     #[test]
