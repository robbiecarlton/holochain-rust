--- conflicted
+++ resolved
@@ -283,16 +283,10 @@
 /// Execute an exposed Zome function in a seperate thread and send the result in
 /// a ReturnZomeFunctionResult Action on success or failure
 fn reduce_ezf(
-<<<<<<< HEAD
+    context: Arc<Context>,
     state: &mut NucleusState,
     action: &Action,
     action_channel: &Sender<ActionWrapper>,
-=======
-    context: Arc<Context>,
-    nucleus_state: &mut NucleusState,
-    fc: &FunctionCall,
-    action_channel: &Sender<state::ActionWrapper>,
->>>>>>> d2a1f50d
     observer_channel: &Sender<Observer>,
 ) {
     let function_call = match action.signal() {
@@ -446,12 +440,12 @@
     action_channel: &Sender<ActionWrapper>,
     observer_channel: &Sender<Observer>,
 ) -> Arc<NucleusState> {
-<<<<<<< HEAD
     let handler = resolve_action_handler(action);
     match handler {
         Some(f) => {
             let mut new_state: NucleusState = (*old_state).clone();
             f(
+                context,
                 &mut new_state,
                 &action,
                 action_channel,
@@ -460,88 +454,7 @@
             Arc::new(new_state)
         },
         None => old_state,
-=======
-    match *action {
-        state::Action::Nucleus(ref nucleus_action) => {
-            let mut new_nucleus_state: NucleusState = (*old_state).clone();
-
-            match *nucleus_action {
-                Action::ReturnInitializationResult(ref result) => {
-                    reduce_rir(&mut new_nucleus_state, result);
-                }
-
-                Action::InitApplication(ref dna) => {
-                    reduce_ia(
-                        &mut new_nucleus_state,
-                        dna,
-                        action_channel,
-                        observer_channel,
-                    );
-                }
-
-                Action::ExecuteZomeFunction(ref fc) => {
-                    reduce_ezf(
-                        context,
-                        &mut new_nucleus_state,
-                        fc,
-                        action_channel,
-                        observer_channel,
-                    );
-                }
-
-                Action::ReturnZomeFunctionResult(ref result) => {
-                    // Store the Result in the ribosome_calls hashmap
-                    new_nucleus_state
-                        .ribosome_calls
-                        .insert(result.call.clone(), Some(result.result.clone()));
-                }
-
-                Action::ValidateEntry(ref es) => {
-                    reduce_ve(&mut new_nucleus_state, es);
-                }
-            }
-            Arc::new(new_nucleus_state)
-        }
-        _ => old_state,
->>>>>>> d2a1f50d
-    }
-    // match *action {
-    //     state::Action::Nucleus(ref nucleus_action) => {
-    //         let mut new_nucleus_state: NucleusState = (*old_state).clone();
-    //
-    //         match *nucleus_action {
-    //             Action::ReturnInitializationResult(ref result) => {
-    //                 reduce_rir(&mut new_nucleus_state, result);
-    //             }
-    //
-    //             Action::InitApplication(ref dna) => {
-    //                 reduce_ia(
-    //                     &mut new_nucleus_state,
-    //                     dna,
-    //                     action_channel,
-    //                     observer_channel,
-    //                 );
-    //             }
-    //
-    //             Action::ExecuteZomeFunction(ref fc) => {
-    //                 reduce_ezf(&mut new_nucleus_state, fc, action_channel, observer_channel);
-    //             }
-    //
-    //             Action::ReturnZomeFunctionResult(ref result) => {
-    //                 // Store the Result in the ribosome_calls hashmap
-    //                 new_nucleus_state
-    //                     .ribosome_calls
-    //                     .insert(result.call.clone(), Some(result.result.clone()));
-    //             }
-    //
-    //             Action::ValidateEntry(ref es) => {
-    //                 reduce_ve(&mut new_nucleus_state, es);
-    //             }
-    //         }
-    //         Arc::new(new_nucleus_state)
-    //     }
-    //     _ => old_state,
-    // }
+    }
 }
 
 #[cfg(test)]
@@ -551,17 +464,14 @@
     use super::{
         *,
     };
-<<<<<<< HEAD
     use instance::{tests::test_instance, Instance};
     use std::sync::mpsc::channel;
     use action::ActionWrapper;
-=======
     use instance::{
         tests::{test_context, test_instance},
         Instance,
     };
     use std::sync::{mpsc::channel, Arc};
->>>>>>> d2a1f50d
 
     #[test]
     /// smoke test the init of a nucleus
