--- conflicted
+++ resolved
@@ -4,12 +4,8 @@
     chain_header::ChainHeader,
     entry::{entry_type::EntryType, Entry, EntryWithMeta},
     error::HolochainError,
-<<<<<<< HEAD
     time::Timeout,
-    validation::{EntryValidationData, ValidationData, ValidationPackage},
-=======
-    validation::{EntryValidationData, ValidationData},
->>>>>>> 306149f8
+    validation::{EntryValidationData,ValidationData}
 };
 
 use std::sync::Arc;
