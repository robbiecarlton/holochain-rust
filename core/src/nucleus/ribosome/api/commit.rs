--- conflicted
+++ resolved
@@ -11,14 +11,9 @@
     actions::{build_validation_package::*, validate::*},
     ribosome::{api::ZomeApiResult, Runtime},
 };
-<<<<<<< HEAD
 use std::convert::TryFrom;
 use wasmi::{RuntimeArgs, RuntimeValue, Trap};
-=======
-use serde_json;
-use std::str::FromStr;
-use wasmi::{RuntimeArgs, RuntimeValue};
->>>>>>> d23223b0
+
 
 /// ZomeApiFunction::CommitAppEntry function code
 /// args: [0] encoded MemoryAllocation as u32
@@ -66,31 +61,12 @@
             .and_then(|_| commit_entry(entry.clone(), &runtime.context.action_channel, &runtime.context)),
     );
 
-<<<<<<< HEAD
     let result = match task_result {
         Ok(address) => ZomeApiInternalResult::success(address),
-        Err(HolochainError::ValidationFailed(fail_string)) => {
-            ZomeApiInternalResult::failure(&fail_string)
-        }
-        Err(error_string) => {
-            let error_report = ribosome_error_report!(format!(
-                "Call to `hc_commit_entry()` failed: {}",
-                error_string
-            ));
-
-            ZomeApiInternalResult::failure(&String::from(error_report))
-            // TODO #394 - In release return error_string directly and not a RibosomeErrorReport
-            // Ok(error_string)
-        }
+        Err(e) => ZomeApiInternalResult::failure(core_error!(e)),
     };
 
     runtime.store_as_json_string(result)
-=======
-    match task_result {
-        Err(hc_err) => runtime.store_as_json(core_error!(hc_err)),
-        Ok(address) => runtime.store_as_json(CommitEntryResult::new(address)),
-    }
->>>>>>> d23223b0
 }
 
 #[cfg(test)]
@@ -127,15 +103,11 @@
 
         assert_eq!(
             call_result,
-<<<<<<< HEAD
             JsonString::from(
                 String::from(JsonString::from(ZomeApiInternalResult::success(
                     Address::from("QmeoLRiWhXLTQKEAHxd8s6Yt3KktYULatGoMsaXi62e5zT")
                 ))) + "\u{0}"
             ),
-=======
-            format!(r#"{{"address":"{}"}}"#, test_entry().address()) + "\u{0}",
->>>>>>> d23223b0
         );
     }
 
