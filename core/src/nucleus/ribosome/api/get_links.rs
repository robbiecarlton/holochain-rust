use crate::{
    nucleus::ribosome::{api::ZomeApiResult, Runtime},
    workflows::get_link_result::get_link_result_workflow,
};
use holochain_wasm_utils::api_serialization::get_links::GetLinksArgs;
use std::convert::TryFrom;
use wasmi::{RuntimeArgs, RuntimeValue};

/// ZomeApiFunction::GetLinks function code
/// args: [0] encoded MemoryAllocation as u64
/// Expected complex argument: GetLinksArgs
/// Returns an HcApiReturnCode as I64
pub fn invoke_get_links(runtime: &mut Runtime, args: &RuntimeArgs) -> ZomeApiResult {
    let context = runtime.context()?;
    // deserialize args
    let args_str = runtime.load_json_string_from_args(&args);
    let input = match GetLinksArgs::try_from(args_str.clone()) {
        Ok(input) => {
            context.log(format!(
                "log/get_links: invoke_get_links called with {:?}",
                input,
            ));
            input
        }
        Err(_) => {
            context.log(format!(
                "err/zome: invoke_get_links failed to deserialize GetLinksArgs: {:?}",
                args_str
            ));
            return ribosome_error_code!(ArgumentDeserializationFailed);
        }
    };

    let result = context.block_on(get_link_result_workflow(&context, &input));

    runtime.store_result(result)
}

#[cfg(test)]
pub mod tests {
    use std::sync::Arc;
    use test_utils;

    use crate::{
        agent::actions::commit::commit_entry,
        context::Context,
        dht::actions::add_link::add_link,
        instance::tests::{test_context_and_logger, test_instance},
        nucleus::ribosome::{
            api::{tests::*, ZomeApiFunction},
            Defn,
        },
    };
    use holochain_core_types::{
        agent::test_agent_id,
        cas::content::Address,
        chain_header::test_chain_header,
        entry::{entry_type::test_app_entry_type, Entry},
        json::{JsonString, RawString},
<<<<<<< HEAD
        link::{link_data::LinkData, Link},
=======
        link::{link_data::LinkData, Link, LinkMatch},
>>>>>>> f35975fb
    };
    use holochain_wasm_utils::api_serialization::get_links::GetLinksArgs;
    use serde_json;

    /// dummy link_entries args from standard test entry
    pub fn test_get_links_args_bytes(
        base: &Address,
        link_type: LinkMatch<String>,
        tag: LinkMatch<String>,
    ) -> Vec<u8> {
        let args = GetLinksArgs {
            entry_address: base.clone(),
            link_type: link_type.to_regex_string().unwrap(),
            tag: tag.to_regex_string().unwrap(),
            options: Default::default(),
        };
        serde_json::to_string(&args)
            .expect("args should serialize")
            .into_bytes()
    }

    fn add_test_entries(initialized_context: Arc<Context>) -> Vec<Address> {
        let mut entry_addresses: Vec<Address> = Vec::new();
        for i in 0..3 {
            let entry = Entry::App(
                test_app_entry_type(),
                JsonString::from(RawString::from(format!("entry{} value", i))),
            );
            let address = initialized_context
                .block_on(commit_entry(entry, None, &initialized_context))
                .expect("Could not commit entry for testing");
            entry_addresses.push(address);
        }
        entry_addresses
    }

    fn initialize_context(netname: &str) -> Arc<Context> {
        let wasm = test_zome_api_function_wasm(ZomeApiFunction::GetLinks.as_str());
        let dna = test_utils::create_test_dna_with_wasm(&test_zome_name(), wasm.clone());
        let netname = Some(netname);
        let instance = test_instance(dna, netname).expect("Could not create test instance");

        let (context, _) = test_context_and_logger("joan", netname);
        instance.initialize_context(context)
    }

    fn add_links(initialized_context: Arc<Context>, links: Vec<Link>) {
        links.iter().for_each(|link| {
            assert!(initialized_context //commit the AddLink entry first
                .block_on(commit_entry(
                    link.add_entry(test_chain_header(), test_agent_id()),
                    None,
                    &initialized_context
                ))
                .is_ok());
            assert!(initialized_context
                .block_on(add_link(
                    &LinkData::add_from_link(&link, test_chain_header(), test_agent_id()),
                    &initialized_context
                ))
                .is_ok());
        });
    }

    fn get_links(
        initialized_context: Arc<Context>,
        base: &Address,
        link_type: LinkMatch<String>,
        tag: LinkMatch<String>,
    ) -> JsonString {
        test_zome_api_function_call(
            initialized_context.clone(),
            test_get_links_args_bytes(&base, link_type, tag),
        )
    }

    #[test]
    fn returns_list_of_links() {
        // setup the instance and links
        let initialized_context = initialize_context("returns_list_of_links");
        let entry_addresses = add_test_entries(initialized_context.clone());
        let links = vec![
            Link::new(
                &entry_addresses[0],
                &entry_addresses[1],
                "test-type",
                "test-tag",
            ),
            Link::new(
                &entry_addresses[0],
                &entry_addresses[2],
                "test-type",
                "test-tag",
            ),
        ];
        add_links(initialized_context.clone(), links);

        // calling get_links returns both links in some order
        let call_result = get_links(
            initialized_context.clone(),
            &entry_addresses[0],
            LinkMatch::Exactly("test-type".into()),
            LinkMatch::Exactly("test-tag".into()),
        );
        let expected_1 = JsonString::from_json(
            &(format!(
                r#"{{"ok":true,"value":"{{\"links\":[{{\"address\":\"{}\",\"headers\":[],\"tag\":\"{}\",\"status\":\"live\"}},{{\"address\":\"{}\",\"headers\":[],\"tag\":\"{}\",\"status\":\"live\"}}]}}","error":"null"}}"#,
                entry_addresses[1], "test-tag", entry_addresses[2], "test-tag",
            ) + "\u{0}"),
        );
        let expected_2 = JsonString::from_json(
            &(format!(
               r#"{{"ok":true,"value":"{{\"links\":[{{\"address\":\"{}\",\"headers\":[],\"tag\":\"{}\",\"status\":\"live\"}},{{\"address\":\"{}\",\"headers\":[],\"tag\":\"{}\",\"status\":\"live\"}}]}}","error":"null"}}"#,
                entry_addresses[2], "test-tag", entry_addresses[1], "test-tag",
            ) + "\u{0}"),
        );
        assert!(
            call_result == expected_1 || call_result == expected_2,
            "\n call_result = '{:?}'\n   ordering1 = '{:?}'\n   ordering2 = '{:?}'",
            call_result,
            expected_1,
            expected_2,
        );
    }

    #[test]
    fn get_links_with_non_existent_type_returns_nothing() {
        let initialized_context =
            initialize_context("get_links_with_non_existent_type_returns_nothing");
        let entry_addresses = add_test_entries(initialized_context.clone());
        let links = vec![
            Link::new(
                &entry_addresses[0],
                &entry_addresses[1],
                "test-type",
                "test-tag",
            ),
            Link::new(
                &entry_addresses[0],
                &entry_addresses[2],
                "test-type",
                "test-tag",
            ),
        ];
        add_links(initialized_context.clone(), links);

        // calling get_links with another non-existent type returns nothing
        let call_result = get_links(
            initialized_context.clone(),
            &entry_addresses[0],
            LinkMatch::Exactly("other-type".into()),
            LinkMatch::Exactly("test-tag".into()),
        );
        assert_eq!(
            call_result,
            JsonString::from_json(
                &(String::from(r#"{"ok":true,"value":"{\"links\":[]}","error":"null"}"#,)
                    + "\u{0}")
            ),
        );
    }

    #[test]
    fn get_links_with_non_existent_tag_returns_nothing() {
        let initialized_context =
            initialize_context("get_links_with_non_existent_tag_returns_nothing");
        let entry_addresses = add_test_entries(initialized_context.clone());
        let links = vec![
            Link::new(
                &entry_addresses[0],
                &entry_addresses[1],
                "test-type",
                "test-tag",
            ),
            Link::new(
                &entry_addresses[0],
                &entry_addresses[2],
                "test-type",
                "test-tag",
            ),
        ];
        add_links(initialized_context.clone(), links);

        // calling get_links with another non-existent tag returns nothing
        let call_result = get_links(
            initialized_context.clone(),
            &entry_addresses[0],
            LinkMatch::Exactly("test-type".into()),
            LinkMatch::Exactly("other-tag".into()),
        );
        assert_eq!(
            call_result,
            JsonString::from_json(
                &(String::from(r#"{"ok":true,"value":"{\"links\":[]}","error":"null"}"#,)
                    + "\u{0}")
            ),
        );
    }

    #[test]
    fn can_get_all_links_of_any_tag_or_type() {
        // setup the instance and links
        let initialized_context = initialize_context("can_get_all_links_of_any_tag_or_type");
        let entry_addresses = add_test_entries(initialized_context.clone());
        let links = vec![
            Link::new(
                &entry_addresses[0],
                &entry_addresses[1],
                "test-type1",
                "test-tag1",
            ),
            Link::new(
                &entry_addresses[0],
                &entry_addresses[2],
                "test-type2",
                "test-tag2",
            ),
        ];
        add_links(initialized_context.clone(), links);

        let call_result = get_links(
            initialized_context.clone(),
            &entry_addresses[0],
            LinkMatch::Any,
            LinkMatch::Any,
        );
        let expected_1 = JsonString::from_json(
            &(format!(
                r#"{{"ok":true,"value":"{{\"links\":[{{\"address\":\"{}\",\"headers\":[],\"tag\":\"{}\",\"status\":\"live\"}},{{\"address\":\"{}\",\"headers\":[],\"tag\":\"{}\",\"status\":\"live\"}}]}}","error":"null"}}"#,
                entry_addresses[1], "test-tag1", entry_addresses[2], "test-tag2",
            ) + "\u{0}"),
        );
        let expected_2 = JsonString::from_json(
            &(format!(
               r#"{{"ok":true,"value":"{{\"links\":[{{\"address\":\"{}\",\"headers\":[],\"tag\":\"{}\",\"status\":\"live\"}},{{\"address\":\"{}\",\"headers\":[],\"tag\":\"{}\",\"status\":\"live\"}}]}}","error":"null"}}"#,
                entry_addresses[2], "test-tag2", entry_addresses[1], "test-tag1",
            ) + "\u{0}"),
        );
        assert!(
            call_result == expected_1 || call_result == expected_2,
            "\n call_result = '{:?}'\n   ordering1 = '{:?}'\n   ordering2 = '{:?}'",
            call_result,
            expected_1,
            expected_2,
        );
    }

    #[test]
    fn get_links_with_exact_tag_match_returns_only_that_link() {
        let initialized_context =
            initialize_context("get_links_with_exact_tag_match_returns_only_that");
        let entry_addresses = add_test_entries(initialized_context.clone());
        let links = vec![
            Link::new(
                &entry_addresses[0],
                &entry_addresses[1],
                "test-type",
                "test-tag1",
            ),
            Link::new(
                &entry_addresses[0],
                &entry_addresses[1],
                "test-type",
                "test-tag2",
            ),
        ];
        add_links(initialized_context.clone(), links);

        let call_result = get_links(
            initialized_context.clone(),
            &entry_addresses[0],
            LinkMatch::Exactly("test-type".into()),
            LinkMatch::Exactly("test-tag1".into()),
        );
        let expected = JsonString::from_json(
            &(format!(
                r#"{{"ok":true,"value":"{{\"links\":[{{\"address\":\"{}\",\"headers\":[],\"tag\":\"{}\",\"status\":\"live\"}}]}}","error":"null"}}"#,
                entry_addresses[1], "test-tag1",
            ) + "\u{0}"),
        );
        assert_eq!(call_result, expected,);
    }

    #[test]
    fn test_with_same_target_and_tag_dedup() {
        let initialized_context = initialize_context("test_with_same_target_and_tag_dedup");
        let entry_addresses = add_test_entries(initialized_context.clone());
        // links have same tag, same base and same tag. Are the same
        let links = vec![
            Link::new(
                &entry_addresses[0],
                &entry_addresses[1],
                "test-type",
                "test-tag",
            ),
            Link::new(
                &entry_addresses[0],
                &entry_addresses[1],
                "test-type",
                "test-tag",
            ),
        ];
        add_links(initialized_context.clone(), links);
        let call_result = get_links(
            initialized_context.clone(),
            &entry_addresses[0],
            LinkMatch::Exactly("test-type".into()),
            LinkMatch::Exactly("test-tag".into()),
        );
        let expected = JsonString::from_json(
            &(format!(
                r#"{{"ok":true,"value":"{{\"links\":[{{\"address\":\"{}\",\"headers\":[],\"tag\":\"{}\",\"status\":\"live\"}}]}}","error":"null"}}"#,
                entry_addresses[1], "test-tag",
            ) + "\u{0}"),
        );
        assert_eq!(call_result, expected,);
    }

    #[test]
    fn test_with_same_target_different_tag_dont_dedup() {
        let initialized_context =
            initialize_context("test_with_same_target_different_tag_dont_dedup");
        let entry_addresses = add_test_entries(initialized_context.clone());
        // same target and type, different tag
        let links = vec![
            Link::new(
                &entry_addresses[0],
                &entry_addresses[1],
                "test-type",
                "test-tag1",
            ),
            Link::new(
                &entry_addresses[0],
                &entry_addresses[1],
                "test-type",
                "test-tag2",
            ),
        ];
        add_links(initialized_context.clone(), links);
        let call_result = get_links(
            initialized_context.clone(),
            &entry_addresses[0],
            LinkMatch::Exactly("test-type".into()),
            LinkMatch::Any,
        );
        let expected = JsonString::from_json(
            &(format!(
                r#"{{"ok":true,"value":"{{\"links\":[{{\"address\":\"{}\",\"headers\":[],\"tag\":\"{}\",\"status\":\"live\"}},{{\"address\":\"{}\",\"headers\":[],\"tag\":\"{}\",\"status\":\"live\"}}]}}","error":"null"}}"#,
                entry_addresses[1], "test-tag1", entry_addresses[1], "test-tag2",
            ) + "\u{0}"),
        );
        assert_eq!(call_result, expected,);
    }
}<|MERGE_RESOLUTION|>--- conflicted
+++ resolved
@@ -57,11 +57,7 @@
         chain_header::test_chain_header,
         entry::{entry_type::test_app_entry_type, Entry},
         json::{JsonString, RawString},
-<<<<<<< HEAD
-        link::{link_data::LinkData, Link},
-=======
         link::{link_data::LinkData, Link, LinkMatch},
->>>>>>> f35975fb
     };
     use holochain_wasm_utils::api_serialization::get_links::GetLinksArgs;
     use serde_json;
