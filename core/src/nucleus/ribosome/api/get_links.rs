use holochain_core_types::cas::content::Address;
use holochain_wasm_utils::api_serialization::get_links::GetLinksArgs;
use nucleus::ribosome::{api::ZomeApiResult, Runtime};
use std::convert::TryFrom;
use wasmi::{RuntimeArgs, RuntimeValue};

/// ZomeApiFunction::GetLinks function code
/// args: [0] encoded MemoryAllocation as u32
/// Expected complex argument: GetLinksArgs
/// Returns an HcApiReturnCode as I32
pub fn invoke_get_links(runtime: &mut Runtime, args: &RuntimeArgs) -> ZomeApiResult {
    // deserialize args
    let args_str = runtime.load_json_string_from_args(&args);
    let input = match GetLinksArgs::try_from(args_str.clone()) {
        Ok(input) => input,
        Err(_) => {
            println!(
                "invoke_get_links failed to deserialize GetLinksArgs: {:?}",
                args_str
            );
            return ribosome_error_code!(ArgumentDeserializationFailed);
        }
    };
    // Get links from DHT
    let maybe_links = runtime
        .context
        .state()
        .unwrap()
        .dht()
        .get_links(input.entry_address, input.tag);

    runtime.store_result(match maybe_links {
        Ok(links) => Ok(links
            .iter()
            .map(|eav| eav.value())
            .collect::<Vec<Address>>()),
        Err(hc_err) => Err(hc_err),
    })
}

#[cfg(test)]
pub mod tests {
    extern crate test_utils;
    extern crate wabt;

    use agent::actions::commit::commit_entry;
    use dht::actions::add_link::add_link;
    use futures::executor::block_on;
    use holochain_core_types::{
<<<<<<< HEAD
        cas::content::Address,
        entry::{entry_type::test_entry_type, Entry},
        json::JsonString,
        links_entry::Link,
=======
        cas::content::Address, entry::Entry, entry_type::test_entry_type, json::JsonString,
        link::Link,
>>>>>>> 19f02413
    };
    use holochain_wasm_utils::api_serialization::get_links::GetLinksArgs;
    use instance::tests::{test_context_and_logger, test_instance};
    use nucleus::ribosome::{
        api::{tests::*, ZomeApiFunction},
        Defn,
    };
    use serde_json;

    /// dummy link_entries args from standard test entry
    pub fn test_get_links_args_bytes(base: &Address, tag: &str) -> Vec<u8> {
        let args = GetLinksArgs {
            entry_address: base.clone(),
            tag: String::from(tag),
        };
        serde_json::to_string(&args)
            .expect("args should serialize")
            .into_bytes()
    }

    #[test]
    fn returns_list_of_links() {
        let wasm = test_zome_api_function_wasm(ZomeApiFunction::GetLinks.as_str());
        let dna = test_utils::create_test_dna_with_wasm(
            &test_zome_name(),
            &test_capability(),
            wasm.clone(),
        );

        let dna_name = &dna.name.to_string().clone();
        let instance = test_instance(dna).expect("Could not create test instance");

        let (context, _) = test_context_and_logger("joan");
        let initialized_context = instance.initialize_context(context);

        let mut entry_addresses: Vec<Address> = Vec::new();
        for i in 0..3 {
            let entry = Entry::new(
                test_entry_type(),
                JsonString::from(format!("entry{} value", i)),
            );
            let address = block_on(commit_entry(
                entry,
                &initialized_context.action_channel.clone(),
                &initialized_context,
            )).expect("Could not commit entry for testing");
            entry_addresses.push(address);
        }

        let link1 = Link::new(&entry_addresses[0], &entry_addresses[1], "test-tag");
        let link2 = Link::new(&entry_addresses[0], &entry_addresses[2], "test-tag");

        assert!(block_on(add_link(&link1, &initialized_context)).is_ok());
        assert!(block_on(add_link(&link2, &initialized_context)).is_ok());

        let call_result = test_zome_api_function_call(
            &dna_name,
            initialized_context.clone(),
            &instance,
            &wasm,
            test_get_links_args_bytes(&entry_addresses[0], "test-tag"),
        );

        let expected_1 = JsonString::from(
            format!(
                r#"{{"ok":true,"value":"[\"{}\",\"{}\"]","error":"null"}}"#,
                entry_addresses[1], entry_addresses[2]
            ) + "\u{0}",
        );

        let expected_2 = JsonString::from(
            format!(
                r#"{{"ok":true,"value":"[\"{}\",\"{}\"]","error":"null"}}"#,
                entry_addresses[2], entry_addresses[1]
            ) + "\u{0}",
        );

        assert!(
            call_result == expected_1 || call_result == expected_2,
            "\n call_result = '{:?}'\n   ordering1 = '{:?}'\n   ordering2 = '{:?}'",
            call_result,
            expected_1,
            expected_2,
        );

        let call_result = test_zome_api_function_call(
            &dna_name,
            initialized_context.clone(),
            &instance,
            &wasm,
            test_get_links_args_bytes(&entry_addresses[0], "other-tag"),
        );

        assert_eq!(
            call_result,
            JsonString::from(String::from(r#"{"ok":true,"value":"[]","error":"null"}"#) + "\u{0}"),
        );
    }

}<|MERGE_RESOLUTION|>--- conflicted
+++ resolved
@@ -47,15 +47,10 @@
     use dht::actions::add_link::add_link;
     use futures::executor::block_on;
     use holochain_core_types::{
-<<<<<<< HEAD
         cas::content::Address,
         entry::{entry_type::test_entry_type, Entry},
         json::JsonString,
-        links_entry::Link,
-=======
-        cas::content::Address, entry::Entry, entry_type::test_entry_type, json::JsonString,
         link::Link,
->>>>>>> 19f02413
     };
     use holochain_wasm_utils::api_serialization::get_links::GetLinksArgs;
     use instance::tests::{test_context_and_logger, test_instance};
