use crate::{
    nucleus::ribosome::{api::ZomeApiResult, Runtime},
    workflows::get_link_result::get_link_result_workflow,
};
use holochain_wasm_utils::api_serialization::get_links::GetLinksArgs;
use std::convert::TryFrom;
use wasmi::{RuntimeArgs, RuntimeValue};

/// ZomeApiFunction::GetLinks function code
/// args: [0] encoded MemoryAllocation as u64
/// Expected complex argument: GetLinksArgs
/// Returns an HcApiReturnCode as I64
pub fn invoke_get_links(runtime: &mut Runtime, args: &RuntimeArgs) -> ZomeApiResult {
    let context = runtime.context()?;
    // deserialize args
    let args_str = runtime.load_json_string_from_args(&args);
    let input = match GetLinksArgs::try_from(args_str.clone()) {
        Ok(input) => {
            context.log(format!(
                "log/get_links: invoke_get_links called with {:?}",
                input,
            ));
            input
        }
        Err(_) => {
            context.log(format!(
                "err/zome: invoke_get_links failed to deserialize GetLinksArgs: {:?}",
                args_str
            ));
            return ribosome_error_code!(ArgumentDeserializationFailed);
        }
    };

    let result = context.block_on(get_link_result_workflow(&context, &input));

    runtime.store_result(result)
}

#[cfg(test)]
pub mod tests {
    use std::sync::Arc;
    use test_utils;

    use crate::{
        agent::actions::commit::commit_entry,
        context::Context,
        dht::actions::add_link::add_link,
        instance::tests::{test_context_and_logger, test_instance},
        nucleus::ribosome::{
            api::{tests::*, ZomeApiFunction},
            Defn,
        },
    };
    use holochain_core_types::{
        cas::content::Address,
        entry::{entry_type::test_app_entry_type, Entry},
        json::{JsonString, RawString},
        link::Link,
    };
    use holochain_wasm_utils::api_serialization::get_links::GetLinksArgs;
    use serde_json;

    /// dummy link_entries args from standard test entry
    pub fn test_get_links_args_bytes(
        base: &Address,
        link_type: &str,
        tag: Option<String>,
    ) -> Vec<u8> {
        let args = GetLinksArgs {
            entry_address: base.clone(),
<<<<<<< HEAD
            link_type: String::from(link_type),
=======
>>>>>>> 669aeefe
            tag: tag.into(),
            options: Default::default(),
        };
        serde_json::to_string(&args)
            .expect("args should serialize")
            .into_bytes()
    }

    fn add_test_entries(initialized_context: Arc<Context>) -> Vec<Address> {
        let mut entry_addresses: Vec<Address> = Vec::new();
        for i in 0..3 {
            let entry = Entry::App(
                test_app_entry_type(),
                JsonString::from(RawString::from(format!("entry{} value", i))),
            );
            let address = initialized_context
                .block_on(commit_entry(entry, None, &initialized_context))
                .expect("Could not commit entry for testing");
            entry_addresses.push(address);
        }
        entry_addresses
    }

    fn initialize_context() -> Arc<Context> {
        let wasm = test_zome_api_function_wasm(ZomeApiFunction::GetLinks.as_str());
        let dna = test_utils::create_test_dna_with_wasm(&test_zome_name(), wasm.clone());

        let netname = Some("returns_list_of_links");
        let instance = test_instance(dna, netname).expect("Could not create test instance");

        let (context, _) = test_context_and_logger("joan", netname);
        instance.initialize_context(context)
    }

    fn add_links(initialized_context: Arc<Context>, links: Vec<Link>) {
        links.iter().for_each(|link| {
            assert!(initialized_context
<<<<<<< HEAD
=======
                .block_on(commit_entry(link.add_entry(), None, &initialized_context))
                .is_ok());
            assert!(initialized_context
>>>>>>> 669aeefe
                .block_on(add_link(&link, &initialized_context))
                .is_ok());
        });
    }

<<<<<<< HEAD
    fn get_links(
        initialized_context: Arc<Context>,
        base: &Address,
        link_type: &str,
        tag: Option<String>,
    ) -> JsonString {
        test_zome_api_function_call(
            initialized_context.clone(),
            test_get_links_args_bytes(&base, link_type, tag),
=======
    fn get_links(initialized_context: Arc<Context>, base: &Address, tag: &str) -> JsonString {
        test_zome_api_function_call(
            initialized_context.clone(),
            test_get_links_args_bytes(&base, tag),
>>>>>>> 669aeefe
        )
    }

    #[test]
    fn returns_list_of_links() {
        // setup the instance and links
        let initialized_context = initialize_context();
        let entry_addresses = add_test_entries(initialized_context.clone());
        let links = vec![
<<<<<<< HEAD
            Link::new(
                &entry_addresses[0],
                &entry_addresses[1],
                "test-type",
                "test-tag",
            ),
            Link::new(
                &entry_addresses[0],
                &entry_addresses[2],
                "test-type",
                "test-tag",
            ),
=======
            Link::new(&entry_addresses[0], &entry_addresses[1], "test-tag"),
            Link::new(&entry_addresses[0], &entry_addresses[2], "test-tag"),
>>>>>>> 669aeefe
        ];
        add_links(initialized_context.clone(), links);

        // calling get_links returns both links in some order
<<<<<<< HEAD
        let call_result = get_links(
            initialized_context.clone(),
            &entry_addresses[0],
            "test-type",
            Some("test-tag".into()),
        );
        let expected_1 = JsonString::from_json(
            &(format!(
                r#"{{"ok":true,"value":"{{\"links\":[{{\"address\":\"{}\",\"headers\":[],\"tag\":\"{}\"}},{{\"address\":\"{}\",\"headers\":[],\"tag\":\"{}\"}}]}}","error":"null"}}"#,
                entry_addresses[1], "test-tag", entry_addresses[2], "test-tag",
=======
        let call_result = get_links(initialized_context.clone(), &entry_addresses[0], "test-tag");
        let expected_1 = JsonString::from_json(
            &(format!(
                r#"{{"ok":true,"value":"{{\"links\":[{{\"address\":\"{}\",\"headers\":[]}},{{\"address\":\"{}\",\"headers\":[]}}]}}","error":"null"}}"#,
                entry_addresses[1], entry_addresses[2],
>>>>>>> 669aeefe
            ) + "\u{0}"),
        );
        let expected_2 = JsonString::from_json(
            &(format!(
<<<<<<< HEAD
               r#"{{"ok":true,"value":"{{\"links\":[{{\"address\":\"{}\",\"headers\":[],\"tag\":\"{}\"}},{{\"address\":\"{}\",\"headers\":[],\"tag\":\"{}\"}}]}}","error":"null"}}"#,
                entry_addresses[2], "test-tag", entry_addresses[1], "test-tag",
=======
               r#"{{"ok":true,"value":"{{\"links\":[{{\"address\":\"{}\",\"headers\":[]}},{{\"address\":\"{}\",\"headers\":[]}}]}}","error":"null"}}"#,
                entry_addresses[2], entry_addresses[1],
>>>>>>> 669aeefe
            ) + "\u{0}"),
        );
        assert!(
            call_result == expected_1 || call_result == expected_2,
            "\n call_result = '{:?}'\n   ordering1 = '{:?}'\n   ordering2 = '{:?}'",
            call_result,
            expected_1,
            expected_2,
        );

<<<<<<< HEAD
        // calling get_links with another non-existent type returns nothing
        let call_result = get_links(
            initialized_context.clone(),
            &entry_addresses[0],
            "other-type",
            Some("test-tag".into()),
        );
        assert_eq!(
            call_result,
            JsonString::from_json(
                &(String::from(r#"{"ok":true,"value":"{\"links\":[]}","error":"null"}"#,)
                    + "\u{0}")
            ),
        );

        // calling get_links with another non-existent tag returns nothing
        let call_result = get_links(
            initialized_context.clone(),
            &entry_addresses[0],
            "test-type",
            Some("other-tag".into()),
        );
=======
        // calling get_links with another non-existent tag returns nothing
        let call_result = get_links(
            initialized_context.clone(),
            &entry_addresses[0],
            "wrong-tag".into(),
        );
>>>>>>> 669aeefe
        assert_eq!(
            call_result,
            JsonString::from_json(
                &(String::from(r#"{"ok":true,"value":"{\"links\":[]}","error":"null"}"#,)
                    + "\u{0}")
            ),
        );
    }
<<<<<<< HEAD

    #[test]
    fn test_with_same_target_and_tag_dedup() {
        let initialized_context = initialize_context();
        let entry_addresses = add_test_entries(initialized_context.clone());
        // links have same tag, same base and same tag. Are the same
        let links = vec![
            Link::new(
                &entry_addresses[0],
                &entry_addresses[1],
                "test-type",
                "test-tag",
            ),
            Link::new(
                &entry_addresses[0],
                &entry_addresses[1],
                "test-type",
                "test-tag",
            ),
        ];
        add_links(initialized_context.clone(), links);
        let call_result = get_links(
            initialized_context.clone(),
            &entry_addresses[0],
            "test-type",
            Some("test-tag".into()),
        );
        let expected = JsonString::from_json(
            &(format!(
                r#"{{"ok":true,"value":"{{\"links\":[{{\"address\":\"{}\",\"headers\":[],\"tag\":\"{}\"}}]}}","error":"null"}}"#,
                entry_addresses[1], "test-tag",
            ) + "\u{0}"),
        );
        assert_eq!(call_result, expected,);
    }

    #[test]
    fn test_with_same_target_different_tag_dont_dedup() {
        let initialized_context = initialize_context();
        let entry_addresses = add_test_entries(initialized_context.clone());
        // same target and type, different tag
        let links = vec![
            Link::new(
                &entry_addresses[0],
                &entry_addresses[1],
                "test-type",
                "test-tag1",
            ),
            Link::new(
                &entry_addresses[0],
                &entry_addresses[1],
                "test-type",
                "test-tag2",
            ),
        ];
        add_links(initialized_context.clone(), links);
        let call_result = get_links(
            initialized_context.clone(),
            &entry_addresses[0],
            "test-type",
            None,
        );
        let expected = JsonString::from_json(
            &(format!(
                r#"{{"ok":true,"value":"{{\"links\":[{{\"address\":\"{}\",\"headers\":[],\"tag\":\"{}\"}},{{\"address\":\"{}\",\"headers\":[],\"tag\":\"{}\"}}]}}","error":"null"}}"#,
                entry_addresses[1], "test-tag1", entry_addresses[1], "test-tag2",
            ) + "\u{0}"),
        );
        assert_eq!(call_result, expected,);
    }
=======
>>>>>>> 669aeefe
}<|MERGE_RESOLUTION|>--- conflicted
+++ resolved
@@ -68,10 +68,7 @@
     ) -> Vec<u8> {
         let args = GetLinksArgs {
             entry_address: base.clone(),
-<<<<<<< HEAD
             link_type: String::from(link_type),
-=======
->>>>>>> 669aeefe
             tag: tag.into(),
             options: Default::default(),
         };
@@ -109,18 +106,14 @@
     fn add_links(initialized_context: Arc<Context>, links: Vec<Link>) {
         links.iter().for_each(|link| {
             assert!(initialized_context
-<<<<<<< HEAD
-=======
                 .block_on(commit_entry(link.add_entry(), None, &initialized_context))
                 .is_ok());
             assert!(initialized_context
->>>>>>> 669aeefe
                 .block_on(add_link(&link, &initialized_context))
                 .is_ok());
         });
     }
 
-<<<<<<< HEAD
     fn get_links(
         initialized_context: Arc<Context>,
         base: &Address,
@@ -130,12 +123,6 @@
         test_zome_api_function_call(
             initialized_context.clone(),
             test_get_links_args_bytes(&base, link_type, tag),
-=======
-    fn get_links(initialized_context: Arc<Context>, base: &Address, tag: &str) -> JsonString {
-        test_zome_api_function_call(
-            initialized_context.clone(),
-            test_get_links_args_bytes(&base, tag),
->>>>>>> 669aeefe
         )
     }
 
@@ -145,7 +132,6 @@
         let initialized_context = initialize_context();
         let entry_addresses = add_test_entries(initialized_context.clone());
         let links = vec![
-<<<<<<< HEAD
             Link::new(
                 &entry_addresses[0],
                 &entry_addresses[1],
@@ -158,15 +144,10 @@
                 "test-type",
                 "test-tag",
             ),
-=======
-            Link::new(&entry_addresses[0], &entry_addresses[1], "test-tag"),
-            Link::new(&entry_addresses[0], &entry_addresses[2], "test-tag"),
->>>>>>> 669aeefe
         ];
         add_links(initialized_context.clone(), links);
 
         // calling get_links returns both links in some order
-<<<<<<< HEAD
         let call_result = get_links(
             initialized_context.clone(),
             &entry_addresses[0],
@@ -177,24 +158,12 @@
             &(format!(
                 r#"{{"ok":true,"value":"{{\"links\":[{{\"address\":\"{}\",\"headers\":[],\"tag\":\"{}\"}},{{\"address\":\"{}\",\"headers\":[],\"tag\":\"{}\"}}]}}","error":"null"}}"#,
                 entry_addresses[1], "test-tag", entry_addresses[2], "test-tag",
-=======
-        let call_result = get_links(initialized_context.clone(), &entry_addresses[0], "test-tag");
-        let expected_1 = JsonString::from_json(
-            &(format!(
-                r#"{{"ok":true,"value":"{{\"links\":[{{\"address\":\"{}\",\"headers\":[]}},{{\"address\":\"{}\",\"headers\":[]}}]}}","error":"null"}}"#,
-                entry_addresses[1], entry_addresses[2],
->>>>>>> 669aeefe
             ) + "\u{0}"),
         );
         let expected_2 = JsonString::from_json(
             &(format!(
-<<<<<<< HEAD
                r#"{{"ok":true,"value":"{{\"links\":[{{\"address\":\"{}\",\"headers\":[],\"tag\":\"{}\"}},{{\"address\":\"{}\",\"headers\":[],\"tag\":\"{}\"}}]}}","error":"null"}}"#,
                 entry_addresses[2], "test-tag", entry_addresses[1], "test-tag",
-=======
-               r#"{{"ok":true,"value":"{{\"links\":[{{\"address\":\"{}\",\"headers\":[]}},{{\"address\":\"{}\",\"headers\":[]}}]}}","error":"null"}}"#,
-                entry_addresses[2], entry_addresses[1],
->>>>>>> 669aeefe
             ) + "\u{0}"),
         );
         assert!(
@@ -205,7 +174,6 @@
             expected_2,
         );
 
-<<<<<<< HEAD
         // calling get_links with another non-existent type returns nothing
         let call_result = get_links(
             initialized_context.clone(),
@@ -228,14 +196,6 @@
             "test-type",
             Some("other-tag".into()),
         );
-=======
-        // calling get_links with another non-existent tag returns nothing
-        let call_result = get_links(
-            initialized_context.clone(),
-            &entry_addresses[0],
-            "wrong-tag".into(),
-        );
->>>>>>> 669aeefe
         assert_eq!(
             call_result,
             JsonString::from_json(
@@ -244,7 +204,6 @@
             ),
         );
     }
-<<<<<<< HEAD
 
     #[test]
     fn test_with_same_target_and_tag_dedup() {
@@ -315,6 +274,4 @@
         );
         assert_eq!(call_result, expected,);
     }
-=======
->>>>>>> 669aeefe
 }