use crate::{
    action::{Action, ActionWrapper},
    context::Context,
    nucleus::{
        ribosome::{
            api::ZomeApiResult,
            fn_call::{do_call, make_cap_call, ZomeFnCall},
            Runtime,
        },
        state::NucleusState,
    },
};
use holochain_core_types::{cas::content::Address, error::HolochainError, json::JsonString};
use holochain_wasm_utils::api_serialization::{ZomeFnCallArgs, THIS_INSTANCE};
use jsonrpc_lite::JsonRpc;
use snowflake::ProcessUniqueId;
use std::{convert::TryFrom, sync::Arc, time::Duration};
use wasmi::{RuntimeArgs, RuntimeValue};

// ZomeFnCallArgs to ZomeFnCall
impl ZomeFnCall {
    fn from_args(context: Arc<Context>, args: ZomeFnCallArgs) -> Self {
        let cap_call = make_cap_call(
            context.clone(),
            args.cap_token,
            Address::from(context.agent_id.key.clone()),
            &args.fn_name,
            args.fn_args.clone(),
        );
        ZomeFnCall::new(&args.zome_name, cap_call, &args.fn_name, args.fn_args)
    }
}

/// HcApiFuncIndex::CALL function code
/// args: [0] encoded MemoryAllocation as u64
/// expected complex argument: {zome_name: String, cap_token: Address, fn_name: String, args: String}
/// args from API call are converted into a ZomeFnCall
/// Launch an Action::Call with newly formed ZomeFnCall-
/// Waits for a ZomeFnResult
/// Returns an HcApiReturnCode as I64
pub fn invoke_call(runtime: &mut Runtime, args: &RuntimeArgs) -> ZomeApiResult {
    let zome_call_data = runtime.zome_call_data()?;
    // deserialize args
    let args_str = runtime.load_json_string_from_args(&args);

    let input = match ZomeFnCallArgs::try_from(args_str.clone()) {
        Ok(input) => input,
        // Exit on error
        Err(_) => {
            zome_call_data.context.log(format!(
                "err/zome: invoke_call failed to deserialize: {:?}",
                args_str
            ));
            return ribosome_error_code!(ArgumentDeserializationFailed);
        }
    };

    let result = if input.instance_handle == String::from(THIS_INSTANCE) {
        // ZomeFnCallArgs to ZomeFnCall
        let zome_call = ZomeFnCall::from_args(zome_call_data.context.clone(), input.clone());

        // Don't allow recursive calls
        if zome_call.same_fn_as(&zome_call_data.zome_call) {
            return ribosome_error_code!(RecursiveCallForbidden);
        }
        local_call(runtime, input)
    } else {
        bridge_call(runtime, input)
    };

    runtime.store_result(result)
}

fn local_call(runtime: &mut Runtime, input: ZomeFnCallArgs) -> Result<JsonString, HolochainError> {
    let zome_call_data = runtime.zome_call_data().map_err(|_| {
        HolochainError::ErrorGeneric(
            "expecting zome call data in local call not null call".to_string(),
        )
    })?;
    let context = zome_call_data.context;
    // ZomeFnCallArgs to ZomeFnCall
    let zome_call = ZomeFnCall::from_args(context.clone(), input);
    // Create Call Action
    let action_wrapper = ActionWrapper::new(Action::Call(zome_call.clone()));
    let tick_rx = context.create_observer();
    crate::instance::dispatch_action(context.action_channel(), action_wrapper);

    loop {
        if let Some(result) = context
            .state()
            .unwrap()
            .nucleus()
            .zome_call_result(&zome_call)
        {
            return result;
        } else {
            let _ = tick_rx.recv_timeout(Duration::from_millis(10));
        }
    }
}

fn bridge_call(runtime: &mut Runtime, input: ZomeFnCallArgs) -> Result<JsonString, HolochainError> {
<<<<<<< HEAD
    let zome_call_data = runtime.zome_call_data().map_err(|_| {
        HolochainError::ErrorGeneric(
            "expecting zome call data in bridge call not null call".to_string(),
        )
    })?;
    let context = zome_call_data.context;
    let container_api = context
        .container_api
        .clone()
        .ok_or(HolochainError::ConfigError(
            "No container API in context".to_string(),
        ))?;
=======
    let conductor_api =
        runtime
            .context
            .conductor_api
            .clone()
            .ok_or(HolochainError::ConfigError(
                "No conductor API in context".to_string(),
            ))?;
>>>>>>> 9f0e3755

    let method = format!(
        "{}/{}/{}",
        input.instance_handle, input.zome_name, input.fn_name
    );

    let handler = conductor_api.write().unwrap();

    let id = ProcessUniqueId::new();
    let request = format!(
        r#"{{"jsonrpc": "2.0", "method": "{}", "params": {}, "id": "{}"}}"#,
        method, input.fn_args, id
    );

    let response = handler
        .handle_request_sync(&request)
        .ok_or("Bridge call failed".to_string())?;

    let response = JsonRpc::parse(&response)?;

    match response {
        JsonRpc::Success(_) => Ok(JsonString::from(
            serde_json::to_string(&response.get_result().unwrap()).unwrap(),
        )),
        JsonRpc::Error(_) => Err(HolochainError::ErrorGeneric(
            serde_json::to_string(&response.get_error().unwrap()).unwrap(),
        )),
        _ => Err(HolochainError::ErrorGeneric(
            "Bridge call failed".to_string(),
        )),
    }
}

/// Reduce Call Action
///   1. Checks for validity of ZomeFnCall
///   2. Execute the exposed Zome function in a separate thread
/// Send the result in a ReturnZomeFunctionResult Action on success or failure like ExecuteZomeFunction
pub(crate) fn reduce_call(
    context: Arc<Context>,
    state: &mut NucleusState,
    action_wrapper: &ActionWrapper,
) {
    // 1.Checks for correctness of ZomeFnCall
    let fn_call = match action_wrapper.action().clone() {
        Action::Call(call) => call,
        _ => unreachable!(),
    };

    if let Some(err) = do_call(context.clone(), state, fn_call.clone()).err() {
        state.zome_calls.insert(fn_call.clone(), Some(Err(err)));
    }
}

#[cfg(test)]
pub mod tests {
    use super::*;
    extern crate test_utils;
    extern crate wabt;

    use crate::nucleus::ribosome::api::tests::{
        test_function_name, test_parameters, test_zome_name,
    };
    use holochain_core_types::cas::content::Address;
    use holochain_wasm_utils::api_serialization::ZomeFnCallArgs;
    use serde_json;

    /// dummy commit args from standard test entry
    #[cfg_attr(tarpaulin, skip)]
    pub fn test_bad_args_bytes() -> Vec<u8> {
        let args = ZomeFnCallArgs {
            instance_handle: "instance_handle".to_string(),
            zome_name: "zome_name".to_string(),
            cap_token: Address::from("bad cap_token"),
            fn_name: "fn_name".to_string(),
            fn_args: "fn_args".to_string(),
        };
        serde_json::to_string(&args)
            .expect("args should serialize")
            .into_bytes()
    }

    #[cfg_attr(tarpaulin, skip)]
    pub fn test_args_bytes() -> Vec<u8> {
        let args = ZomeFnCallArgs {
            instance_handle: THIS_INSTANCE.to_string(),
            zome_name: test_zome_name(),
            cap_token: Address::from("test_token"),
            fn_name: test_function_name(),
            fn_args: test_parameters(),
        };
        serde_json::to_string(&args)
            .expect("args should serialize")
            .into_bytes()
    }
}<|MERGE_RESOLUTION|>--- conflicted
+++ resolved
@@ -100,29 +100,18 @@
 }
 
 fn bridge_call(runtime: &mut Runtime, input: ZomeFnCallArgs) -> Result<JsonString, HolochainError> {
-<<<<<<< HEAD
     let zome_call_data = runtime.zome_call_data().map_err(|_| {
         HolochainError::ErrorGeneric(
             "expecting zome call data in bridge call not null call".to_string(),
         )
     })?;
     let context = zome_call_data.context;
-    let container_api = context
-        .container_api
+    let conductor_api = context
+        .conductor_api
         .clone()
         .ok_or(HolochainError::ConfigError(
-            "No container API in context".to_string(),
+            "No conductor API in context".to_string(),
         ))?;
-=======
-    let conductor_api =
-        runtime
-            .context
-            .conductor_api
-            .clone()
-            .ok_or(HolochainError::ConfigError(
-                "No conductor API in context".to_string(),
-            ))?;
->>>>>>> 9f0e3755
 
     let method = format!(
         "{}/{}/{}",
