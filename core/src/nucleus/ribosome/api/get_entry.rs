use crate::{
    nucleus::ribosome::{api::ZomeApiResult, Runtime},
    workflows::get_entry_result::get_entry_result_workflow,
};
use holochain_wasm_utils::api_serialization::get_entry::GetEntryArgs;
use std::convert::TryFrom;
use wasmi::{RuntimeArgs, RuntimeValue};

/// ZomeApiFunction::GetAppEntry function code
/// args: [0] encoded MemoryAllocation as u64
/// Expected complex argument: GetEntryArgs
/// Returns an HcApiReturnCode as I64
pub fn invoke_get_entry(runtime: &mut Runtime, args: &RuntimeArgs) -> ZomeApiResult {
    let zome_call_data = runtime.zome_call_data()?;
    // deserialize args
    let args_str = runtime.load_json_string_from_args(&args);
    let input = match GetEntryArgs::try_from(args_str.clone()) {
        Ok(input) => input,
        // Exit on error
        Err(_) => {
            zome_call_data.context.log(format!(
                "err/zome: invoke_get_entry() failed to deserialize: {:?}",
                args_str
            ));
            return ribosome_error_code!(ArgumentDeserializationFailed);
        }
    };
    // Create workflow future and block on it
<<<<<<< HEAD
    let result = block_on(get_entry_result_workflow(&zome_call_data.context, &input));
=======
    let result = runtime
        .context
        .block_on(get_entry_result_workflow(&runtime.context, &input));
>>>>>>> 44afa262
    // Store result in wasm memory
    runtime.store_result(result)
}

#[cfg(test)]
pub mod tests {
    extern crate test_utils;
    extern crate wabt;

    use self::wabt::Wat2Wasm;
    use crate::{
        instance::tests::{test_context_and_logger, test_instance},
        nucleus::ribosome::{
            self,
            api::{
                commit::tests::test_commit_args_bytes,
                tests::{test_parameters, test_zome_name},
            },
            fn_call::{tests::test_capability_call, ZomeFnCall},
            runtime::WasmCallData,
        },
    };
    use holochain_core_types::{
        cas::content::{Address, AddressableContent},
        crud_status::CrudStatus,
        entry::{test_entry, EntryWithMeta},
        error::ZomeApiInternalResult,
        json::JsonString,
    };
    use holochain_wasm_utils::api_serialization::get_entry::*;
    use std::sync::Arc;

    /// dummy get args from standard test entry
    pub fn test_get_args_bytes() -> Vec<u8> {
        let entry_args = GetEntryArgs {
            address: test_entry().address(),
            options: GetEntryOptions::new(
                StatusRequestKind::Latest,
                true,
                false,
                false,
                Default::default(),
            ),
        };
        JsonString::from(entry_args).into_bytes()
    }

    /// dummy get args from standard test entry
    pub fn test_get_args_unknown() -> Vec<u8> {
        let entry_args = GetEntryArgs {
            address: Address::from("xxxxxxxxx"),
            options: GetEntryOptions::new(
                StatusRequestKind::Latest,
                true,
                false,
                false,
                Default::default(),
            ),
        };
        JsonString::from(entry_args).into_bytes()
    }

    /// wat string that exports both get and a commit dispatches so we can test a round trip
    pub fn test_get_round_trip_wat() -> Vec<u8> {
        Wat2Wasm::new()
            .canonicalize_lebs(false)
            .write_debug_names(true)
            .convert(
                r#"
(module
    (import "env" "hc_get_entry"
        (func $get
            (param i64)
            (result i64)
        )
    )

    (import "env" "hc_commit_entry"
        (func $commit
            (param i64)
            (result i64)
        )
    )

    (memory 1)
    (export "memory" (memory 0))

    (func
        (export "get_dispatch")
            (param $allocation i64)
            (result i64)

        (call
            $get
            (get_local $allocation)
        )
    )

    (func
        (export "commit_dispatch")
            (param $allocation i64)
            (result i64)

        (call
            $commit
            (get_local $allocation)
        )
    )

    (func
        (export "__hdk_validate_app_entry")
        (param $allocation i64)
        (result i64)

        (i64.const 0)
    )

    (func
        (export "__hdk_get_validation_package_for_entry_type")
        (param $allocation i64)
        (result i64)

        ;; This writes "Entry" into memory
        (i64.store (i32.const 0) (i64.const 34))
        (i64.store (i32.const 1) (i64.const 69))
        (i64.store (i32.const 2) (i64.const 110))
        (i64.store (i32.const 3) (i64.const 116))
        (i64.store (i32.const 4) (i64.const 114))
        (i64.store (i32.const 5) (i64.const 121))
        (i64.store (i32.const 6) (i64.const 34))

        (i64.const 7)
    )

    (func
        (export "__list_traits")
        (param $allocation i64)
        (result i64)

        (i64.const 0)
    )

    (func
        (export "__list_functions")
        (param $allocation i32)
        (result i32)

        (i32.const 0)
    )
)
                "#,
            )
            .unwrap()
            .as_ref()
            .to_vec()
    }

    #[test]
    /// test that we can round trip bytes through a get action and it comes back from wasm
    fn test_get_round_trip() {
        let netname = Some("test_get_round_trip");
        let wasm = test_get_round_trip_wat();
        let dna = test_utils::create_test_dna_with_wasm(&test_zome_name(), wasm.clone());
        let instance =
            test_instance(dna.clone(), netname).expect("Could not initialize test instance");
        let (context, _) = test_context_and_logger("joan", netname);
        let context = instance.initialize_context(context);

        println!("{:?}", instance.state().agent().top_chain_header());
        println!(
            "{:?}",
            instance
                .state()
                .agent()
                .top_chain_header()
                .expect("top chain_header was None")
                .address()
        );

        let commit_call = ZomeFnCall::new(
            &test_zome_name(),
            test_capability_call(context.clone(), "commit_dispatch", test_parameters()),
            "commit_dispatch",
            test_parameters(),
        );
        let call_result = ribosome::run_dna(
            wasm.clone(),
            Some(test_commit_args_bytes()),
            WasmCallData::new_zome_call(Arc::clone(&context), dna.name.to_string(), commit_call),
        )
        .expect("test should be callable");

        assert_eq!(
            call_result,
            JsonString::from(
                String::from(JsonString::from(ZomeApiInternalResult::success(
                    test_entry().address()
                ))) + "\u{0}"
            ),
        );

        let get_call = ZomeFnCall::new(
            &test_zome_name(),
            test_capability_call(context.clone(), "get_dispatch", test_parameters()),
            "get_dispatch",
            test_parameters(),
        );
        let call_result = ribosome::run_dna(
            wasm.clone(),
            Some(test_get_args_bytes()),
            WasmCallData::new_zome_call(Arc::clone(&context), dna.name.to_string(), get_call),
        )
        .expect("test should be callable");

        let entry_result = GetEntryResult::new(
            StatusRequestKind::Latest,
            Some(&EntryWithMeta {
                entry: test_entry(),
                crud_status: CrudStatus::Live,
                maybe_crud_link: None,
            }),
        );
        assert_eq!(
            JsonString::from(String::from(JsonString::from(
                ZomeApiInternalResult::success(entry_result)
            ))),
            call_result,
        );
    }

    #[test]
    #[cfg(not(windows))]
    /// test that we get status NotFound on an obviously broken address
    fn test_get_not_found() {
        // let wasm = test_get_round_trip_wat();
        // let dna = test_utils::create_test_dna_with_wasm(
        //     &test_zome_name(),
        //     wasm.clone(),
        // );
        // let instance = test_instance(dna.clone()).expect("Could not initialize test instance");
        // let (context, _) = test_context_and_logger("joan");
        // let context = instance.initialize_context(context);
        //
        // println!("{:?}", instance.state().agent().top_chain_header());
        // println!(
        //     "{:?}",
        //     instance
        //         .state()
        //         .agent()
        //         .top_chain_header()
        //         .expect("top chain_header was None")
        //         .address()
        // );
        //
        // let get_call = ZomeFnCall::new(
        //     &test_zome_name(),
        //     test_capability_call(),
        //     "get_dispatch",
        //     test_parameters(),
        // );
        // let call_result = ribosome::run_dna(
        //     &dna.name.to_string(),
        //     Arc::clone(&context),
        //     wasm.clone(),
        //     &get_call,
        //     Some(test_get_args_unknown()),
        // )
        // .expect("test should be callable");
        //
        // assert_eq!(
        //     JsonString::from(String::from(JsonString::from(
        //         ZomeApiInternalResult::success(GetEntryResult::new(StatusRequestKind::Latest, None))
        //     ))),
        //     call_result,
        // );
    }

}<|MERGE_RESOLUTION|>--- conflicted
+++ resolved
@@ -12,13 +12,14 @@
 /// Returns an HcApiReturnCode as I64
 pub fn invoke_get_entry(runtime: &mut Runtime, args: &RuntimeArgs) -> ZomeApiResult {
     let zome_call_data = runtime.zome_call_data()?;
+    let context = zome_call_data.context;
     // deserialize args
     let args_str = runtime.load_json_string_from_args(&args);
     let input = match GetEntryArgs::try_from(args_str.clone()) {
         Ok(input) => input,
         // Exit on error
         Err(_) => {
-            zome_call_data.context.log(format!(
+            context.log(format!(
                 "err/zome: invoke_get_entry() failed to deserialize: {:?}",
                 args_str
             ));
@@ -26,13 +27,7 @@
         }
     };
     // Create workflow future and block on it
-<<<<<<< HEAD
-    let result = block_on(get_entry_result_workflow(&zome_call_data.context, &input));
-=======
-    let result = runtime
-        .context
-        .block_on(get_entry_result_workflow(&runtime.context, &input));
->>>>>>> 44afa262
+    let result = context.block_on(get_entry_result_workflow(&context, &input));
     // Store result in wasm memory
     runtime.store_result(result)
 }
