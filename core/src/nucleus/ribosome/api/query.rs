--- conflicted
+++ resolved
@@ -6,19 +6,14 @@
         ribosome::{api::ZomeApiResult, Runtime},
     },
 };
-<<<<<<< HEAD
-use holochain_core_types::{chain_header::ChainHeader, entry::Entry, error::HolochainError};
 
 use lib3h_persistence_api::cas::content::Address;
 
-=======
 use holochain_core_types::{
-    cas::content::Address,
     chain_header::ChainHeader,
     entry::{entry_type::EntryType, Entry},
     error::HolochainError,
 };
->>>>>>> ee058ac3
 use holochain_wasm_utils::api_serialization::{QueryArgs, QueryArgsNames, QueryResult};
 use std::{convert::TryFrom, sync::Arc};
 use wasmi::{RuntimeArgs, RuntimeValue};
