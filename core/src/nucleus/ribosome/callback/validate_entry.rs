extern crate serde_json;
<<<<<<< HEAD
use crate::{
    context::Context,
    nucleus::{
        ribosome::{
            self,
            callback::{get_dna, get_wasm, CallbackResult},
        },
        ZomeFnCall,
    },
};
=======
use super::links_utils;
use context::Context;
>>>>>>> 9902e0d7
use holochain_core_types::{
    dna::wasm::DnaWasm,
    entry::{entry_type::EntryType, Entry, ToEntry},
    error::HolochainError,
    link::link_add::LinkAddEntry,
    validation::ValidationData,
};
<<<<<<< HEAD
use holochain_wasm_utils::api_serialization::validation::EntryValidationArgs;
=======
use holochain_wasm_utils::api_serialization::validation::{
    EntryValidationArgs, LinkValidationArgs,
};
use nucleus::{
    ribosome::{self, callback::CallbackResult},
    ZomeFnCall,
};
>>>>>>> 9902e0d7
use std::sync::Arc;

/// This function determines and runs the appropriate validation callback for the given entry
/// with the given validation data (which includes the validation package).
/// It returns a CallbackResult which would be
/// * CallbackResult::Pass when the entry is valid
/// * CallbackResult::Fail(message) when the entry is invalid, giving the fail string from the
///         validation callback
/// * CallbackResult::NotImplemented if a validation callback is not implemented for the given
///         entry's type.
pub fn validate_entry(
    entry: Entry,
    validation_data: ValidationData,
    context: Arc<Context>,
) -> Result<CallbackResult, HolochainError> {
    match entry.entry_type() {
        // DNA entries are not validated currently and always valid
        // TODO: Specify when DNA can be commited as an update and how to implement validation of DNA entries then.
        EntryType::Dna => Ok(CallbackResult::Pass),

        EntryType::App(app_entry_type) => Ok(validate_app_entry(
            entry.clone(),
            app_entry_type.clone(),
            validation_data,
            context,
        )?),

        EntryType::LinkAdd => Ok(validate_link_entry(
            entry.clone(),
            validation_data,
            context,
        )?),

        _ => Ok(CallbackResult::NotImplemented),
    }
}

fn validate_link_entry(
    entry: Entry,
    validation_data: ValidationData,
    context: Arc<Context>,
) -> Result<CallbackResult, HolochainError> {
    let link_add_entry = LinkAddEntry::from_entry(&entry);
    let link = link_add_entry.link().clone();
    let (base, target) = links_utils::get_link_entries(&link, &context)?;
    let link_definition_path = links_utils::find_link_definition_in_dna(
        &base.entry_type(),
        link.tag(),
        &target.entry_type(),
        &context,
    ).map_err(|_| HolochainError::NotImplemented)?;

    let wasm = context
        .get_wasm(&link_definition_path.zome_name)
        .expect("Couldn't get WASM for zome");

    let params = LinkValidationArgs {
        entry_type: link_definition_path.entry_type_name,
        link,
        direction: link_definition_path.direction,
        validation_data,
    };
    let call = ZomeFnCall::new(
        &link_definition_path.zome_name,
        "no capability, since this is an entry validation call",
        "__hdk_validate_link",
        params,
    );
    Ok(run_validation_callback(
        context.clone(),
        call,
        &wasm,
        context.get_dna().unwrap().name.clone(),
    ))
}

fn validate_app_entry(
    entry: Entry,
    app_entry_type: String,
    validation_data: ValidationData,
    context: Arc<Context>,
) -> Result<CallbackResult, HolochainError> {
    let dna = context.get_dna().expect("Callback called without DNA set!");
    let zome_name = dna.get_zome_name_for_entry_type(&app_entry_type);
    if zome_name.is_none() {
        return Ok(CallbackResult::NotImplemented);
    }

    let zome_name = zome_name.unwrap();
    match context.get_wasm(&zome_name) {
        Some(wasm) => {
            let validation_call =
                build_validation_call(entry, app_entry_type, zome_name, validation_data)?;
            Ok(run_validation_callback(
                context.clone(),
                validation_call,
                &wasm,
                dna.name.clone(),
            ))
        }
        None => Ok(CallbackResult::NotImplemented),
    }
}

fn build_validation_call(
    entry: Entry,
    entry_type: String,
    zome_name: String,
    validation_data: ValidationData,
) -> Result<ZomeFnCall, HolochainError> {
    let params = EntryValidationArgs {
        entry_type,
        entry: entry.to_string(),
        validation_data,
    };

    Ok(ZomeFnCall::new(
        &zome_name,
        "no capability, since this is an entry validation call",
        "__hdk_validate_app_entry",
        params,
    ))
}

fn run_validation_callback(
    context: Arc<Context>,
    fc: ZomeFnCall,
    wasm: &DnaWasm,
    dna_name: String,
) -> CallbackResult {
    match ribosome::run_dna(
        &dna_name,
        context,
        wasm.code.clone(),
        &fc,
        Some(fc.clone().parameters.into_bytes()),
    ) {
        Ok(call_result) => match call_result.is_null() {
            true => CallbackResult::Pass,
            false => CallbackResult::Fail(call_result.to_string()),
        },
        // TODO: have "not matching schema" be its own error
        Err(HolochainError::RibosomeFailed(error_string)) => {
            if error_string == "Argument deserialization failed" {
                CallbackResult::Fail(String::from("JSON object does not match entry schema"))
            } else {
                CallbackResult::Fail(error_string)
            }
        }
        Err(error) => CallbackResult::Fail(error.to_string()),
    }
}<|MERGE_RESOLUTION|>--- conflicted
+++ resolved
@@ -1,19 +1,14 @@
 extern crate serde_json;
-<<<<<<< HEAD
 use crate::{
     context::Context,
     nucleus::{
         ribosome::{
             self,
-            callback::{get_dna, get_wasm, CallbackResult},
+            callback::{get_dna, get_wasm, links_utils, CallbackResult},
         },
         ZomeFnCall,
     },
 };
-=======
-use super::links_utils;
-use context::Context;
->>>>>>> 9902e0d7
 use holochain_core_types::{
     dna::wasm::DnaWasm,
     entry::{entry_type::EntryType, Entry, ToEntry},
@@ -21,17 +16,9 @@
     link::link_add::LinkAddEntry,
     validation::ValidationData,
 };
-<<<<<<< HEAD
-use holochain_wasm_utils::api_serialization::validation::EntryValidationArgs;
-=======
 use holochain_wasm_utils::api_serialization::validation::{
     EntryValidationArgs, LinkValidationArgs,
 };
-use nucleus::{
-    ribosome::{self, callback::CallbackResult},
-    ZomeFnCall,
-};
->>>>>>> 9902e0d7
 use std::sync::Arc;
 
 /// This function determines and runs the appropriate validation callback for the given entry
