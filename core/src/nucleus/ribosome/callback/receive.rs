--- conflicted
+++ resolved
@@ -1,22 +1,13 @@
 use crate::{
     context::Context,
-<<<<<<< HEAD
-    nucleus::ribosome::{
-        self,
-        callback::{make_internal_capability_call, Callback, CallbackParams, CallbackResult},
-        fn_call::ZomeFnCall,
-        runtime::WasmCallData,
-        Defn,
-=======
     nucleus::{
         ribosome::{
             self,
-            callback::{Callback, CallbackParams, CallbackResult},
+            callback::{make_internal_capability_call, Callback, CallbackParams, CallbackResult},
             runtime::WasmCallData,
             Defn,
         },
         ZomeFnCall,
->>>>>>> 85e6bfff
     },
 };
 use holochain_core_types::{error::HolochainError, json::JsonString};
