<<<<<<< HEAD
use crate::nucleus::ribosome::{
    api::ZomeApiFunction,
    fn_call::ZomeFnResult,
    memory::WasmPageManager,
    runtime::{Runtime, WasmCallData},
=======
use crate::nucleus::{
    ribosome::{api::ZomeApiFunction, memory::WasmPageManager, runtime::WasmCallData, Runtime},
    ZomeFnResult,
>>>>>>> 85e6bfff
};
use holochain_core_types::{
    error::{
        HcResult, HolochainError, RibosomeEncodedValue, RibosomeEncodingBits, RibosomeRuntimeBits,
    },
    json::JsonString,
};
use holochain_wasm_utils::memory::allocation::{AllocationError, WasmAllocation};
use std::{convert::TryFrom, str::FromStr};
use wasmi::{
    self, Error as InterpreterError, FuncInstance, FuncRef, ImportsBuilder, ModuleImportResolver,
    ModuleInstance, NopExternals, RuntimeValue, Signature, ValueType,
};

/// Executes an exposed zome function in a wasm binary.
/// Multithreaded function
/// panics if wasm binary isn't valid.
pub fn run_dna(wasm: Vec<u8>, parameters: Option<Vec<u8>>, data: WasmCallData) -> ZomeFnResult {
    // Create wasm module from wasm binary
    let module =
        wasmi::Module::from_buffer(wasm).map_err(|e| HolochainError::ErrorGeneric(e.into()))?;

    // invoke_index and resolve_func work together to enable callable host functions
    // within WASM modules, which is how the core API functions
    // read about the Externals trait for more detail

    // Correlate the names of the core ZomeApiFunction's with their indexes
    // and declare its function signature (which is always the same)
    struct RuntimeModuleImportResolver;
    impl ModuleImportResolver for RuntimeModuleImportResolver {
        fn resolve_func(
            &self,
            field_name: &str,
            _signature: &Signature,
        ) -> Result<FuncRef, InterpreterError> {
            let api_fn = match ZomeApiFunction::from_str(&field_name) {
                Ok(api_fn) => api_fn,
                Err(_) => {
                    return Err(InterpreterError::Function(format!(
                        "host module doesn't export function with name {}",
                        field_name
                    )));
                }
            };

            match api_fn {
                // Abort is a way to receive useful debug info from
                // assemblyscript memory allocators, see enum definition for function signature
                ZomeApiFunction::Abort => Ok(FuncInstance::alloc_host(
                    Signature::new(
                        &[
                            ValueType::I64,
                            ValueType::I64,
                            ValueType::I64,
                            ValueType::I64,
                        ][..],
                        None,
                    ),
                    api_fn as usize,
                )),
                // All of our Zome API Functions have the same signature
                _ => Ok(FuncInstance::alloc_host(
                    Signature::new(&[ValueType::I64][..], Some(ValueType::I64)),
                    api_fn as usize,
                )),
            }
        }
    }

    // Create Imports with previously described Resolver
    let mut imports = ImportsBuilder::new();
    imports.push_resolver("env", &RuntimeModuleImportResolver);

    // Create module instance from wasm module, and start it if start is defined
    let wasm_instance = ModuleInstance::new(&module, &imports)
        .expect("Failed to instantiate module")
        .run_start(&mut NopExternals)
        .map_err(|_| HolochainError::RibosomeFailed("Module failed to start".to_string()))?;

    // write input arguments for module call in memory Buffer
    let input_parameters: Vec<_> = parameters.unwrap_or_default();

    let fn_name = data.fn_name();
    // instantiate runtime struct for passing external state data over wasm but not to wasm
    let mut runtime = Runtime {
        memory_manager: WasmPageManager::new(&wasm_instance),
        data,
    };

    // Write input arguments in wasm memory
    // scope for mutable borrow of runtime
    let encoded_allocation_of_input: RibosomeEncodingBits;
    {
        let mut_runtime = &mut runtime;
        let maybe_allocation = mut_runtime.memory_manager.write(&input_parameters);
        encoded_allocation_of_input = match maybe_allocation {
            // No allocation to write is ok
            Err(AllocationError::ZeroLength) => RibosomeEncodedValue::Success.into(),
            // Any other error is memory related
            Err(err) => {
                return Err(HolochainError::RibosomeFailed(format!(
                    "WASM Memory issue: {:?}",
                    err
                )));
            }
            // Write successful, encode allocation
            Ok(allocation) => RibosomeEncodedValue::from(allocation).into(),
        }
    }

    // scope for mutable borrow of runtime
    let returned_encoding: RibosomeEncodingBits;
    {
        let mut_runtime = &mut runtime;

        // invoke function in wasm instance
        // arguments are info for wasm on how to retrieve complex input arguments
        // which have been set in memory module
        returned_encoding = wasm_instance
            .invoke_export(
                &fn_name,
                &[RuntimeValue::I64(
                    RibosomeEncodingBits::from(encoded_allocation_of_input) as RibosomeRuntimeBits,
                )],
                mut_runtime,
            )
            .map_err(|err| {
                HolochainError::RibosomeFailed(format!("WASM invocation failed: {}", err))
            })?
            .unwrap()
            .try_into() // Option<_>
            .ok_or_else(|| HolochainError::RibosomeFailed("WASM return value missing".to_owned()))?
    }

    // Handle result returned by called zome function
    let return_code = RibosomeEncodedValue::from(returned_encoding);

    let return_log_msg: String;
    let return_result: HcResult<JsonString>;

    match return_code.clone() {
        RibosomeEncodedValue::Success => {
            return_log_msg = return_code.to_string();
            return_result = Ok(JsonString::null());
        }

        RibosomeEncodedValue::Failure(err_code) => {
            return_log_msg = return_code.to_string();
            return_result = Err(HolochainError::RibosomeFailed(format!(
                "Zome function failure: {}",
                err_code.as_str()
            )));
        }

        RibosomeEncodedValue::Allocation(ribosome_allocation) => {
            match WasmAllocation::try_from(ribosome_allocation) {
                Ok(allocation) => {
                    let result = runtime.memory_manager.read(allocation);
                    match String::from_utf8(result) {
                        Ok(json_string) => {
                            return_log_msg = json_string.clone();
                            return_result = Ok(JsonString::from(json_string));
                        }
                        Err(err) => {
                            return_log_msg = err.to_string();
                            return_result = Err(HolochainError::RibosomeFailed(format!(
                                "WASM failed to return value: {}",
                                err
                            )));
                        }
                    }
                }
                Err(allocation_error) => {
                    return_log_msg = String::from(allocation_error.clone());
                    return_result = Err(HolochainError::RibosomeFailed(format!(
                        "WASM return value allocation failed: {:?}",
                        allocation_error,
                    )));
                }
            }
        }
    };

    // Log & done
    // @TODO make this more sophisticated (truncation or something)
    // right now we have tests that return multiple wasm pages (64k+ bytes) so this is very spammy
    // runtime.context.log(format!(
    //     "debug/zome: Zome Function '{}' returned: {}",
    //     zome_call.fn_name, return_log_msg,
    // ));
    let _ = return_log_msg;
    return return_result;
}<|MERGE_RESOLUTION|>--- conflicted
+++ resolved
@@ -1,14 +1,10 @@
-<<<<<<< HEAD
-use crate::nucleus::ribosome::{
-    api::ZomeApiFunction,
-    fn_call::ZomeFnResult,
-    memory::WasmPageManager,
-    runtime::{Runtime, WasmCallData},
-=======
 use crate::nucleus::{
-    ribosome::{api::ZomeApiFunction, memory::WasmPageManager, runtime::WasmCallData, Runtime},
+    ribosome::{
+        api::ZomeApiFunction,
+        memory::WasmPageManager,
+        runtime::{Runtime, WasmCallData},
+    },
     ZomeFnResult,
->>>>>>> 85e6bfff
 };
 use holochain_core_types::{
     error::{
