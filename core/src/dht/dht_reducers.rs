//! all DHT reducers

use crate::{
    action::{Action, ActionWrapper},
    dht::dht_store::DhtStore,
    network::entry_with_header::EntryWithHeader,
};
use holochain_core_types::{
    cas::content::{Address, AddressableContent},
    crud_status::{create_crud_link_eav, create_crud_status_eav, CrudStatus},
    eav::{Attribute, EaviQuery, EntityAttributeValueIndex, IndexFilter},
    entry::Entry,
    error::HolochainError,
};
use std::{collections::BTreeSet, convert::TryFrom, str::FromStr, sync::Arc};

// A function that might return a mutated DhtStore
type DhtReducer = fn(&DhtStore, &ActionWrapper) -> Option<DhtStore>;

/// DHT state-slice Reduce entry point.
/// Note: Can't block when dispatching action here because we are inside the reduce's mutex
pub fn reduce(old_store: Arc<DhtStore>, action_wrapper: &ActionWrapper) -> Arc<DhtStore> {
    // Get reducer
    let maybe_reducer = resolve_reducer(action_wrapper);
    if maybe_reducer.is_none() {
        return old_store;
    }
    let reducer = maybe_reducer.unwrap();
    // Reduce
    let store = old_store.clone();
    let maybe_new_store = reducer(&store, &action_wrapper);
    match maybe_new_store {
        None => old_store,
        Some(new_store) => Arc::new(new_store),
    }
}

/// Maps incoming action to the correct reducer
fn resolve_reducer(action_wrapper: &ActionWrapper) -> Option<DhtReducer> {
    match action_wrapper.action() {
        Action::Commit(_) => Some(reduce_hold_entry),
        Action::Hold(_) => Some(reduce_hold_entry),
        Action::UpdateEntry(_) => Some(reduce_update_entry),
        Action::RemoveEntry(_) => Some(reduce_remove_entry),
        Action::AddLink(_) => Some(reduce_add_link),
        Action::RemoveLink(_) => Some(reduce_remove_link),
        _ => None,
    }
}

pub(crate) fn reduce_hold_entry(
    old_store: &DhtStore,
    action_wrapper: &ActionWrapper,
) -> Option<DhtStore> {
    match action_wrapper.action().clone() {
        Action::Commit((entry, _, _)) => reduce_store_entry_common(old_store, &entry),
        Action::Hold(EntryWithHeader { entry, header }) => {
            reduce_store_entry_common(old_store, &entry).and_then(|state| {
                state.add_header_for_entry(&entry, &header).ok()?;
                Some(state)
            })
        }
        _ => unreachable!(),
    }
}

fn reduce_store_entry_common(old_store: &DhtStore, entry: &Entry) -> Option<DhtStore> {
    // Add it to local storage
    let new_store = (*old_store).clone();
    let content_storage = &new_store.content_storage().clone();
    let res = (*content_storage.write().unwrap()).add(entry).ok();
    if res.is_some() {
        let meta_storage = &new_store.meta_storage().clone();
        create_crud_status_eav(&entry.address(), CrudStatus::Live)
            .map(|status_eav| {
                let meta_res = (*meta_storage.write().unwrap()).add_eavi(&status_eav);
                meta_res
                    .map(|_| Some(new_store))
                    .map_err(|err| {
                        println!(
                            "err/dht: reduce_hold_entry: meta_storage write failed!: {:?}",
                            err
                        );
                        None::<DhtStore>
                    })
                    .ok()
                    .unwrap_or(None)
            })
            .ok()
            .unwrap_or(None)
    } else {
        println!("err/dht: dht::reduce_hold_entry() FAILED {:?}", res);
        None
    }
}

//
pub(crate) fn reduce_add_link(
    old_store: &DhtStore,
    action_wrapper: &ActionWrapper,
) -> Option<DhtStore> {
    // Get Action's input data
    let action = action_wrapper.action();
    let link = unwrap_to!(action => Action::AddLink);

    let mut new_store = (*old_store).clone();
    let storage = &old_store.content_storage().clone();
    if !(*storage.read().unwrap()).contains(link.base()).unwrap() {
        new_store.actions_mut().insert(
            action_wrapper.clone(),
            Err(HolochainError::ErrorGeneric(String::from(
                "Base for link not found",
            ))),
        );
        Some(new_store)
    } else {
        let eav = EntityAttributeValueIndex::new(
            link.base(),
            &Attribute::LinkTag(link.link_type().to_owned(), link.tag().to_owned()),
            &link.add_entry().address(),
        );
        eav.map(|e| {
            let storage = new_store.meta_storage();
            let result = storage.write().unwrap().add_eavi(&e);
            new_store
                .actions_mut()
                .insert(action_wrapper.clone(), result.map(|_| link.base().clone()));
            Some(new_store)
        })
        .ok()
        .unwrap_or(None)
    }
}

pub(crate) fn reduce_remove_link(
    old_store: &DhtStore,
    action_wrapper: &ActionWrapper,
) -> Option<DhtStore> {
    // Get Action's input data
    let action = action_wrapper.action();
    let link = unwrap_to!(action => Action::RemoveLink);
    let mut new_store = (*old_store).clone();
    let storage = &old_store.content_storage().clone();
    if !(*storage.read().unwrap()).contains(link.base()).unwrap() {
        new_store.actions_mut().insert(
            action_wrapper.clone(),
            Err(HolochainError::ErrorGeneric(String::from(
                "Base for link not found for remove",
            ))),
        );
        Some(new_store)
    } else {
        let eav = EntityAttributeValueIndex::new(
            link.base(),
            &Attribute::RemovedLink(link.link_type().to_string(), link.tag().to_owned()),
            &link.add_entry().address(),
        );
        eav.map(|e| {
            let storage = new_store.meta_storage();
            let result = storage.write().unwrap().add_eavi(&e);
            new_store
                .actions_mut()
                .insert(action_wrapper.clone(), result.map(|_| link.base().clone()));
            Some(new_store)
        })
        .ok()
        .unwrap_or(None)
    }
}

//
pub(crate) fn reduce_update_entry(
    old_store: &DhtStore,
    action_wrapper: &ActionWrapper,
) -> Option<DhtStore> {
    // Setup
    let action = action_wrapper.action();
    let (old_address, new_address) = unwrap_to!(action => Action::UpdateEntry);
    let mut new_store = (*old_store).clone();
    // Update crud-status
    let latest_old_address = old_address;
    let meta_storage = &new_store.meta_storage().clone();
    let closure_store = new_store.clone();
    let new_status_eav_option = create_crud_status_eav(latest_old_address, CrudStatus::Modified)
        .map(|new_status_eav| {
            let res = (*meta_storage.write().unwrap()).add_eavi(&new_status_eav);
            res.map(|_| None)
                .map_err(|err| {
                    closure_store
                        .clone()
                        .actions_mut()
                        .insert(action_wrapper.clone(), Err(err));
                    Some(closure_store.clone())
                })
                .ok()
                .unwrap_or(Some(closure_store.clone()))
        })
        .ok()
        .unwrap_or(None);
    if new_status_eav_option.is_some() {
        new_status_eav_option
    } else {
        // Update crud-link
        create_crud_link_eav(latest_old_address, new_address)
            .map(|crud_link_eav| {
                let res = (*meta_storage.write().unwrap()).add_eavi(&crud_link_eav);
                let res_option = res.clone().ok();
                res_option
                    .and_then(|_| {
                        new_store.actions_mut().insert(
                            action_wrapper.clone(),
                            res.clone().map(|_| new_address.clone()),
                        );
                        Some(new_store.clone())
                    })
                    .or_else(|| {
                        new_store
                            .actions_mut()
                            .insert(action_wrapper.clone(), Err(res.err().unwrap()));
                        Some(new_store.clone())
                    })
            })
            .ok()
            .unwrap_or(None)
    }
}

pub(crate) fn reduce_remove_entry(
    old_store: &DhtStore,
    action_wrapper: &ActionWrapper,
) -> Option<DhtStore> {
    // Setup
    let action = action_wrapper.action();
    let (deleted_address, deletion_address) = unwrap_to!(action => Action::RemoveEntry);
    let mut new_store = (*old_store).clone();
    // Act
    let res = reduce_remove_entry_inner(&mut new_store, deleted_address, deletion_address);
    // Done
    new_store.actions_mut().insert(action_wrapper.clone(), res);
    Some(new_store)
}

//
fn reduce_remove_entry_inner(
    new_store: &mut DhtStore,
    latest_deleted_address: &Address,
    deletion_address: &Address,
) -> Result<Address, HolochainError> {
    // pre-condition: Must already have entry in local content_storage
    let content_storage = &new_store.content_storage().clone();

    let maybe_json_entry = content_storage
        .read()
        .unwrap()
        .fetch(latest_deleted_address)
        .unwrap();
    let json_entry = maybe_json_entry.ok_or_else(|| {
        HolochainError::ErrorGeneric(String::from("trying to remove a missing entry"))
    })?;

    let entry = Entry::try_from(json_entry).expect("Stored content should be a valid entry.");
    // pre-condition: entry_type must not by sys type, since they cannot be deleted
    if entry.entry_type().to_owned().is_sys() {
        return Err(HolochainError::ErrorGeneric(String::from(
            "trying to remove a system entry type",
        )));
    }
    // pre-condition: Current status must be Live
    // get current status
    let meta_storage = &new_store.meta_storage().clone();
    let status_eavs = meta_storage.read().unwrap().fetch_eavi(&EaviQuery::new(
        Some(latest_deleted_address.clone()).into(),
        Some(Attribute::CrudStatus).into(),
        None.into(),
        IndexFilter::LatestByAttribute,
    ))?;

    //TODO clean up some of the early returns in this
    // TODO waiting for update/remove_eav() assert!(status_eavs.len() <= 1);
    // For now checks if crud-status other than Live are present
    let status_eavs = status_eavs
        .into_iter()
        .filter(|e| CrudStatus::from_str(String::from(e.value()).as_ref()) != Ok(CrudStatus::Live))
        .collect::<BTreeSet<EntityAttributeValueIndex>>();
    if !status_eavs.is_empty() {
        return Err(HolochainError::ErrorGeneric(String::from(
            "entry_status != CrudStatus::Live",
        )));
    }
    // Update crud-status
    let result = create_crud_status_eav(latest_deleted_address, CrudStatus::Deleted);
    if result.is_err() {
        return Err(HolochainError::ErrorGeneric(String::from(
            "Could not create eav",
        )));
    }
    let new_status_eav = result.expect("should unwrap eav");
    let meta_storage = &new_store.meta_storage().clone();

    (*meta_storage.write().unwrap()).add_eavi(&new_status_eav)?;

    // Update crud-link
    let crud_link_eav = create_crud_link_eav(latest_deleted_address, deletion_address)
        .map_err(|_| HolochainError::ErrorGeneric(String::from("Could not create eav")))?;
    let res = (*meta_storage.write().unwrap()).add_eavi(&crud_link_eav);

    res.map(|_| latest_deleted_address.clone())
}

//
#[allow(dead_code)]
pub(crate) fn reduce_get_links(
    _old_store: &DhtStore,
    _action_wrapper: &ActionWrapper,
) -> Option<DhtStore> {
    // FIXME
    None
}

#[cfg(test)]
pub mod tests {

    use crate::{
        action::{Action, ActionWrapper},
        dht::dht_reducers::{reduce, reduce_hold_entry},
        instance::tests::test_context,
        network::entry_with_header::EntryWithHeader,
        state::test_store,
    };
    use holochain_core_types::{
        cas::content::AddressableContent,
        chain_header::test_chain_header,
        eav::{Attribute, EavFilter, EaviQuery, IndexFilter},
        entry::{test_entry, test_sys_entry, Entry},
        link::{link_data::LinkData, Link, LinkActionKind},
    };
    use std::convert::TryFrom;

    #[test]
    fn reduce_hold_entry_test() {
        let context = test_context("bob", None);
        let store = test_store(context);

        // test_entry is not sys so should do nothing
        let storage = &store.dht().content_storage().clone();

        let sys_entry = test_sys_entry();
        let entry_wh = EntryWithHeader {
            entry: sys_entry.clone(),
            header: test_chain_header(),
        };

        let new_dht_store =
            reduce_hold_entry(&store.dht(), &ActionWrapper::new(Action::Hold(entry_wh)))
                .expect("there should be a new store for committing a sys entry");

        assert_eq!(
            Some(sys_entry.clone()),
            (*storage.read().unwrap())
                .fetch(&sys_entry.address())
                .expect("could not fetch from cas")
                .map(|s| Entry::try_from_content(&s).unwrap())
        );

        let new_storage = &new_dht_store.content_storage().clone();
        assert_eq!(
            Some(sys_entry.clone()),
            (*new_storage.read().unwrap())
                .fetch(&sys_entry.address())
                .expect("could not fetch from cas")
                .map(|s| Entry::try_from_content(&s).unwrap())
        );
    }

    #[test]
    fn can_add_links() {
        let context = test_context("bob", None);
        let store = test_store(context.clone());
        let entry = test_entry();

        let storage = store.dht().content_storage();
        let _ = (storage.write().unwrap()).add(&entry);

        let link = Link::new(&entry.address(), &entry.address(), "test-link", "test-tag");
        let action = ActionWrapper::new(Action::AddLink(link.clone()));
        let link_entry = Entry::LinkAdd(LinkData::from_link(&link.clone(), LinkActionKind::ADD));

        let new_dht_store = (*reduce(store.dht(), &action)).clone();

        let storage = new_dht_store.meta_storage();
        let fetched = storage.read().unwrap().fetch_eavi(&EaviQuery::new(
            Some(entry.address()).into(),
            None.into(),
            None.into(),
            IndexFilter::LatestByAttribute,
        ));

        assert!(fetched.is_ok());
        let hash_set = fetched.unwrap();
        assert_eq!(hash_set.len(), 1);
        let eav = hash_set.iter().nth(0).unwrap();
        assert_eq!(eav.entity(), *link.base());
        assert_eq!(eav.value(), link_entry.address());
        assert_eq!(
            eav.attribute(),
            Attribute::LinkTag(link.link_type().to_owned(), link.tag().to_owned())
        );
    }

    #[test]
    fn can_remove_links() {
        let context = test_context("bob", None);
        let store = test_store(context.clone());
        let entry = test_entry();

        let _ = store.dht().content_storage().write().unwrap().add(&entry);

        let link = Link::new(
            &entry.address(),
            &entry.address(),
            "test-link_type",
            "test-tag",
        );

        let action = ActionWrapper::new(Action::AddLink(link.clone()));
        let new_dht_store = reduce(store.dht(), &action);

        let action = ActionWrapper::new(Action::RemoveLink(link.clone()));
        let new_dht_store = reduce(new_dht_store, &action);

        let storage = new_dht_store.meta_storage();
        let fetched = storage.read().unwrap().fetch_eavi(&EaviQuery::new(
            Some(entry.address()).into(),
            EavFilter::predicate(|a| match a {
                Attribute::LinkTag(_, _) | Attribute::RemovedLink(_, _) => true,
                _ => false,
            }),
            None.into(),
            IndexFilter::LatestByAttribute,
        ));

        assert!(fetched.is_ok());
        let hash_set = fetched.unwrap();
        assert_eq!(hash_set.len(), 1);
        let eav = hash_set.iter().nth(0).unwrap();
        assert_eq!(eav.entity(), *link.base());
        let link_entry = link.add_entry();
        assert_eq!(eav.value(), link_entry.address());
        assert_eq!(
            eav.attribute(),
            Attribute::RemovedLink(link.link_type().to_string(), link.tag().to_string())
        );
    }

    #[test]
    fn does_not_add_link_for_missing_base() {
        let context = test_context("bob", None);
        let store = test_store(context.clone());
        let entry = test_entry();

<<<<<<< HEAD
        let locked_state = Arc::new(RwLock::new(store));

        let mut context = (*context).clone();
        context.set_state(locked_state.clone());
        let context = Arc::new(context);

        let link = Link::new(
            &entry.address(),
            &entry.address(),
            "test-link_type",
            "test-tag",
        );
=======
        let link = Link::new(&entry.address(), &entry.address(), "test-tag");
>>>>>>> 58a3860f
        let action = ActionWrapper::new(Action::AddLink(link.clone()));

        let new_dht_store = reduce(store.dht(), &action);

        let storage = new_dht_store.meta_storage();
        let fetched = storage.read().unwrap().fetch_eavi(&EaviQuery::new(
            Some(entry.address()).into(),
            None.into(),
            None.into(),
            IndexFilter::LatestByAttribute,
        ));

        assert!(fetched.is_ok());
        let hash_set = fetched.unwrap();
        assert_eq!(hash_set.len(), 0);

        let result = new_dht_store.actions().get(&action).unwrap();

        assert!(result.is_err());
    }

    #[test]
    pub fn reduce_hold_test() {
        let context = test_context("bill", None);
        let store = test_store(context.clone());

        let entry = test_entry();
        let entry_wh = EntryWithHeader {
            entry: entry.clone(),
            header: test_chain_header(),
        };
        let action_wrapper = ActionWrapper::new(Action::Hold(entry_wh.clone()));

        store.reduce(action_wrapper);

        let cas = context.dht_storage.read().unwrap();

        let maybe_json = cas.fetch(&entry.address()).unwrap();
        let result_entry = match maybe_json {
            Some(content) => Entry::try_from(content).unwrap(),
            None => panic!("Could not find received entry in CAS"),
        };

        assert_eq!(&entry, &result_entry,);
    }

}<|MERGE_RESOLUTION|>--- conflicted
+++ resolved
@@ -458,7 +458,6 @@
         let store = test_store(context.clone());
         let entry = test_entry();
 
-<<<<<<< HEAD
         let locked_state = Arc::new(RwLock::new(store));
 
         let mut context = (*context).clone();
@@ -471,9 +470,7 @@
             "test-link_type",
             "test-tag",
         );
-=======
-        let link = Link::new(&entry.address(), &entry.address(), "test-tag");
->>>>>>> 58a3860f
+
         let action = ActionWrapper::new(Action::AddLink(link.clone()));
 
         let new_dht_store = reduce(store.dht(), &action);
