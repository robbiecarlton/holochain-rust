//! all DHT reducers

use crate::{
    action::{Action, ActionWrapper},
    dht::dht_store::DhtStore,
    network::entry_with_header::EntryWithHeader,
};
use std::sync::Arc;

use super::dht_inner_reducers::{
    reduce_add_link_inner, reduce_remove_entry_inner, reduce_store_entry_inner,
    reduce_update_entry_inner, LinkModification,
};

use holochain_core_types::{cas::content::AddressableContent, entry::Entry};

// A function that might return a mutated DhtStore
type DhtReducer = fn(&DhtStore, &ActionWrapper) -> Option<DhtStore>;

/// DHT state-slice Reduce entry point.
/// Note: Can't block when dispatching action here because we are inside the reduce's mutex
pub fn reduce(old_store: Arc<DhtStore>, action_wrapper: &ActionWrapper) -> Arc<DhtStore> {
    // Get reducer
    let reducer = match resolve_reducer(action_wrapper) {
        Some(reducer) => reducer,
        None => {
            return old_store;
        }
    };
    // Reduce
    match reducer(&old_store.clone(), &action_wrapper) {
        None => old_store,
        Some(new_store) => Arc::new(new_store),
    }
}

/// Maps incoming action to the correct reducer
fn resolve_reducer(action_wrapper: &ActionWrapper) -> Option<DhtReducer> {
    match action_wrapper.action() {
        Action::Commit(_) => Some(reduce_commit_entry),
        Action::Hold(_) => Some(reduce_hold_entry),
        Action::UpdateEntry(_) => Some(reduce_update_entry),
        Action::RemoveEntry(_) => Some(reduce_remove_entry),
        Action::AddLink(_) => Some(reduce_add_link),
        Action::RemoveLink(_) => Some(reduce_remove_link),
        _ => None,
    }
}

pub(crate) fn reduce_commit_entry(
    old_store: &DhtStore,
    action_wrapper: &ActionWrapper,
) -> Option<DhtStore> {
    let (entry, _, _) = unwrap_to!(action_wrapper.action() => Action::Commit);
    let mut new_store = (*old_store).clone();
    match reduce_store_entry_inner(&mut new_store, entry) {
        Ok(()) => Some(new_store),
        Err(e) => {
            println!("{}", e);
            None
        }
    }
}

pub(crate) fn reduce_hold_entry(
    old_store: &DhtStore,
    action_wrapper: &ActionWrapper,
) -> Option<DhtStore> {
    let EntryWithHeader { entry, header } = unwrap_to!(action_wrapper.action() => Action::Hold);
    let mut new_store = (*old_store).clone();
    match reduce_store_entry_inner(&mut new_store, &entry) {
        Ok(()) => {
            new_store.add_header_for_entry(&entry, &header).ok()?;
            Some(new_store)
        }
        Err(e) => {
            println!("{}", e);
            None
        }
    }
}

pub(crate) fn reduce_add_link(
    old_store: &DhtStore,
    action_wrapper: &ActionWrapper,
) -> Option<DhtStore> {
<<<<<<< HEAD
    let (link, entry) = unwrap_to!(action_wrapper.action() => Action::AddLink);
    let mut new_store = (*old_store).clone();
    let res = reduce_add_link_inner(
        &mut new_store,
        link.link(),
=======
    let link_data = unwrap_to!(action_wrapper.action() => Action::AddLink);
    let mut new_store = (*old_store).clone();
    let entry = Entry::LinkAdd(link_data.clone());
    let res = reduce_add_remove_link_inner(
        &mut new_store,
        link_data.link(),
>>>>>>> 1afa6172
        &entry.address(),
        LinkModification::Add,
    );
    new_store.actions_mut().insert(action_wrapper.clone(), res);
    Some(new_store)
}

pub(crate) fn reduce_remove_link(
    old_store: &DhtStore,
    action_wrapper: &ActionWrapper,
) -> Option<DhtStore> {
<<<<<<< HEAD
    let (link, entry) = unwrap_to!(action_wrapper.action() => Action::RemoveLink);
    let links_to_remove = match entry {
        Entry::LinkRemove((_, links)) => links.clone(),
        _ => Vec::new(),
    };

=======
    let entry = unwrap_to!(action_wrapper.action() => Action::RemoveLink);
    let (link_data, links_to_remove) = unwrap_to!(entry => Entry::LinkRemove);
>>>>>>> 1afa6172
    let new_store = (*old_store).clone();
    let store = links_to_remove
        .iter()
        .fold(new_store, |mut store, link_addresses| {
<<<<<<< HEAD
            let res = reduce_add_link_inner(
                &mut store,
                link.link(),
=======
            let res = reduce_add_remove_link_inner(
                &mut store,
                link_data.link(),
>>>>>>> 1afa6172
                link_addresses,
                LinkModification::Remove,
            );
            store.actions_mut().insert(action_wrapper.clone(), res);
            store.clone()
        });

    Some(store)
}

pub(crate) fn reduce_update_entry(
    old_store: &DhtStore,
    action_wrapper: &ActionWrapper,
) -> Option<DhtStore> {
    let (old_address, new_address) = unwrap_to!(action_wrapper.action() => Action::UpdateEntry);
    let mut new_store = (*old_store).clone();
    let res = reduce_update_entry_inner(&mut new_store, old_address, new_address);
    new_store.actions_mut().insert(action_wrapper.clone(), res);
    Some(new_store)
}

pub(crate) fn reduce_remove_entry(
    old_store: &DhtStore,
    action_wrapper: &ActionWrapper,
) -> Option<DhtStore> {
    let (deleted_address, deletion_address) =
        unwrap_to!(action_wrapper.action() => Action::RemoveEntry);
    let mut new_store = (*old_store).clone();
    let res = reduce_remove_entry_inner(&mut new_store, deleted_address, deletion_address);
    new_store.actions_mut().insert(action_wrapper.clone(), res);
    Some(new_store)
}

#[allow(dead_code)]
pub(crate) fn reduce_get_links(
    _old_store: &DhtStore,
    _action_wrapper: &ActionWrapper,
) -> Option<DhtStore> {
    // FIXME
    None
}

#[cfg(test)]
pub mod tests {

    use crate::{
        action::{Action, ActionWrapper},
        dht::dht_reducers::{reduce, reduce_hold_entry},
        instance::tests::test_context,
        network::entry_with_header::EntryWithHeader,
        state::test_store,
    };
    use holochain_core_types::{
<<<<<<< HEAD
        agent::test_agent_id,
=======
        agent::{test_agent_id, test_agent_id_with_name},
>>>>>>> 1afa6172
        cas::content::AddressableContent,
        chain_header::test_chain_header,
        eav::{Attribute, EavFilter, EaviQuery, IndexFilter},
        entry::{test_entry, test_sys_entry, Entry},
        iso_dispatch::{ISODispatch, ISODispatcherMock},
        link::{link_data::LinkData, Link, LinkActionKind},
    };
    use std::convert::TryFrom;

    #[test]
    fn reduce_hold_entry_test() {
        let context = test_context("bob", None);
        let store = test_store(context);

        // test_entry is not sys so should do nothing
        let storage = &store.dht().content_storage().clone();

        let sys_entry = test_sys_entry();
        let entry_wh = EntryWithHeader {
            entry: sys_entry.clone(),
            header: test_chain_header(),
        };

        let new_dht_store =
            reduce_hold_entry(&store.dht(), &ActionWrapper::new(Action::Hold(entry_wh)))
                .expect("there should be a new store for committing a sys entry");

        assert_eq!(
            Some(sys_entry.clone()),
            (*storage.read().unwrap())
                .fetch(&sys_entry.address())
                .expect("could not fetch from cas")
                .map(|s| Entry::try_from_content(&s).unwrap())
        );

        let new_storage = &new_dht_store.content_storage().clone();
        assert_eq!(
            Some(sys_entry.clone()),
            (*new_storage.read().unwrap())
                .fetch(&sys_entry.address())
                .expect("could not fetch from cas")
                .map(|s| Entry::try_from_content(&s).unwrap())
        );
    }

    #[test]
    fn can_add_links() {
        let context = test_context("bob", None);
        let store = test_store(context.clone());
        let entry = test_entry();

        let storage = store.dht().content_storage();
        let _ = (storage.write().unwrap()).add(&entry);

        let link = Link::new(&entry.address(), &entry.address(), "test-link", "test-tag");
<<<<<<< HEAD
        let link_data = LinkData::from_link(&link.clone(), LinkActionKind::ADD, 0, test_agent_id());
        let link_entry = Entry::LinkAdd(link_data.clone());
        let action = ActionWrapper::new(Action::AddLink((link_data.clone(), link_entry.clone())));
=======
        let link_data = LinkData::from_link(
            &link.clone(),
            LinkActionKind::ADD,
            ISODispatcherMock::default().now_dispatch(),
            test_agent_id(),
        );
        let link_entry = Entry::LinkAdd(link_data.clone());
        let action = ActionWrapper::new(Action::AddLink(link_data));
>>>>>>> 1afa6172

        let new_dht_store = (*reduce(store.dht(), &action)).clone();

        let storage = new_dht_store.meta_storage();
        let fetched = storage.read().unwrap().fetch_eavi(&EaviQuery::new(
            Some(entry.address()).into(),
            None.into(),
            None.into(),
            IndexFilter::LatestByAttribute,
            None,
        ));

        assert!(fetched.is_ok());
        let hash_set = fetched.unwrap();
        assert_eq!(hash_set.len(), 1);
        let eav = hash_set.iter().nth(0).unwrap();
        assert_eq!(eav.entity(), *link.base());
        assert_eq!(eav.value(), link_entry.address());
        assert_eq!(
            eav.attribute(),
            Attribute::LinkTag(link.link_type().to_owned(), link.tag().to_owned())
        );
    }

    #[test]
    fn can_remove_links() {
        let context = test_context("bob", None);
        let store = test_store(context.clone());
        let entry = test_entry();

        let _ = store.dht().content_storage().write().unwrap().add(&entry);

        let link = Link::new(&entry.address(), &entry.address(), "test-link", "test-tag");
        let test_tag = String::from("test-tag");
<<<<<<< HEAD
        let link_data = LinkData::from_link(&link.clone(), LinkActionKind::ADD, 0, test_agent_id());
        let entry_link_add = Entry::LinkAdd(link_data.clone());
        let action_link_add =
            ActionWrapper::new(Action::AddLink((link_data, entry_link_add.clone())));
        let new_dht_store = reduce(store.dht(), &action_link_add);

        let link_remove_data =
            LinkData::from_link(&link.clone(), LinkActionKind::REMOVE, 0, test_agent_id());
        let entry_link_remove =
            Entry::LinkRemove((link_remove_data.clone(), vec![entry_link_add.address()]));
        let action_link_remove = ActionWrapper::new(Action::RemoveLink((
            link_remove_data.clone(),
            entry_link_remove,
        )));
=======
        let link_data = LinkData::from_link(
            &link.clone(),
            LinkActionKind::ADD,
            ISODispatcherMock::default().now_dispatch(),
            test_agent_id(),
        );
        let entry_link_add = Entry::LinkAdd(link_data.clone());
        let action_link_add = ActionWrapper::new(Action::AddLink(link_data));
        let new_dht_store = reduce(store.dht(), &action_link_add);

        let entry_link_remove = Entry::LinkRemove((
            LinkData::from_link(
                &link.clone(),
                LinkActionKind::REMOVE,
                ISODispatcherMock::default().now_dispatch(),
                test_agent_id(),
            ),
            vec![entry_link_add.address()],
        ));
        let action_link_remove = ActionWrapper::new(Action::RemoveLink(entry_link_remove.clone()));
>>>>>>> 1afa6172
        let new_dht_store = reduce(new_dht_store, &action_link_remove);

        let storage = new_dht_store.meta_storage();
        let fetched = storage.read().unwrap().fetch_eavi(&EaviQuery::new(
            Some(entry.address()).into(),
            EavFilter::predicate(|attr: Attribute| match attr.clone() {
                Attribute::LinkTag(query_link_type, query_tag)
                | Attribute::RemovedLink(query_link_type, query_tag) => {
                    match (&link.link_type().clone().into(), &link.tag().clone().into()) {
                        (Some(link_type), Some(tag)) => {
                            link_type == &query_link_type && tag == &query_tag
                        }
                        (Some(link_type), None) => link_type == &query_link_type,
                        (None, Some(tag)) => tag == &query_tag,
                        (None, None) => true,
                    }
                }
                _ => false,
            }),
            None.into(),
            IndexFilter::LatestByAttribute,
            Some(EavFilter::single(Attribute::RemovedLink(
                test_tag.clone(),
                "test-link".to_string(),
            ))),
        ));

        assert!(fetched.is_ok());
        let hash_set = fetched.unwrap();
        assert_eq!(hash_set.len(), 1);
        let eav = hash_set.iter().nth(0).unwrap();
        assert_eq!(eav.entity(), *link.base());
<<<<<<< HEAD
        let link_entry = link.add_entry(0, test_agent_id());
=======
        let link_entry =
            link.add_entry(ISODispatcherMock::default().now_dispatch(), test_agent_id());
>>>>>>> 1afa6172
        assert_eq!(eav.value(), link_entry.address());
        assert_eq!(
            eav.attribute(),
            Attribute::RemovedLink(link.link_type().to_string(), link.tag().to_string())
        );

        let link_data = LinkData::from_link(
            &link.clone(),
            LinkActionKind::ADD,
            ISODispatcherMock::default().now_dispatch(),
            test_agent_id_with_name("new_agent"),
        );
        let entry_link_add = Entry::LinkAdd(link_data.clone());
        let action_link_add = ActionWrapper::new(Action::AddLink(link_data));
        let _new_dht_store = reduce(store.dht(), &action_link_add);
        let fetched = storage.read().unwrap().fetch_eavi(&EaviQuery::new(
            Some(entry.address()).into(),
            EavFilter::predicate(|attr: Attribute| match attr.clone() {
                Attribute::LinkTag(query_link_type, query_tag)
                | Attribute::RemovedLink(query_link_type, query_tag) => {
                    match (&link.link_type().clone().into(), &link.tag().clone().into()) {
                        (Some(link_type), Some(tag)) => {
                            link_type == &query_link_type && tag == &query_tag
                        }
                        (Some(link_type), None) => link_type == &query_link_type,
                        (None, Some(tag)) => tag == &query_tag,
                        (None, None) => true,
                    }
                }
                _ => false,
            }),
            None.into(),
            IndexFilter::LatestByAttribute,
            Some(EavFilter::single(Attribute::RemovedLink(
                test_tag.clone(),
                "test-link".to_string(),
            ))),
        ));

        assert!(fetched.is_ok());
        let hash_set = fetched.unwrap();
        println!("hashset {:?}", hash_set.clone());
        assert_eq!(hash_set.len(), 2);
        let eav = hash_set.iter().nth(1).unwrap();
        assert_eq!(eav.entity(), *link.base());
        let _link_entry =
            link.add_entry(ISODispatcherMock::default().now_dispatch(), test_agent_id());
        assert_eq!(eav.value(), entry_link_add.address());
        assert_eq!(
            eav.attribute(),
            Attribute::LinkTag(link.link_type().to_string(), link.tag().to_string())
        );
    }

    #[test]
    fn does_not_add_link_for_missing_base() {
        let context = test_context("bob", None);
        let store = test_store(context.clone());
        let entry = test_entry();
        let link = Link::new(
            &entry.address(),
            &entry.address(),
            "test-link_type",
            "test-tag",
        );

<<<<<<< HEAD
        let link_data = LinkData::from_link(&link.clone(), LinkActionKind::ADD, 0, test_agent_id());
        let action = ActionWrapper::new(Action::AddLink((link_data.clone(), entry.clone())));
=======
        let link_data = LinkData::from_link(
            &link.clone(),
            LinkActionKind::ADD,
            ISODispatcherMock::default().now_dispatch(),
            test_agent_id(),
        );
        let action = ActionWrapper::new(Action::AddLink(link_data));
>>>>>>> 1afa6172

        let new_dht_store = reduce(store.dht(), &action);

        let storage = new_dht_store.meta_storage();
        let fetched = storage.read().unwrap().fetch_eavi(&EaviQuery::new(
            Some(entry.address()).into(),
            None.into(),
            None.into(),
            IndexFilter::LatestByAttribute,
            None,
        ));

        assert!(fetched.is_ok());
        let hash_set = fetched.unwrap();
        assert_eq!(hash_set.len(), 0);

        let result = new_dht_store.actions().get(&action).unwrap();

        assert!(result.is_err());
    }

    #[test]
    pub fn reduce_hold_test() {
        let context = test_context("bill", None);
        let store = test_store(context.clone());

        let entry = test_entry();
        let entry_wh = EntryWithHeader {
            entry: entry.clone(),
            header: test_chain_header(),
        };
        let action_wrapper = ActionWrapper::new(Action::Hold(entry_wh.clone()));

        store.reduce(action_wrapper);

        let cas = context.dht_storage.read().unwrap();

        let maybe_json = cas.fetch(&entry.address()).unwrap();
        let result_entry = match maybe_json {
            Some(content) => Entry::try_from(content).unwrap(),
            None => panic!("Could not find received entry in CAS"),
        };

        assert_eq!(&entry, &result_entry,);
    }

}<|MERGE_RESOLUTION|>--- conflicted
+++ resolved
@@ -8,7 +8,7 @@
 use std::sync::Arc;
 
 use super::dht_inner_reducers::{
-    reduce_add_link_inner, reduce_remove_entry_inner, reduce_store_entry_inner,
+    reduce_add_remove_link_inner, reduce_remove_entry_inner, reduce_store_entry_inner,
     reduce_update_entry_inner, LinkModification,
 };
 
@@ -84,20 +84,12 @@
     old_store: &DhtStore,
     action_wrapper: &ActionWrapper,
 ) -> Option<DhtStore> {
-<<<<<<< HEAD
-    let (link, entry) = unwrap_to!(action_wrapper.action() => Action::AddLink);
-    let mut new_store = (*old_store).clone();
-    let res = reduce_add_link_inner(
-        &mut new_store,
-        link.link(),
-=======
     let link_data = unwrap_to!(action_wrapper.action() => Action::AddLink);
     let mut new_store = (*old_store).clone();
     let entry = Entry::LinkAdd(link_data.clone());
     let res = reduce_add_remove_link_inner(
         &mut new_store,
         link_data.link(),
->>>>>>> 1afa6172
         &entry.address(),
         LinkModification::Add,
     );
@@ -109,30 +101,15 @@
     old_store: &DhtStore,
     action_wrapper: &ActionWrapper,
 ) -> Option<DhtStore> {
-<<<<<<< HEAD
-    let (link, entry) = unwrap_to!(action_wrapper.action() => Action::RemoveLink);
-    let links_to_remove = match entry {
-        Entry::LinkRemove((_, links)) => links.clone(),
-        _ => Vec::new(),
-    };
-
-=======
     let entry = unwrap_to!(action_wrapper.action() => Action::RemoveLink);
     let (link_data, links_to_remove) = unwrap_to!(entry => Entry::LinkRemove);
->>>>>>> 1afa6172
     let new_store = (*old_store).clone();
     let store = links_to_remove
         .iter()
         .fold(new_store, |mut store, link_addresses| {
-<<<<<<< HEAD
-            let res = reduce_add_link_inner(
-                &mut store,
-                link.link(),
-=======
             let res = reduce_add_remove_link_inner(
                 &mut store,
                 link_data.link(),
->>>>>>> 1afa6172
                 link_addresses,
                 LinkModification::Remove,
             );
@@ -186,11 +163,7 @@
         state::test_store,
     };
     use holochain_core_types::{
-<<<<<<< HEAD
-        agent::test_agent_id,
-=======
         agent::{test_agent_id, test_agent_id_with_name},
->>>>>>> 1afa6172
         cas::content::AddressableContent,
         chain_header::test_chain_header,
         eav::{Attribute, EavFilter, EaviQuery, IndexFilter},
@@ -246,20 +219,13 @@
         let _ = (storage.write().unwrap()).add(&entry);
 
         let link = Link::new(&entry.address(), &entry.address(), "test-link", "test-tag");
-<<<<<<< HEAD
-        let link_data = LinkData::from_link(&link.clone(), LinkActionKind::ADD, 0, test_agent_id());
+        let link_data = LinkData::from_link(
         let link_entry = Entry::LinkAdd(link_data.clone());
         let action = ActionWrapper::new(Action::AddLink((link_data.clone(), link_entry.clone())));
-=======
-        let link_data = LinkData::from_link(
-            &link.clone(),
-            LinkActionKind::ADD,
             ISODispatcherMock::default().now_dispatch(),
-            test_agent_id(),
         );
         let link_entry = Entry::LinkAdd(link_data.clone());
         let action = ActionWrapper::new(Action::AddLink(link_data));
->>>>>>> 1afa6172
 
         let new_dht_store = (*reduce(store.dht(), &action)).clone();
 
@@ -294,43 +260,23 @@
 
         let link = Link::new(&entry.address(), &entry.address(), "test-link", "test-tag");
         let test_tag = String::from("test-tag");
-<<<<<<< HEAD
-        let link_data = LinkData::from_link(&link.clone(), LinkActionKind::ADD, 0, test_agent_id());
+        let link_data = LinkData::from_link(
         let entry_link_add = Entry::LinkAdd(link_data.clone());
-        let action_link_add =
-            ActionWrapper::new(Action::AddLink((link_data, entry_link_add.clone())));
-        let new_dht_store = reduce(store.dht(), &action_link_add);
-
-        let link_remove_data =
-            LinkData::from_link(&link.clone(), LinkActionKind::REMOVE, 0, test_agent_id());
-        let entry_link_remove =
-            Entry::LinkRemove((link_remove_data.clone(), vec![entry_link_add.address()]));
-        let action_link_remove = ActionWrapper::new(Action::RemoveLink((
-            link_remove_data.clone(),
-            entry_link_remove,
-        )));
-=======
-        let link_data = LinkData::from_link(
-            &link.clone(),
-            LinkActionKind::ADD,
             ISODispatcherMock::default().now_dispatch(),
-            test_agent_id(),
         );
         let entry_link_add = Entry::LinkAdd(link_data.clone());
         let action_link_add = ActionWrapper::new(Action::AddLink(link_data));
         let new_dht_store = reduce(store.dht(), &action_link_add);
 
-        let entry_link_remove = Entry::LinkRemove((
+        let link_remove_data =
             LinkData::from_link(
                 &link.clone(),
                 LinkActionKind::REMOVE,
                 ISODispatcherMock::default().now_dispatch(),
                 test_agent_id(),
             ),
-            vec![entry_link_add.address()],
-        ));
+        )));
         let action_link_remove = ActionWrapper::new(Action::RemoveLink(entry_link_remove.clone()));
->>>>>>> 1afa6172
         let new_dht_store = reduce(new_dht_store, &action_link_remove);
 
         let storage = new_dht_store.meta_storage();
@@ -363,12 +309,8 @@
         assert_eq!(hash_set.len(), 1);
         let eav = hash_set.iter().nth(0).unwrap();
         assert_eq!(eav.entity(), *link.base());
-<<<<<<< HEAD
-        let link_entry = link.add_entry(0, test_agent_id());
-=======
         let link_entry =
             link.add_entry(ISODispatcherMock::default().now_dispatch(), test_agent_id());
->>>>>>> 1afa6172
         assert_eq!(eav.value(), link_entry.address());
         assert_eq!(
             eav.attribute(),
@@ -435,10 +377,6 @@
             "test-tag",
         );
 
-<<<<<<< HEAD
-        let link_data = LinkData::from_link(&link.clone(), LinkActionKind::ADD, 0, test_agent_id());
-        let action = ActionWrapper::new(Action::AddLink((link_data.clone(), entry.clone())));
-=======
         let link_data = LinkData::from_link(
             &link.clone(),
             LinkActionKind::ADD,
@@ -446,7 +384,6 @@
             test_agent_id(),
         );
         let action = ActionWrapper::new(Action::AddLink(link_data));
->>>>>>> 1afa6172
 
         let new_dht_store = reduce(store.dht(), &action);
 
