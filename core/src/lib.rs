--- conflicted
+++ resolved
@@ -3,12 +3,9 @@
 #[macro_use]
 extern crate serde_derive;
 extern crate holochain_dna;
-<<<<<<< HEAD
-#[cfg(test)]
-=======
 extern crate serde;
 extern crate serde_json;
->>>>>>> 8321d737
+#[cfg(test)]
 extern crate wabt;
 
 pub mod agent;
