//! The library implementing the holochain pattern of validation rules + local source chain + DHT
<<<<<<< HEAD
#![feature(try_from, async_await, await_macro)]

=======
#![feature(try_from, pin, arbitrary_self_types, futures_api)]
>>>>>>> f7fe4aaa
#[macro_use]
extern crate serde_derive;
extern crate chrono;
extern crate futures;
extern crate multihash;
extern crate rust_base58;
extern crate serde;
// serde macro used in tests only
#[allow(unused_imports)]
#[macro_use]
extern crate serde_json;
extern crate snowflake;
#[cfg(test)]
extern crate test_utils;
extern crate wasmi;
#[macro_use]
extern crate unwrap_to;
#[macro_use]
extern crate num_derive;
extern crate num_traits;
extern crate regex;

extern crate config;
extern crate holochain_net;
#[macro_use]
extern crate holochain_wasm_utils;
extern crate holochain_cas_implementations;
extern crate holochain_core_types;
#[macro_use]
extern crate holochain_core_types_derive;
extern crate holochain_net_connection;
extern crate base64;
#[macro_use]
extern crate failure;

pub mod action;
pub mod agent;
pub mod context;
pub mod dht;
pub mod instance;
#[cfg(test)]
pub mod link_tests;
pub mod logger;
pub mod network;
pub mod nucleus;
pub mod persister;
pub mod state;<|MERGE_RESOLUTION|>--- conflicted
+++ resolved
@@ -1,10 +1,5 @@
 //! The library implementing the holochain pattern of validation rules + local source chain + DHT
-<<<<<<< HEAD
-#![feature(try_from, async_await, await_macro)]
-
-=======
-#![feature(try_from, pin, arbitrary_self_types, futures_api)]
->>>>>>> f7fe4aaa
+#![feature(try_from, pin, arbitrary_self_types, futures_api, async_await, await_macro)]
 #[macro_use]
 extern crate serde_derive;
 extern crate chrono;
