--- conflicted
+++ resolved
@@ -9,7 +9,6 @@
 };
 use hash_table::memory::MemTable;
 
-<<<<<<< HEAD
 #[derive(Clone, Debug, PartialEq)]
 #[allow(unknown_lints)]
 #[allow(large_enum_variant)]
@@ -49,9 +48,6 @@
 }
 
 #[derive(Clone, PartialEq, Debug)]
-=======
-#[derive(Clone, PartialEq, Debug, Default)]
->>>>>>> 71c2841f
 pub struct State {
     nucleus: Arc<NucleusState>,
     agent: Arc<AgentState>,
