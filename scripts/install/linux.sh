--- conflicted
+++ resolved
@@ -45,16 +45,6 @@
   python2.7
 
 # hc deps
-<<<<<<< HEAD
-sudo apt-get install -y qt5-default;
-
-# nodejs_conductor deps
-curl -sS https://dl.yarnpkg.com/debian/pubkey.gpg | sudo apt-key add -
-echo "deb https://dl.yarnpkg.com/debian/ stable main" | sudo tee /etc/apt/sources.list.d/yarn.list
-curl -sL https://deb.nodesource.com/setup_11.x | bash
-sudo apt-get update && sudo apt-get install -y nodejs yarn
-npm install -g neon-cli
-=======
 $as_root apt-get install -y qt5-default
 
 # nodejs_conductor deps
@@ -62,5 +52,4 @@
 echo "deb https://dl.yarnpkg.com/debian/ stable main" | $as_root tee /etc/apt/sources.list.d/yarn.list
 curl -sL https://deb.nodesource.com/setup_11.x | $as_root bash
 $as_root apt-get update && $as_root apt-get install -y nodejs yarn
-$as_root npm install -g neon-cli
->>>>>>> e7b9573c
+npm install -g neon-cli