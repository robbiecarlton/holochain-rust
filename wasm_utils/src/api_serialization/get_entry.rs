use holochain_core_types::{cas::content::Address, entry::SerializedEntry, json::JsonString};
use serde_json;

#[derive(Deserialize, Default, Debug, Serialize)]
pub struct GetEntryArgs {
    pub address: Address,
}

impl From<GetEntryArgs> for JsonString {
    fn from(get_entry_args: GetEntryArgs) -> JsonString {
        JsonString::from(
            serde_json::to_string(&get_entry_args).expect("could not Jsonify GetEntryArgs"),
        )
    }
}

#[derive(Deserialize, Debug, Serialize)]
pub enum GetResultStatus {
    Found,
    NotFound,
}

<<<<<<< HEAD
#[derive(Debug, Serialize, Deserialize)]
=======
// empty for now, need to implement get options
#[derive(Deserialize, Debug, Serialize)]
pub struct GetEntryOptions {}

#[derive(Deserialize, Debug, Serialize)]
>>>>>>> da8059ec
pub struct GetEntryResult {
    pub status: GetResultStatus,
    pub maybe_serialized_entry: Option<SerializedEntry>,
}

impl GetEntryResult {
    pub fn found(serialized_entry: SerializedEntry) -> GetEntryResult {
        GetEntryResult {
            status: GetResultStatus::Found,
            maybe_serialized_entry: Some(serialized_entry),
        }
    }

    pub fn not_found() -> GetEntryResult {
        GetEntryResult {
            status: GetResultStatus::NotFound,
            maybe_serialized_entry: None,
        }
    }
}

impl From<GetResultStatus> for JsonString {
    fn from(get_result_status: GetResultStatus) -> JsonString {
        JsonString::from(
            serde_json::to_string(&get_result_status).expect("could not Jsonify GetResultStatus"),
        )
    }
}

impl From<JsonString> for GetResultStatus {
    fn from(json_string: JsonString) -> GetResultStatus {
        serde_json::from_str(&String::from(json_string))
            .expect("could not deserialize GetStatusResult")
    }
}

impl From<GetEntryResult> for JsonString {
    fn from(get_entry_result: GetEntryResult) -> JsonString {
        JsonString::from(
            serde_json::to_string(&get_entry_result).expect("could not Jsonify GetEntryResult"),
        )
    }
}<|MERGE_RESOLUTION|>--- conflicted
+++ resolved
@@ -20,15 +20,11 @@
     NotFound,
 }
 
-<<<<<<< HEAD
-#[derive(Debug, Serialize, Deserialize)]
-=======
 // empty for now, need to implement get options
 #[derive(Deserialize, Debug, Serialize)]
 pub struct GetEntryOptions {}
 
 #[derive(Deserialize, Debug, Serialize)]
->>>>>>> da8059ec
 pub struct GetEntryResult {
     pub status: GetResultStatus,
     pub maybe_serialized_entry: Option<SerializedEntry>,
