//! holochain_core_api provides a library for container applications to instantiate and run holochain applications.
//!
//! # Examples
//!
//! ``` rust
//! extern crate holochain_core;
//! extern crate holochain_core_api;
//! extern crate holochain_dna;
//! extern crate holochain_agent;
//!
//! use holochain_core_api::*;
//! use holochain_dna::Dna;
//! use holochain_agent::Agent;
//! use std::sync::{Arc, Mutex};
//! use holochain_core::context::Context;
//! use holochain_core::logger::SimpleLogger;
//! use holochain_core::persister::SimplePersister;
//!
//! // instantiate a new app
//!
//! // need to get to something like this:
//! //let dna = holochain_dna::from_package_file("mydna.hcpkg");
//!
//! // but for now:
//! let dna = Dna::new();
//! let agent = Agent::from_string("bob");
//! let context = Context {
//!     agent: agent,
//!     logger: Arc::new(Mutex::new(SimpleLogger {})),
//!     persister: Arc::new(Mutex::new(SimplePersister::new())),
//! };
//! let mut hc = Holochain::new(dna,Arc::new(context)).unwrap();
//!
//! // start up the app
//! hc.start().expect("couldn't start the app");
//!
//! // call a function in the app
//! hc.call("test_zome","test_cap","some_fn","{}");
//!
//! // get the state
//! {
//!     let state = hc.state();
//!
//!     // do some other stuff with the state here
//!     // ...
//! }
//!
//! // stop the app
//! hc.stop().expect("couldn't stop the app");
//!
//!```

extern crate holochain_agent;
extern crate holochain_core;
extern crate holochain_dna;
#[cfg(test)]
extern crate test_utils;

use holochain_core::{
    context::Context,
    error::HolochainError,
    instance::Instance,
    nucleus::{call_and_wait_for_result, Action::*, FunctionCall, NucleusStatus},
    state::{Action::*, State},
};
use holochain_dna::Dna;
use std::{
    sync::{mpsc::channel, Arc},
    time::Duration,
};

/// contains a Holochain application instance
pub struct Holochain {
    instance: Instance,
    #[allow(dead_code)]
    context: Arc<Context>,
    active: bool,
}

impl Holochain {
    /// create a new Holochain instance
    pub fn new(dna: Dna, context: Arc<Context>) -> Result<Self, HolochainError> {
        let mut instance = Instance::new();
        let name = dna.name.clone();
        let action = Nucleus(InitApplication(dna));
        instance.start_action_loop();

        let (sender, receiver) = channel();

        instance.dispatch_with_observer(action, move |state: &State| {
            let nucleus_state = state.nucleus();
            if nucleus_state.has_initialized() || nucleus_state.has_initialization_failed() {
                sender
                    .send(nucleus_state.status())
                    .expect("test channel must be open");
                true
            } else {
                false
            }
        });

        match receiver.recv_timeout(Duration::from_millis(1000)) {
            Ok(status) => match status {
                NucleusStatus::InitializationFailed(err) => Err(HolochainError::ErrorGeneric(err)),
                _ => {
                    context.log(&format!("{} instantiated", name))?;
                    let app = Holochain {
                        instance,
                        context,
                        active: false,
                    };
                    Ok(app)
                }
            },
            Err(err) => {
                // TODO: what kind of cleanup to do on an initialization timeout?
                // see #120:  https://waffle.io/holochain/org/cards/5b43704336bf54001bceeee0
                Err(HolochainError::ErrorGeneric(err.to_string()))
            }
        }
    }

    /// activate the Holochain instance
    pub fn start(&mut self) -> Result<(), HolochainError> {
        if self.active {
            return Err(HolochainError::InstanceActive);
        }
        self.active = true;
        Ok(())
    }

    /// deactivate the Holochain instance
    pub fn stop(&mut self) -> Result<(), HolochainError> {
        if !self.active {
            return Err(HolochainError::InstanceNotActive);
        }
        self.active = false;
        Ok(())
    }

    /// call a function in a zome
    pub fn call<T: Into<String>>(
        &mut self,
        zome: T,
        cap: T,
        fn_name: T,
        params: T,
    ) -> Result<String, HolochainError> {
        if !self.active {
            return Err(HolochainError::InstanceNotActive);
        }

        let call = FunctionCall::new(zome.into(), cap.into(), fn_name.into(), params.into());

        call_and_wait_for_result(call, &mut self.instance)
    }

    /// checks to see if an instance is active
    pub fn active(&self) -> bool {
        self.active
    }

    /// return
    pub fn state(&mut self) -> Result<State, HolochainError> {
        Ok(self.instance.state().clone())
    }
}

#[cfg(test)]
mod tests {
    use super::*;
    use holochain_agent::Agent as HCAgent;
    use test_utils::{create_test_dna_with_wasm, create_test_dna_with_wat, create_wasm_from_file};
    use holochain_core::{
<<<<<<< HEAD
        context::Context, logger::Logger, persister::SimplePersister,
=======
        context::Context,
        logger::Logger,
        persister::SimplePersister,
        test_utils::{create_test_dna_with_wasm, create_test_dna_with_wat, create_wasm_from_file},
>>>>>>> 75adc649
    };
    use holochain_dna::zome::capabilities::ReservedCapabilityNames;
    use std::{
        fmt,
        sync::{Arc, Mutex},
    };

    #[derive(Clone)]
    struct TestLogger {
        log: Vec<String>,
    }

    impl Logger for TestLogger {
        fn log(&mut self, msg: String) {
            self.log.push(msg);
        }
    }

    // trying to get a way to print out what has been logged for tests without a read function.
    // this currently fails
    impl fmt::Debug for TestLogger {
        fn fmt(&self, f: &mut fmt::Formatter) -> fmt::Result {
            write!(f, "{:?}", self.log[0])
        }
    }

    fn test_context(agent: holochain_agent::Agent) -> (Arc<Context>, Arc<Mutex<TestLogger>>) {
        let logger = Arc::new(Mutex::new(TestLogger { log: Vec::new() }));
        (
            Arc::new(Context {
                agent: agent,
                logger: logger.clone(),
                persister: Arc::new(Mutex::new(SimplePersister::new())),
            }),
            logger,
        )
    }

    #[test]
    fn can_instantiate() {
        let mut dna = Dna::new();
        dna.name = "TestApp".to_string();
        let agent = HCAgent::from_string("bob");
        let (context, test_logger) = test_context(agent.clone());
        let result = Holochain::new(dna.clone(), context.clone());

        match result {
            Ok(hc) => {
                assert_eq!(hc.instance.state().nucleus().dna(), Some(dna));
                assert!(!hc.active);
                assert_eq!(hc.context.agent, agent);
                assert!(hc.instance.state().nucleus().has_initialized());
                let test_logger = test_logger.lock().unwrap();
                assert_eq!(format!("{:?}", *test_logger), "\"TestApp instantiated\"");
            }
            Err(_) => assert!(false),
        };
    }

    #[test]
    fn fails_instantiate_if_genesis_fails() {
        let mut dna = create_test_dna_with_wat(
            "test_zome".to_string(),
            ReservedCapabilityNames::LifeCycle.as_str().to_string(),
            Some(
                r#"
            (module
                (memory (;0;) 17)
                (func (export "genesis_dispatch") (param $p0 i32) (param $p1 i32) (result i32)
                    i32.const 4
                )
                (data (i32.const 0)
                    "fail"
                )
                (export "memory" (memory 0))
            )
        "#,
            ),
        );

        dna.name = "TestApp".to_string();
        let agent = HCAgent::from_string("bob");
        let (context, _test_logger) = test_context(agent.clone());
        let result = Holochain::new(dna.clone(), context.clone());

        match result {
            Ok(_) => assert!(false),
            Err(err) => assert_eq!(err, HolochainError::ErrorGeneric("fail".to_string())),
        };
    }

    #[test]
    fn fails_instantiate_if_genesis_times_out() {
        let mut dna = create_test_dna_with_wat(
            "test_zome".to_string(),
            ReservedCapabilityNames::LifeCycle.as_str().to_string(),
            Some(
                r#"
            (module
                (memory (;0;) 17)
                (func (export "genesis_dispatch") (param $p0 i32) (param $p1 i32) (result i32)
                    (loop (br 0))
                    i32.const 0
                )
                (export "memory" (memory 0))
            )
        "#,
            ),
        );

        dna.name = "TestApp".to_string();
        let agent = HCAgent::from_string("bob");
        let (context, _test_logger) = test_context(agent.clone());
        let result = Holochain::new(dna.clone(), context.clone());

        match result {
            Ok(_) => assert!(false),
            Err(err) => assert_eq!(
                err,
                HolochainError::ErrorGeneric("timed out waiting on channel".to_string())
            ),
        };
    }

    #[test]
    fn can_start_and_stop() {
        let dna = Dna::new();
        let agent = HCAgent::from_string("bob");
        let (context, _) = test_context(agent.clone());
        let mut hc = Holochain::new(dna.clone(), context).unwrap();
        assert!(!hc.active());

        // stop when not active returns error
        let result = hc.stop();
        match result {
            Err(HolochainError::InstanceNotActive) => assert!(true),
            Ok(_) => assert!(false),
            Err(_) => assert!(false),
        }

        let result = hc.start();
        match result {
            Ok(_) => assert!(true),
            Err(_) => assert!(false),
        }
        assert!(hc.active());

        // start when active returns error
        let result = hc.start();
        match result {
            Err(HolochainError::InstanceActive) => assert!(true),
            Ok(_) => assert!(false),
            Err(_) => assert!(false),
        }

        let result = hc.stop();
        match result {
            Ok(_) => assert!(true),
            Err(_) => assert!(false),
        }
        assert!(!hc.active());
    }

    #[test]
    fn can_call() {
        let wat = r#"
(module
 (memory 1)
 (export "memory" (memory 0))
 (export "hello_dispatch" (func $func0))
 (func $func0 (param $p0 i32) (param $p1 i32) (result i32)
       i32.const 16
       )
 (data (i32.const 0)
       "{\"holo\":\"world\"}"
       )
 )
"#;
        let dna =
            create_test_dna_with_wat("test_zome".to_string(), "test_cap".to_string(), Some(wat));
        let agent = HCAgent::from_string("bob");
        let (context, _) = test_context(agent.clone());
        let mut hc = Holochain::new(dna.clone(), context).unwrap();

        let result = hc.call("test_zome", "test_cap", "hello", "");
        match result {
            Err(HolochainError::InstanceNotActive) => assert!(true),
            Err(_) => assert!(false),
            Ok(_) => assert!(false),
        }

        hc.start().expect("couldn't start");

        // always returns not implemented error for now!
        let result = hc.call("test_zome", "test_cap", "hello", "");
        println!("{:#?}", result);
        match result {
            Ok(result) => assert_eq!(result, "{\"holo\":\"world\"}"),
            Err(_) => assert!(false),
        };
    }

    #[test]
    fn can_get_state() {
        let dna = Dna::new();
        let agent = HCAgent::from_string("bob");
        let (context, _) = test_context(agent.clone());
        let mut hc = Holochain::new(dna.clone(), context).unwrap();

        let result = hc.state();
        match result {
            Ok(state) => {
                assert_eq!(state.nucleus().dna(), Some(dna));
            }
            Err(_) => assert!(false),
        };
    }

    #[test]
    fn can_call_test() {
        let wasm = create_wasm_from_file(
            "wasm-test/round_trip/target/wasm32-unknown-unknown/debug/round_trip.wasm",
        );
        let dna = create_test_dna_with_wasm("test_zome".to_string(), "test_cap".to_string(), wasm);
        let agent = HCAgent::from_string("bob");
        let (context, _) = test_context(agent.clone());
        let mut hc = Holochain::new(dna.clone(), context).unwrap();

        hc.start().expect("couldn't start");

        // always returns not implemented error for now!
        let result = hc.call(
            "test_zome",
            "test_cap",
            "test",
            r#"{"input_int_val":2,"input_str_val":"fish"}"#,
        );
        match result {
            Ok(result) => assert_eq!(
                result,
                r#"{"input_int_val_plus2":4,"input_str_val_plus_dog":"fish.puppy"}"#
            ),
            Err(_) => assert!(false),
        };
    }

}<|MERGE_RESOLUTION|>--- conflicted
+++ resolved
@@ -172,14 +172,9 @@
     use holochain_agent::Agent as HCAgent;
     use test_utils::{create_test_dna_with_wasm, create_test_dna_with_wat, create_wasm_from_file};
     use holochain_core::{
-<<<<<<< HEAD
-        context::Context, logger::Logger, persister::SimplePersister,
-=======
         context::Context,
         logger::Logger,
         persister::SimplePersister,
-        test_utils::{create_test_dna_with_wasm, create_test_dna_with_wat, create_wasm_from_file},
->>>>>>> 75adc649
     };
     use holochain_dna::zome::capabilities::ReservedCapabilityNames;
     use std::{
