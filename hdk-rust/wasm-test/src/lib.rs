--- conflicted
+++ resolved
@@ -21,30 +21,17 @@
     api_serialization::get_entry::GetEntryOptions,
     holochain_core_types::dna::zome::entry_types::Sharing,
     holochain_core_types::{
-<<<<<<< HEAD
-        cas::content::Address,
-        entry::Entry,
-        entry::entry_type::EntryType,
-        error::HolochainError,
-            error::RibosomeErrorCode,
-        json::JsonString,
-        json::RawString,
-=======
         cas::content::{Address, AddressableContent},
-        entry::{Entry, entry_type::EntryType, SerializedEntry},
+        entry::{Entry, entry_type::EntryType},
         error::{HolochainError, RibosomeErrorCode},
         json::{JsonString, RawString},
->>>>>>> 51b54414
+        entry::AppEntryValue,
+        entry::entry_type::AppEntryType,
     },
     memory_allocation::*,
     memory_serialization::*,
 };
-<<<<<<< HEAD
-use hdk::holochain_core_types::entry::entry_type::AppEntryType;
-use hdk::holochain_core_types::entry::AppEntryValue;
-=======
 use std::convert::TryFrom;
->>>>>>> 51b54414
 
 #[derive(Serialize, Deserialize, Debug, DefaultJson)]
 struct TestEntryType {
@@ -349,20 +336,16 @@
     }.into()
 }
 
-<<<<<<< HEAD
-fn hdk_test_entry_type() -> AppEntryType {
-    AppEntryType::from("testEntryType")
-=======
 fn handle_link_validation(stuff1: String, stuff2: String) -> JsonString {
-    let entry_type = EntryType::from("link_validator");
+    let app_entry_type = AppEntryType::from("link_validator");
     let entry_value1 = JsonString::from(TestEntryType {
         stuff: stuff1,
     });
     let entry_value2 = JsonString::from(TestEntryType {
         stuff: stuff2,
     });
-    let entry1 = Entry::new(entry_type.clone(), entry_value1.clone());
-    let entry2 = Entry::new(entry_type.clone(), entry_value2.clone());
+    let entry1 = Entry::App(app_entry_type.clone(), entry_value1.clone());
+    let entry2 = Entry::App(app_entry_type.clone(), entry_value2.clone());
 
     let _ = hdk::commit_entry(&entry1);
     let _ = hdk::commit_entry(&entry2);
@@ -370,15 +353,8 @@
     JsonString::from(hdk::link_entries(&entry1.address(), &entry2.address(), "longer"))
 }
 
-
-#[derive(Serialize, Deserialize, Debug, DefaultJson)]
-struct TestEntryType {
-    stuff: String,
-}
-
-fn hdk_test_entry_type() -> EntryType {
-    EntryType::from("testEntryType")
->>>>>>> 51b54414
+fn hdk_test_app_entry_type() -> AppEntryType {
+    AppEntryType::from("testEntryType")
 }
 
 fn hdk_test_entry_value() -> AppEntryValue {
@@ -388,7 +364,7 @@
 }
 
 fn hdk_test_entry() -> Entry {
-    Entry::App(hdk_test_entry_type(), hdk_test_entry_value())
+    Entry::App(hdk_test_app_entry_type(), hdk_test_entry_value())
 }
 
 define_zome! {
@@ -459,17 +435,21 @@
                         hdk::ValidationPackageDefinition::Entry
                     },
                     validation: |base: Address, target: Address, ctx: hdk::ValidationData | {
-                        let base = TestEntryType::try_from(
-                            hdk::get_entry(base)?
-                            .ok_or("Base not found")?
-                            .value()
-                        )?;
-
-                        let target = TestEntryType::try_from(
-                            hdk::get_entry(target)?
-                            .ok_or("Target not found")?
-                            .value()
-                        )?;
+                        let base = match hdk::get_entry(base)? {
+                            Some(entry) => match entry {
+                                Entry::App(_, test_entry) => TestEntryType::try_from(test_entry)?,
+                                _ => Err("System entry found")?
+                            },
+                            None => Err("Base not found")?,
+                        };
+
+                        let target = match hdk::get_entry(target)? {
+                            Some(entry) => match entry {
+                                Entry::App(_, test_entry) => TestEntryType::try_from(test_entry)?,
+                                _ => Err("System entry found")?,
+                            }
+                            None => Err("Target not found")?,
+                        };
 
                         (target.stuff.len() > base.stuff.len())
                             .ok_or("Target stuff is not longer".to_string())
