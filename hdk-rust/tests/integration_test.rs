--- conflicted
+++ resolved
@@ -586,13 +586,6 @@
 
     let result = make_test_call(&mut hc, "link_two_entries", r#"{}"#);
     assert!(result.is_ok(), "\t result = {:?}", result);
-<<<<<<< HEAD
-    assert_eq!(
-        result.unwrap(),
-        JsonString::from_json(r#"{"Ok":"QmUU1t9DFGFXk8CoKDvweW7tgMWfbJKwT9qdiqMCrsKrmx"}"#)
-    );
-=======
->>>>>>> de0e0353
 }
 
 #[test]
@@ -601,13 +594,6 @@
 
     let result = make_test_call(&mut hc, "link_two_entries", r#"{}"#);
     assert!(result.is_ok(), "\t result = {:?}", result);
-<<<<<<< HEAD
-    assert_eq!(
-        result.unwrap(),
-        JsonString::from_json(r#"{"Ok":"QmUU1t9DFGFXk8CoKDvweW7tgMWfbJKwT9qdiqMCrsKrmx"}"#)
-    );
-=======
->>>>>>> de0e0353
 }
 
 #[test]
