//! developers! Detailed references and examples can be found here for how to use the
//! HDK exposed functions to access powerful Holochain functions.

use crate::error::{ZomeApiError, ZomeApiResult};
use holochain_core_types::{
    cas::content::Address,
    dna::capabilities::CapabilityRequest,
    entry::{
        cap_entries::{CapFunctions, CapabilityType},
        Entry,
    },
    error::{RibosomeEncodedAllocation, RibosomeEncodingBits, ZomeApiInternalResult},
    signature::Provenance,
    time::Timeout,
};
pub use holochain_wasm_utils::api_serialization::validation::*;
use holochain_wasm_utils::{
    api_serialization::{
<<<<<<< HEAD
        capabilities::{CommitCapabilityClaimArgs, CommitCapabilityGrantArgs},
=======
        capabilities::GrantCapabilityArgs,
        commit_entry::{CommitEntryArgs, CommitEntryOptions, CommitEntryResult},
>>>>>>> 03b85562
        get_entry::{
            EntryHistory, GetEntryArgs, GetEntryOptions, GetEntryResult, GetEntryResultType,
            StatusRequestKind,
        },
        get_links::{GetLinksArgs, GetLinksOptions, GetLinksResult},
        keystore::{
            KeyType, KeystoreDeriveKeyArgs, KeystoreDeriveSeedArgs, KeystoreListResult,
            KeystoreNewRandomArgs, KeystoreSignArgs,
        },
        link_entries::LinkEntriesArgs,
        send::{SendArgs, SendOptions},
        sign::{OneTimeSignArgs, SignArgs, SignOneTimeResult},
        verify_signature::VerifySignatureArgs,
        QueryArgs, QueryArgsNames, QueryArgsOptions, QueryResult, UpdateEntryArgs, ZomeApiGlobals,
        ZomeFnCallArgs,
    },
    holochain_core_types::{
        hash::HashString,
        json::{JsonString, RawString},
    },
    memory::{ribosome::load_ribosome_encoded_json, stack::WasmStack},
};
use init_globals::init_globals;
use serde_json;
use std::{
    convert::{TryFrom, TryInto},
    time::Duration,
};

macro_rules! def_api_fns {
    (
        $(
            $function_name:ident, $enum_variant:ident ;
        )*
    ) => {

        pub enum Dispatch {
            $( $enum_variant ),*
        }

        impl Dispatch {

            pub fn without_input<O: TryFrom<JsonString> + Into<JsonString>>(
                &self,
            ) -> ZomeApiResult<O> {
                self.with_input(JsonString::empty_object())
            }

            pub fn with_input<I: TryInto<JsonString>, O: TryFrom<JsonString>>(
                &self,
                input: I,
            ) -> ZomeApiResult<O> {
                let mut mem_stack = unsafe { G_MEM_STACK }
                .ok_or_else(|| ZomeApiError::Internal("debug failed to load mem_stack".to_string()))?;

                let wasm_allocation = mem_stack.write_json(input)?;

                // Call Ribosome's function
                let encoded_input: RibosomeEncodingBits =
                    RibosomeEncodedAllocation::from(wasm_allocation).into();
                let encoded_output: RibosomeEncodingBits = unsafe {
                    (match self {
                        $(Dispatch::$enum_variant => $function_name),*
                    })(encoded_input)
                };

                let result: ZomeApiInternalResult =
                    load_ribosome_encoded_json(encoded_output).or_else(|e| {
                        mem_stack.deallocate(wasm_allocation)?;
                        Err(ZomeApiError::from(e))
                    })?;

                // Free result & input allocations
                mem_stack.deallocate(wasm_allocation)?;

                // Done
                if result.ok {
                    JsonString::from_json(&result.value)
                        .try_into()
                        .map_err(|_| ZomeApiError::from(String::from("Failed to deserialize return value")))
                } else {
                    Err(ZomeApiError::from(result.error))
                }
            }
        }

        // Invokable functions in the Ribosome
        // WARNING Names must be in sync with ZomeAPIFunction in holochain-rust
        // WARNING All these fns need to be defined in wasms too @see the hdk integration_test.rs
        #[allow(dead_code)]
        extern "C" {
            pub(crate) fn hc_property(_: RibosomeEncodingBits) -> RibosomeEncodingBits;
            pub(crate) fn hc_start_bundle(_: RibosomeEncodingBits) -> RibosomeEncodingBits;
            pub(crate) fn hc_close_bundle(_: RibosomeEncodingBits) -> RibosomeEncodingBits;
            $( pub(crate) fn $function_name (_: RibosomeEncodingBits) -> RibosomeEncodingBits;) *
        }

        /// Add stubs for all core API functions when compiled in test mode.
        /// This makes it possible to actually build test executable from zome projects to run unit tests
        /// on zome functions (though: without being able to actually test integration with core - that is
        /// what we need holochain-nodejs for).
        ///
        /// Without these stubs we would have unresolved references since the API functions are
        /// provided by the Ribosome runtime.
        ///
        /// Attention:
        /// We need to make sure to only add these function stubs when compiling tests
        /// BUT NOT when building to a WASM binary to be run in a Holochain instance.
        /// Hence the `#[cfg(test)]` which is really important!
        #[cfg(test)]
        mod tests {
            use crate::holochain_core_types::error::{RibosomeEncodedValue, RibosomeEncodingBits};

            $( #[no_mangle]
                 pub fn $function_name(_: RibosomeEncodingBits) -> RibosomeEncodingBits {
                     RibosomeEncodedValue::Success.into()
                 }) *
        }

    };

}

def_api_fns! {
    hc_init_globals, InitGlobals;
    hc_commit_entry, CommitEntry;
    hc_get_entry, GetEntry;
    hc_entry_address, EntryAddress;
    hc_query, Query;
    hc_update_entry, UpdateEntry;
    hc_remove_entry, RemoveEntry;
    hc_send, Send;
    hc_debug, Debug;
    hc_call, Call;
    hc_sign, Sign;
    hc_sign_one_time, SignOneTime;
    hc_verify_signature, VerifySignature;
    hc_link_entries, LinkEntries;
    hc_remove_link, RemoveLink;
    hc_get_links, GetLinks;
    hc_sleep, Sleep;
    hc_keystore_list, KeystoreList;
    hc_keystore_new_random, KeystoreNewRandom;
    hc_keystore_derive_seed, KeystoreDeriveSeed;
    hc_keystore_derive_key, KeystoreDeriveKey;
    hc_keystore_sign, KeystoreSign;
    hc_commit_capability_grant, CommitCapabilityGrant;
    hc_commit_capability_claim, CommitCapabilityClaim;
}

//--------------------------------------------------------------------------------------------------
// ZOME API GLOBAL VARIABLES
//--------------------------------------------------------------------------------------------------

/// Internal global for memory usage
pub static mut G_MEM_STACK: Option<WasmStack> = None;

lazy_static! {
    /// Internal global for retrieving all Zome API globals
    pub(crate) static ref GLOBALS: ZomeApiGlobals = init_globals().unwrap();

    /// The `name` property as taken from the DNA.
    pub static ref DNA_NAME: &'static str = &GLOBALS.dna_name;

    /// The address of the DNA the Zome is embedded within.
    /// This is often useful as a fixed value that is known by all
    /// participants running the DNA.
    pub static ref DNA_ADDRESS: &'static Address = &GLOBALS.dna_address;

    /// The identity string used when the chain was first initialized.
    pub static ref AGENT_ID_STR: &'static str = &GLOBALS.agent_id_str;

    /// The hash of your public key.
    /// This is your node address on the DHT.
    /// It can be used for node-to-node messaging with `send` and `receive` functions.
    pub static ref AGENT_ADDRESS: &'static Address = &GLOBALS.agent_address;

    /// The hash of the first identity entry on your chain (The second entry on your chain).
    /// This is your peer's identity on the DHT.
    pub static ref AGENT_INITIAL_HASH: &'static HashString = &GLOBALS.agent_initial_hash;

    #[doc(hidden)]
    /// The hash of the most recent identity entry that has been committed to your chain.
    /// Starts with the same value as AGENT_INITIAL_HASH.
    /// After a call to `update_agent` it will have the value of the hash of the newly committed identity entry.
    pub static ref AGENT_LATEST_HASH: &'static HashString = &GLOBALS.agent_latest_hash;

    /// The Address of the public token (if any)
    pub static ref PUBLIC_TOKEN: &'static Address = &GLOBALS.public_token;

    /// The CapabilityRequest under which this wasm function is executing
    pub static ref CAPABILITY_REQ: &'static CapabilityRequest = &GLOBALS.cap_request;

}

impl From<DNA_NAME> for JsonString {
    fn from(dna_name: DNA_NAME) -> JsonString {
        JsonString::from(RawString::from(dna_name.to_string()))
    }
}

impl From<DNA_ADDRESS> for JsonString {
    fn from(dna_address: DNA_ADDRESS) -> JsonString {
        JsonString::from(HashString::from(dna_address.to_string()))
    }
}

impl From<AGENT_ID_STR> for JsonString {
    fn from(agent_id: AGENT_ID_STR) -> JsonString {
        JsonString::from(RawString::from(agent_id.to_string()))
    }
}

impl From<AGENT_ADDRESS> for JsonString {
    fn from(agent_address: AGENT_ADDRESS) -> JsonString {
        JsonString::from(Address::from(agent_address.to_string()))
    }
}

impl From<AGENT_INITIAL_HASH> for JsonString {
    fn from(agent_initial_hash: AGENT_INITIAL_HASH) -> JsonString {
        JsonString::from(HashString::from(agent_initial_hash.to_string()))
    }
}

impl From<AGENT_LATEST_HASH> for JsonString {
    fn from(agent_latest_hash: AGENT_LATEST_HASH) -> JsonString {
        JsonString::from(HashString::from(agent_latest_hash.to_string()))
    }
}

impl From<PUBLIC_TOKEN> for JsonString {
    fn from(public_token: PUBLIC_TOKEN) -> JsonString {
        JsonString::from(Address::from(public_token.to_string()))
    }
}

impl From<CAPABILITY_REQ> for JsonString {
    fn from(cap_request: CAPABILITY_REQ) -> JsonString {
        JsonString::from(*cap_request)
    }
}

//--------------------------------------------------------------------------------------------------
// SYSTEM CONSTS
//--------------------------------------------------------------------------------------------------

// HC.GetMask
bitflags! {
  pub struct GetEntryMask: u8 {
    const ENTRY      = 1;
    const ENTRY_TYPE = 1 << 1;
    const SOURCES    = 1 << 2;
  }
}
// explicit `Default` implementation
impl Default for GetEntryMask {
    fn default() -> GetEntryMask {
        GetEntryMask::ENTRY
    }
}

// TODOs
//// HC.LinkAction
//pub enum LinkAction {
//    Add,
//    Delete,
//}
//
//// HC.PkgReq
//pub enum PkgRequest {
//    Chain,
//    ChainOption,
//    EntryTypes,
//}
//
//// HC.PkgReq.ChainOpt
//pub enum ChainOption {
//    None,
//    Headers,
//    Entries,
//    Full,
//}
//
//// HC.Bridge
//pub enum BridgeSide {
//    From,
//    To,
//}
//
//// HC.SysEntryType
//// WARNING Keep in sync with SystemEntryType in holochain-rust
//enum SystemEntryType {
//    Dna,
//    Agent,
//    Key,
//    Headers,
//    Deletion,
//}
//
//mod bundle_cancel {
//    // HC.BundleCancel.Reason
//    pub enum Reason {
//        UserCancel,
//        Timeout,
//    }
//    // HC.BundleCancel.Response
//    pub enum Response {
//        Ok,
//        Commit,
//    }
//}

/// Allowed input for close_bundle()
pub enum BundleOnClose {
    Commit,
    Discard,
}

//--------------------------------------------------------------------------------------------------
// API FUNCTIONS
//--------------------------------------------------------------------------------------------------

/// Call an exposed function from another zome or another (bridged) instance running
/// on the same agent in the same conductor.
/// Arguments for the called function are passed as `JsonString`.
/// Returns the value that's returned by the given function as a json str.
/// # Examples
/// In order to utilize `call`, you must have at least two separate Zomes.
/// Here are two Zome examples, where one performs a `call` into the other.
///
/// This first one, is the one that is called into, with the Zome name `summer`.
/// ```rust
/// # #![feature(try_from)]
/// # #[macro_use]
/// # extern crate hdk;
/// # extern crate serde;
/// # #[macro_use]
/// # extern crate serde_derive;
/// # #[macro_use]
/// # extern crate serde_json;
/// # use hdk::holochain_core_types::json::JsonString;
/// # use hdk::holochain_core_types::error::HolochainError;
/// # use hdk::holochain_core_types::error::RibosomeEncodingBits;
/// # use hdk::holochain_core_types::error::RibosomeEncodedValue;
///
/// # // Adding empty functions so that the cfg(test) build can link.
/// # #[no_mangle]
/// # pub fn hc_init_globals(_: RibosomeEncodingBits) -> RibosomeEncodingBits { RibosomeEncodedValue::Success.into() }
/// # #[no_mangle]
/// # pub fn hc_commit_entry(_: RibosomeEncodingBits) -> RibosomeEncodingBits { RibosomeEncodedValue::Success.into() }
/// # #[no_mangle]
/// # pub fn hc_get_entry(_: RibosomeEncodingBits) -> RibosomeEncodingBits { RibosomeEncodedValue::Success.into() }
/// # #[no_mangle]
/// # pub fn hc_entry_address(_: RibosomeEncodingBits) -> RibosomeEncodingBits { RibosomeEncodedValue::Success.into() }
/// # #[no_mangle]
/// # pub fn hc_query(_: RibosomeEncodingBits) -> RibosomeEncodingBits { RibosomeEncodedValue::Success.into() }
/// # #[no_mangle]
/// # pub fn hc_call(_: RibosomeEncodingBits) -> RibosomeEncodingBits { RibosomeEncodedValue::Success.into() }
/// # #[no_mangle]
/// # pub fn hc_sign(_: RibosomeEncodingBits) -> RibosomeEncodingBits { RibosomeEncodedValue::Success.into() }
/// # #[no_mangle]
/// # pub fn hc_sign_one_time(_: RibosomeEncodingBits) -> RibosomeEncodingBits { RibosomeEncodedValue::Success.into() }
/// # #[no_mangle]
/// # pub fn hc_verify_signature(_: RibosomeEncodingBits) -> RibosomeEncodingBits { RibosomeEncodedValue::Success.into() }
/// # #[no_mangle]
/// # pub fn hc_update_entry(_: RibosomeEncodingBits) -> RibosomeEncodingBits { RibosomeEncodedValue::Success.into() }
/// # #[no_mangle]
/// # pub fn hc_remove_entry(_: RibosomeEncodingBits) -> RibosomeEncodingBits { RibosomeEncodedValue::Success.into() }
/// # #[no_mangle]
/// # pub fn hc_send(_: RibosomeEncodingBits) -> RibosomeEncodingBits { RibosomeEncodedValue::Success.into() }
/// # #[no_mangle]
/// # pub fn hc_sleep(_: RibosomeEncodingBits) -> RibosomeEncodingBits { RibosomeEncodedValue::Success.into() }
/// # #[no_mangle]
/// # pub fn hc_debug(_: RibosomeEncodingBits) -> RibosomeEncodingBits { RibosomeEncodedValue::Success.into() }
/// # #[no_mangle]
/// # pub fn hc_get_links(_: RibosomeEncodingBits) -> RibosomeEncodingBits { RibosomeEncodedValue::Success.into() }
/// # #[no_mangle]
/// # pub fn hc_link_entries(_: RibosomeEncodingBits) -> RibosomeEncodingBits { RibosomeEncodedValue::Success.into() }
/// # #[no_mangle]
/// # pub fn hc_remove_link(_: RibosomeEncodingBits) -> RibosomeEncodingBits { RibosomeEncodedValue::Success.into() }
/// # #[no_mangle]
/// # pub fn hc_keystore_list(_: RibosomeEncodingBits) -> RibosomeEncodingBits { RibosomeEncodedValue::Success.into() }
/// # #[no_mangle]
/// # pub fn hc_keystore_new_random(_: RibosomeEncodingBits) -> RibosomeEncodingBits { RibosomeEncodedValue::Success.into() }
/// # #[no_mangle]
/// # pub fn hc_keystore_derive_seed(_: RibosomeEncodingBits) -> RibosomeEncodingBits { RibosomeEncodedValue::Success.into() }
/// # #[no_mangle]
/// # pub fn hc_keystore_derive_key(_: RibosomeEncodingBits) -> RibosomeEncodingBits { RibosomeEncodedValue::Success.into() }
/// # #[no_mangle]
/// # pub fn hc_keystore_sign(_: RibosomeEncodingBits) -> RibosomeEncodingBits { RibosomeEncodedValue::Success.into() }
/// #[no_mangle]
/// # pub fn hc_commit_capability_grant(_: RibosomeEncodingBits) -> RibosomeEncodingBits { RibosomeEncodedValue::Success.into() }
/// #[no_mangle]
/// # pub fn hc_commit_capability_claim(_: RibosomeEncodingBits) -> RibosomeEncodingBits { RibosomeEncodedValue::Success.into() }
///
/// # fn main() {
///
/// fn handle_sum(num1: u32, num2: u32) -> JsonString {
///     let sum = num1 + num2;
///     json!({"sum": sum.to_string()}).into()
/// }
///
/// define_zome! {
///     entries: []
///
///     genesis: || {
///         Ok(())
///     }
///
///     functions: [
///             sum: {
///                 inputs: |num1: u32, num2: u32|,
///                 outputs: |sum: JsonString|,
///                 handler: handle_sum
///             }
///     ]
///
///     traits: {
///         hc_public [sum]
///     }
/// }
///
/// # }
/// ```
///
/// This second one, is the one that performs the call into the `summer` Zome.
/// ```rust
/// # #![feature(try_from)]
/// # #[macro_use]
/// # extern crate hdk;
/// # extern crate serde;
/// # #[macro_use]
/// # extern crate serde_derive;
/// # #[macro_use]
/// # extern crate serde_json;
/// # #[macro_use]
/// # extern crate holochain_core_types_derive;
///
/// # use hdk::holochain_core_types::hash::HashString;
/// # use hdk::holochain_core_types::json::JsonString;
/// # use hdk::holochain_core_types::error::HolochainError;
/// # use hdk::error::ZomeApiResult;
/// # use std::convert::TryInto;
/// # use hdk::holochain_core_types::error::RibosomeEncodingBits;
/// # use hdk::holochain_core_types::error::RibosomeEncodedValue;
/// # use hdk::holochain_core_types::cas::content::Address;
///
/// # // Adding empty functions so that the cfg(test) build can link.
/// # #[no_mangle]
/// # pub fn hc_init_globals(_: RibosomeEncodingBits) -> RibosomeEncodingBits { RibosomeEncodedValue::Success.into() }
/// # #[no_mangle]
/// # pub fn hc_commit_entry(_: RibosomeEncodingBits) -> RibosomeEncodingBits { RibosomeEncodedValue::Success.into() }
/// # #[no_mangle]
/// # pub fn hc_get_entry(_: RibosomeEncodingBits) -> RibosomeEncodingBits { RibosomeEncodedValue::Success.into() }
/// # #[no_mangle]
/// # pub fn hc_entry_address(_: RibosomeEncodingBits) -> RibosomeEncodingBits { RibosomeEncodedValue::Success.into() }
/// # #[no_mangle]
/// # pub fn hc_query(_: RibosomeEncodingBits) -> RibosomeEncodingBits { RibosomeEncodedValue::Success.into() }
/// # #[no_mangle]
/// # pub fn hc_call(_: RibosomeEncodingBits) -> RibosomeEncodingBits { RibosomeEncodedValue::Success.into() }
/// # #[no_mangle]
/// # pub fn hc_sign(_: RibosomeEncodingBits) -> RibosomeEncodingBits { RibosomeEncodedValue::Success.into() }
/// # #[no_mangle]
/// # pub fn hc_sign_one_time(_: RibosomeEncodingBits) -> RibosomeEncodingBits { RibosomeEncodedValue::Success.into() }
/// # #[no_mangle]
/// # pub fn hc_verify_signature(_: RibosomeEncodingBits) -> RibosomeEncodingBits { RibosomeEncodedValue::Success.into() }
/// # #[no_mangle]
/// # pub fn hc_update_entry(_: RibosomeEncodingBits) -> RibosomeEncodingBits { RibosomeEncodedValue::Success.into() }
/// # #[no_mangle]
/// # pub fn hc_remove_entry(_: RibosomeEncodingBits) -> RibosomeEncodingBits { RibosomeEncodedValue::Success.into() }
/// # #[no_mangle]
/// # pub fn hc_send(_: RibosomeEncodingBits) -> RibosomeEncodingBits { RibosomeEncodedValue::Success.into() }
/// # #[no_mangle]
/// # pub fn hc_sleep(_: RibosomeEncodingBits) -> RibosomeEncodingBits { RibosomeEncodedValue::Success.into() }
/// # #[no_mangle]
/// # pub fn hc_debug(_: RibosomeEncodingBits) -> RibosomeEncodingBits { RibosomeEncodedValue::Success.into() }
/// # #[no_mangle]
/// # pub fn hc_get_links(_: RibosomeEncodingBits) -> RibosomeEncodingBits { RibosomeEncodedValue::Success.into() }
/// # #[no_mangle]
/// # pub fn hc_link_entries(_: RibosomeEncodingBits) -> RibosomeEncodingBits { RibosomeEncodedValue::Success.into() }
/// # #[no_mangle]
/// # pub fn hc_remove_link(_: RibosomeEncodingBits) -> RibosomeEncodingBits { RibosomeEncodedValue::Success.into() }
/// # #[no_mangle]
/// # pub fn hc_keystore_list(_: RibosomeEncodingBits) -> RibosomeEncodingBits { RibosomeEncodedValue::Success.into() }
/// # #[no_mangle]
/// # pub fn hc_keystore_new_random(_: RibosomeEncodingBits) -> RibosomeEncodingBits { RibosomeEncodedValue::Success.into() }
/// # #[no_mangle]
/// # pub fn hc_keystore_derive_seed(_: RibosomeEncodingBits) -> RibosomeEncodingBits { RibosomeEncodedValue::Success.into() }
/// # #[no_mangle]
/// # pub fn hc_keystore_derive_key(_: RibosomeEncodingBits) -> RibosomeEncodingBits { RibosomeEncodedValue::Success.into() }
/// # #[no_mangle]
/// # pub fn hc_keystore_sign(_: RibosomeEncodingBits) -> RibosomeEncodingBits { RibosomeEncodedValue::Success.into() }
/// #[no_mangle]
/// # pub fn hc_commit_capability_grant(_: RibosomeEncodingBits) -> RibosomeEncodingBits { RibosomeEncodedValue::Success.into() }
/// #[no_mangle]
/// # pub fn hc_commit_capability_claim(_: RibosomeEncodingBits) -> RibosomeEncodingBits { RibosomeEncodedValue::Success.into() }
///
/// # fn main() {
///
/// fn handle_check_sum(num1: u32, num2: u32) -> ZomeApiResult<JsonString> {
///     #[derive(Serialize, Deserialize, Debug, DefaultJson)]
///     struct SumInput {
///         num1: u32,
///         num2: u32,
///     };
///     let call_input = SumInput {
///         num1: num1,
///         num2: num2,
///     };
///     hdk::call(hdk::THIS_INSTANCE, "summer", Address::from(hdk::PUBLIC_TOKEN.to_string()), "sum", call_input.into())
/// }
///
/// define_zome! {
///     entries: []
///
///     genesis: || {
///         Ok(())
///     }
///
///     functions: [
///             check_sum: {
///                 inputs: |num1: u32, num2: u32|,
///                 outputs: |sum: ZomeApiResult<JsonString>|,
///                 handler: handle_check_sum
///             }
///     ]
///
///     traits: {
///         hc_public [sum]
///     }
/// }
///
/// # }
/// ```
pub fn call<S: Into<String>>(
    instance_handle: S,
    zome_name: S,
    cap_token: Address,
    fn_name: S,
    fn_args: JsonString,
) -> ZomeApiResult<JsonString> {
    Dispatch::Call.with_input(ZomeFnCallArgs {
        instance_handle: instance_handle.into(),
        zome_name: zome_name.into(),
        cap_token,
        fn_name: fn_name.into(),
        fn_args: String::from(fn_args),
    })
}

/// Prints a string through the stdout of the running service, and also
/// writes that string to the logger in the execution context
/// # Examples
/// ```rust
/// # #[macro_use]
/// # extern crate hdk;
/// # use hdk::error::ZomeApiResult;
///
/// # fn main() {
/// pub fn handle_some_function(content: String) -> ZomeApiResult<()> {
///     // ...
///     hdk::debug("write a message to the logs");
///     // ...
///     Ok(())
/// }
///
/// # }
/// ```
pub fn debug<J: Into<String>>(msg: J) -> ZomeApiResult<()> {
    let _: ZomeApiResult<()> = Dispatch::Debug.with_input(JsonString::from_json(&msg.into()));
    // internally returns RibosomeEncodedValue::Success which is a zero length allocation
    // return Ok(()) unconditionally instead of the "error" from success
    Ok(())
}

/// Attempts to commit an entry to your local source chain. The entry
/// will have to pass the defined validation rules for that entry type.
/// If the entry type is defined as public, will also publish the entry to the DHT.
/// Returns either an address of the committed entry as a string, or an error.
/// # Examples
/// ```rust
/// # #![feature(try_from)]
/// # extern crate hdk;
/// # extern crate serde_json;
/// # #[macro_use]
/// # extern crate serde_derive;
/// # extern crate holochain_core_types;
/// # #[macro_use]
/// # extern crate holochain_core_types_derive;
/// # use hdk::error::ZomeApiResult;
/// # use holochain_core_types::json::JsonString;
/// # use holochain_core_types::error::HolochainError;
/// # use holochain_core_types::entry::entry_type::AppEntryType;
/// # use holochain_core_types::entry::Entry;
/// # use holochain_core_types::cas::content::Address;
/// # use holochain_core_types::error::RibosomeEncodingBits;
///
/// # #[no_mangle]
/// # pub fn hc_commit_entry(_: RibosomeEncodingBits) -> RibosomeEncodingBits { 0 }
///
/// # fn main() {
///
/// #[derive(Serialize, Deserialize, Debug, DefaultJson)]
/// pub struct Post {
///     content: String,
///     date_created: String,
/// }
///
/// pub fn handle_create_post(content: String) -> ZomeApiResult<Address> {
///
///     let post_entry = Entry::App("post".into(), Post{
///         content,
///         date_created: "now".into(),
///     }.into());
///
///    let address = hdk::commit_entry(&post_entry)?;
///
///    Ok(address)
///
/// }
///
/// # }
/// ```
pub fn commit_entry(entry: &Entry) -> ZomeApiResult<Address> {
    commit_entry_result(entry, CommitEntryOptions::default()).map(|result| result.address())
}

/// Attempts to commit an entry to your local source chain. The entry
/// will have to pass the defined validation rules for that entry type.
/// If the entry type is defined as public, will also publish the entry to the DHT.
///
/// Additional provenances can be added to the commit using the options argument.
/// Returns a CommitEntryResult which contains the address of the committed entry.
pub fn commit_entry_result(
    entry: &Entry,
    options: CommitEntryOptions,
) -> ZomeApiResult<CommitEntryResult> {
    Dispatch::CommitEntry.with_input(CommitEntryArgs {
        entry: entry.clone(),
        options,
    })
}

/// Retrieves latest version of an entry from the local chain or the DHT, by looking it up using
/// the specified address.
/// Returns None if no entry exists at the specified address or
/// if the entry's crud-status is not LIVE.
/// # Examples
/// ```rust
/// # extern crate hdk;
/// # extern crate holochain_core_types;
/// # use hdk::error::ZomeApiResult;
/// # use holochain_core_types::entry::Entry;
/// # use holochain_core_types::json::JsonString;
/// # use holochain_core_types::cas::content::Address;
/// # fn main() {
/// pub fn handle_get_post(post_address: Address) -> ZomeApiResult<Option<Entry>> {
///     // get_entry returns a Result<Option<T>, ZomeApiError>
///     // where T is the type that you used to commit the entry, in this case a Blog
///     // It's a ZomeApiError if something went wrong (i.e. wrong type in deserialization)
///     // Otherwise its a Some(T) or a None
///     hdk::get_entry(&post_address)
/// }
/// # }
/// ```
pub fn get_entry(address: &Address) -> ZomeApiResult<Option<Entry>> {
    let entry_result = get_entry_result(address, GetEntryOptions::default())?;

    let entry = if !entry_result.found() {
        None
    } else {
        entry_result.latest()
    };

    Ok(entry)
}

/// Returns the Entry at the exact address specified, whatever its crud-status.
/// Returns None if no entry exists at the specified address.
pub fn get_entry_initial(address: &Address) -> ZomeApiResult<Option<Entry>> {
    let entry_result = get_entry_result(
        address,
        GetEntryOptions::new(StatusRequestKind::Initial, true, false, Default::default()),
    )?;
    Ok(entry_result.latest())
}

/// Return an EntryHistory filled with all the versions of the entry from the version at
/// the specified address to the latest.
/// Returns None if no entry exists at the specified address.
pub fn get_entry_history(address: &Address) -> ZomeApiResult<Option<EntryHistory>> {
    let entry_result = get_entry_result(
        address,
        GetEntryOptions::new(StatusRequestKind::All, true, false, Default::default()),
    )?;
    if !entry_result.found() {
        return Ok(None);
    }
    match entry_result.result {
        GetEntryResultType::All(history) => Ok(Some(history)),
        _ => Err(ZomeApiError::from("shouldn't happen".to_string())),
    }
}

/// Retrieves an entry and its metadata from the local chain or the DHT, by looking it up using
/// the specified address.
/// The data returned is configurable with the GetEntryOptions argument.
pub fn get_entry_result(
    address: &Address,
    options: GetEntryOptions,
) -> ZomeApiResult<GetEntryResult> {
    Dispatch::GetEntry.with_input(GetEntryArgs {
        address: address.clone(),
        options,
    })
}

/// Consumes three values, two of which are the addresses of entries, and one of which is a string that defines a
/// relationship between them, called a `tag`. Later, lists of entries can be looked up by using [get_links](fn.get_links.html). Entries
/// can only be looked up in the direction from the `base`, which is the first argument, to the `target`.
/// # Examples
/// ```rust
/// # #![feature(try_from)]
/// # extern crate hdk;
/// # extern crate serde_json;
/// # #[macro_use]
/// # extern crate serde_derive;
/// # extern crate holochain_core_types;
/// # #[macro_use]
/// # extern crate holochain_core_types_derive;
/// # use holochain_core_types::json::JsonString;
/// # use holochain_core_types::error::HolochainError;
/// # use holochain_core_types::entry::entry_type::AppEntryType;
/// # use holochain_core_types::entry::Entry;
/// # use holochain_core_types::cas::content::Address;
/// # use hdk::AGENT_ADDRESS;
/// # use hdk::error::ZomeApiResult;
/// # use hdk::holochain_wasm_utils::api_serialization::get_entry::GetEntryOptions;
/// # use hdk::holochain_wasm_utils::api_serialization::get_entry::StatusRequestKind;
/// # fn main() {
///
/// #[derive(Serialize, Deserialize, Debug, DefaultJson)]
/// pub struct Post {
///     content: String,
///     date_created: String,
/// }
///
/// pub fn handle_link_entries(content: String, in_reply_to: Option<Address>) -> ZomeApiResult<Address> {
///
///     let post_entry = Entry::App("post".into(), Post{
///             content,
///             date_created: "now".into(),
///     }.into());
///
///     let address = hdk::commit_entry(&post_entry)?;
///
///     hdk::link_entries(
///         &AGENT_ADDRESS,
///         &address,
///         "authored_posts",
///     )?;
///
///     if let Some(in_reply_to_address) = in_reply_to {
///         // return with Err if in_reply_to_address points to missing entry
///         hdk::get_entry_result(&in_reply_to_address, GetEntryOptions { status_request: StatusRequestKind::All, entry: false, headers: false, timeout: Default::default() })?;
///         hdk::link_entries(&in_reply_to_address, &address, "comments")?;
///     }
///
///     Ok(address)
///
/// }
/// # }
/// ```
pub fn link_entries<S: Into<String>>(
    base: &Address,
    target: &Address,
    tag: S,
) -> Result<Address, ZomeApiError> {
    Dispatch::LinkEntries.with_input(LinkEntriesArgs {
        base: base.clone(),
        target: target.clone(),
        tag: tag.into(),
    })
}

/// Consumes three values, two of which are the addresses of entries, and one of which is a string that removes a
/// relationship between them, called a `tag`. Later, lists of entries.
/// # Examples
/// ```rust
/// # #![feature(try_from)]
/// # extern crate hdk;
/// # extern crate serde_json;
/// # #[macro_use]
/// # extern crate serde_derive;
/// # extern crate holochain_core_types;
/// # #[macro_use]
/// # extern crate holochain_core_types_derive;
/// # use holochain_core_types::json::JsonString;
/// # use holochain_core_types::error::HolochainError;
/// # use holochain_core_types::entry::entry_type::AppEntryType;
/// # use holochain_core_types::entry::Entry;
/// # use holochain_core_types::cas::content::Address;
/// # use hdk::AGENT_ADDRESS;
/// # use hdk::error::ZomeApiResult;
/// # use hdk::holochain_wasm_utils::api_serialization::get_entry::GetEntryOptions;
/// # use hdk::holochain_wasm_utils::api_serialization::get_entry::StatusRequestKind;
/// # fn main() {
///
/// #[derive(Serialize, Deserialize, Debug, DefaultJson)]
/// pub struct Post {
///     content: String,
///     date_created: String,
/// }
///
/// pub fn handle_remove_link(content: String, in_reply_to: Option<Address>) -> ZomeApiResult<()> {
///
///     let post_entry = Entry::App("post".into(), Post{
///             content,
///             date_created: "now".into(),
///     }.into());
///
///     let address = hdk::commit_entry(&post_entry)?;
///
///     hdk::remove_link(
///         &AGENT_ADDRESS,
///         &address,
///         "authored_posts",
///     )?;
///
///
///     Ok(())
///
/// }
/// # }
/// ```
pub fn remove_link<S: Into<String>>(
    base: &Address,
    target: &Address,
    tag: S,
) -> Result<(), ZomeApiError> {
    Dispatch::RemoveLink.with_input(LinkEntriesArgs {
        base: base.clone(),
        target: target.clone(),
        tag: tag.into(),
    })
}

/// sign ( priv_id_str, base64payload ) -> ( base64signature )
pub fn sign<S: Into<String>>(payload: S) -> ZomeApiResult<String> {
    Dispatch::Sign.with_input(SignArgs {
        payload: payload.into(),
    })
}

/// sign_one_time ( priv_id_str, base64payloads ) -> ( base64signature )
pub fn sign_one_time<S: Into<String>>(payloads: Vec<S>) -> ZomeApiResult<SignOneTimeResult> {
    let mut converted_payloads = Vec::new();
    for p in payloads {
        converted_payloads.push(p.into());
    }
    Dispatch::SignOneTime.with_input(OneTimeSignArgs {
        payloads: converted_payloads,
    })
}

/// keystore_list ( ) -> ( Vec<String> )
pub fn keystore_list() -> ZomeApiResult<KeystoreListResult> {
    Dispatch::KeystoreList.without_input()
}

/// keystore_new_random ( dst_id, size ) -> ( () )
pub fn keystore_new_random<S: Into<String>>(dst_id: S, size: usize) -> ZomeApiResult<()> {
    Dispatch::KeystoreNewRandom.with_input(KeystoreNewRandomArgs {
        dst_id: dst_id.into(),
        size,
    })
}

/// keystore_derive_seed ( ) -> ( () )
pub fn keystore_derive_seed<S: Into<String>>(
    src_id: S,
    dst_id: S,
    context: S,
    index: u64,
) -> ZomeApiResult<()> {
    Dispatch::KeystoreDeriveSeed.with_input(KeystoreDeriveSeedArgs {
        src_id: src_id.into(),
        dst_id: dst_id.into(),
        context: context.into(),
        index,
    })
}

/// keystore_derive_key ( ) -> (  )
pub fn keystore_derive_key<S: Into<String>>(
    src_id: S,
    dst_id: S,
    key_type: KeyType,
) -> ZomeApiResult<String> {
    Dispatch::KeystoreDeriveKey.with_input(KeystoreDeriveKeyArgs {
        src_id: src_id.into(),
        dst_id: dst_id.into(),
        key_type,
    })
}

/// keystore_sign ( ) -> (  )
pub fn keystore_sign<S: Into<String>>(src_id: S, payload: S) -> ZomeApiResult<String> {
    Dispatch::KeystoreSign.with_input(KeystoreSignArgs {
        src_id: src_id.into(),
        payload: payload.into(),
    })
}

/// NOT YET AVAILABLE
// Returns a DNA property, which are defined by the DNA developer.
// They are custom values that are defined in the DNA file
// that can be used in the zome code for defining configurable behaviors.
// (e.g. Name, Language, Description, Author, etc.).
pub fn property<S: Into<String>>(_name: S) -> ZomeApiResult<String> {
    Err(ZomeApiError::FunctionNotImplemented)
}

/// Reconstructs an address of the given entry data.
/// This is the same value that would be returned if `entry_type_name` and `entry_value` were passed
/// to the [commit_entry](fn.commit_entry.html) function and by which it would be retrievable from the DHT using [get_entry](fn.get_entry.html).
/// This is often used to reconstruct an address of a `base` argument when calling [get_links](fn.get_links.html).
/// # Examples
/// ```rust
/// # #![feature(try_from)]
/// # extern crate hdk;
/// # extern crate serde_json;
/// # #[macro_use]
/// # extern crate serde_derive;
/// # extern crate holochain_core_types;
/// # #[macro_use]
/// # extern crate holochain_core_types_derive;
/// # use hdk::error::ZomeApiResult;
/// # use holochain_core_types::json::JsonString;
/// # use holochain_core_types::error::HolochainError;
/// # use holochain_core_types::entry::entry_type::AppEntryType;
/// # use holochain_core_types::entry::AppEntryValue;
/// # use holochain_core_types::entry::Entry;
/// # use holochain_core_types::cas::content::Address;
/// # fn main() {
///
/// #[derive(Serialize, Deserialize, Debug, DefaultJson)]
/// pub struct Post {
///     content: String,
///     date_created: String,
/// }
///
/// pub fn handle_post_address(content: String) -> ZomeApiResult<Address> {
///     let post_entry = Entry::App("post".into(), Post {
///         content,
///         date_created: "now".into(),
///     }.into());
///
///     hdk::entry_address(&post_entry)
/// }
///
/// # }
/// ```
pub fn entry_address(entry: &Entry) -> ZomeApiResult<Address> {
    Dispatch::EntryAddress.with_input(entry)
}

/// Verifies a that a given provenance signed the payload
pub fn verify_signature<S: Into<String>>(
    provenance: Provenance,
    payload: S,
) -> ZomeApiResult<bool> {
    Dispatch::VerifySignature.with_input(VerifySignatureArgs {
        provenance,
        payload: payload.into(),
    })
}

/// Commit an entry to your local source chain that "updates" a previous entry, meaning when getting
/// the previous entry, the updated entry will be returned.
/// `update_entry` sets the previous entry's status metadata to `Modified` and adds the updated
/// entry's address in the previous entry's metadata.
/// The updated entry will hold the previous entry's address in its header,
/// which will be used by validation routes.
pub fn update_entry(new_entry: Entry, address: &Address) -> ZomeApiResult<Address> {
    Dispatch::UpdateEntry.with_input(UpdateEntryArgs {
        new_entry,
        address: address.clone(),
    })
}

/// NOT YET AVAILABLE
pub fn update_agent() -> ZomeApiResult<Address> {
    Err(ZomeApiError::FunctionNotImplemented)
}

/// Commit a DeletionEntry to your local source chain that marks an entry as 'deleted' by setting
/// its status metadata to `Deleted` and adding the DeleteEntry's address in the deleted entry's
/// metadata, which will be used by validation routes.
pub fn remove_entry(address: &Address) -> ZomeApiResult<Address> {
    Dispatch::RemoveEntry.with_input(address.to_owned())
}

/// Consumes three values; the address of an entry get get links from (the base), the tag of the links
/// to be retrieved, and an options struct for selecting what meta data and crud status links to retrieve.
/// Note: the tag is intended to describe the relationship between the `base` and other entries you wish to lookup.
/// This function returns a list of addresses of other entries which matched as being linked by the given `tag`.
/// Links are created using the Zome API function [link_entries](fn.link_entries.html).
/// If you also need the content of the entry consider using one of the helper functions:
/// [get_links_result](fn.get_links_result) or [get_links_and_load](fn._get_links_and_load)
/// # Examples
/// ```rust
/// # extern crate hdk;
/// # extern crate holochain_core_types;
/// # extern crate holochain_wasm_utils;
/// # use holochain_core_types::json::JsonString;
/// # use holochain_core_types::cas::content::Address;
/// # use hdk::error::ZomeApiResult;
/// # use holochain_wasm_utils::api_serialization::get_links::{GetLinksResult, GetLinksOptions};
///
/// # fn main() {
/// pub fn handle_posts_by_agent(agent: Address) -> ZomeApiResult<GetLinksResult> {
///     hdk::get_links_with_options(&agent, "authored_posts", GetLinksOptions::default())
/// }
/// # }
/// ```
pub fn get_links_with_options<S: Into<String>>(
    base: &Address,
    tag: S,
    options: GetLinksOptions,
) -> ZomeApiResult<GetLinksResult> {
    Dispatch::GetLinks.with_input(GetLinksArgs {
        entry_address: base.clone(),
        tag: tag.into(),
        options,
    })
}

/// Helper function for get_links. Returns a vector with the default return results.
pub fn get_links<S: Into<String>>(base: &Address, tag: S) -> ZomeApiResult<GetLinksResult> {
    get_links_with_options(base, tag, GetLinksOptions::default())
}

/// Retrieves data about entries linked to a base address with a given tag. This is the most general version of the various get_links
/// helpers (such as get_links_and_load) and can return the linked addresses, entries, headers and sources. Also supports CRUD status_request.
/// The data returned is configurable with the GetLinksOptions to specify links options and GetEntryOptions argument wto specify options when loading the entries.
/// # Examples
/// ```rust
/// # extern crate hdk;
/// # extern crate holochain_core_types;
/// # extern crate holochain_wasm_utils;
/// # use hdk::error::ZomeApiResult;
/// # use holochain_core_types::cas::content::Address;
/// # use holochain_wasm_utils::api_serialization::{
/// #    get_entry::{GetEntryOptions, GetEntryResult},
/// #    get_links::GetLinksOptions};
///
/// # fn main() {
/// fn hangle_get_links_result(address: Address) -> ZomeApiResult<Vec<ZomeApiResult<GetEntryResult>>> {
///    hdk::get_links_result(&address, "test-tag", GetLinksOptions::default(), GetEntryOptions::default())
/// }
/// # }
/// ```
pub fn get_links_result<S: Into<String>>(
    base: &Address,
    tag: S,
    options: GetLinksOptions,
    get_entry_options: GetEntryOptions,
) -> ZomeApiResult<Vec<ZomeApiResult<GetEntryResult>>> {
    let get_links_result = get_links_with_options(base, tag, options)?;
    let result = get_links_result
        .addresses()
        .iter()
        .map(|address| get_entry_result(&address, get_entry_options.clone()))
        .collect();
    Ok(result)
}

/// Helper function for get_links. Returns a vector of the entries themselves
pub fn get_links_and_load<S: Into<String>>(
    base: &HashString,
    tag: S,
) -> ZomeApiResult<Vec<ZomeApiResult<Entry>>> {
    let get_links_result = get_links_result(
        base,
        tag,
        GetLinksOptions::default(),
        GetEntryOptions::default(),
    )?;

    let entries = get_links_result
    .into_iter()
    .map(|get_result| {
        let get_type = get_result?.result;
        match get_type {
            GetEntryResultType::Single(elem) => Ok(elem.entry.unwrap().to_owned()),
            GetEntryResultType::All(_) => Err(ZomeApiError::Internal("Invalid response. get_links_result returned all entries when latest was requested".to_string()))
        }
    })
    .collect();

    Ok(entries)
}

/// Returns a list of entries from your local source chain that match a given entry type name or names.
///
/// Each name may be a plain entry type name, or a `"glob"` pattern.  All names and patterns are
/// merged into a single efficient Regular Expression for scanning.
///
/// You can select many names with patterns such as `"boo*"` (match all entry types starting with
/// `"boo"`), or `"[!%]*e"` (all non-system non-name-spaced entry types ending in `"e"`).
///
/// You can organize your entry types using simple name-spaces, by including `"/"` in your entry type
/// names.  For example, if you have several entry types related to fizzing a widget, you might
/// create entry types `"fizz/bar"`, `"fizz/baz"`, `"fizz/qux/foo"` and `"fizz/qux/boo"`.  Query for
/// `"fizz/**"` to match them all.
///
/// Use vec![], `""`, or `"**"` to match all names in all name-spaces.  Matching `"*"` will match only
/// non-namespaced names.
///
/// entry_type_names: Specify type of entry(s) to retrieve, as a String or Vec<String> of 0 or more names, converted into the QueryArgNames type
/// start: First entry in result list to retrieve
/// limit: Max number of entries to retrieve
/// # Examples
/// ```rust
/// # extern crate hdk;
/// # extern crate holochain_core_types;
/// # use hdk::error::ZomeApiResult;
/// # use holochain_core_types::json::JsonString;
/// # use holochain_core_types::cas::content::Address;
///
/// # fn main() {
/// pub fn handle_my_posts_as_commited() -> ZomeApiResult<Vec<Address>> {
///     hdk::query("post".into(), 0, 0)
/// }
/// pub fn all_system_plus_mine() -> ZomeApiResult<Vec<Address>> {
///     hdk::query(vec!["[%]*","mine"].into(), 0, 0)
/// }
/// pub fn everything_including_namespaced_except_system() -> ZomeApiResult<Vec<Address>> {
///     hdk::query("**/[!%]*".into(), 0, 0)
/// }
/// # }
/// ```
///
/// With hdk::query_result, you can specify a package of QueryArgsOptions, and get a
/// variety of return values, such a vector of Headers as a `Vec<ChainHeader>`:
///
/// ```
/// // pub fn get_post_headers() -> ZomeApiResult<QueryResult> {
/// //    hdk::query_result("post".into(), QueryArgsOptions{ headers: true, ..Default::default()})
/// // }
/// ```
///
/// The types of the results available depend on whether `headers` and/or `entries` is set:
///
/// ```
/// //                                                     // headers  entries
/// // pub enum QueryResult {                              // -------  -------
/// //     Addresses(Vec<Address>),                        // false    false
/// //     Headers(Vec<ChainHeader>),                      // true     false
/// //     Entries(Vec<(Address, Entry)>),                 // false    true
/// //     HeadersWithEntries(Vec<(ChainHeader, Entry)>),  // true     true
/// // }
/// ```
pub fn query(
    entry_type_names: QueryArgsNames,
    start: usize,
    limit: usize,
) -> ZomeApiResult<Vec<Address>> {
    // The hdk::query API always returns a simple Vec<Address>
    query_result(
        entry_type_names,
        QueryArgsOptions {
            start,
            limit,
            headers: false,
            entries: false,
        },
    )
    .and_then(|result| match result {
        QueryResult::Addresses(addresses) => Ok(addresses),
        _ => Err(ZomeApiError::FunctionNotImplemented), // should never occur
    })
}

pub fn query_result(
    entry_type_names: QueryArgsNames,
    options: QueryArgsOptions,
) -> ZomeApiResult<QueryResult> {
    Dispatch::Query.with_input(QueryArgs {
        entry_type_names,
        options,
    })
}
/// Sends a node-to-node message to the given agent, specified by their address.
/// Addresses of agents can be accessed using [hdk::AGENT_ADDRESS](struct.AGENT_ADDRESS.html).
/// This works in conjunction with the `receive` callback that has to be defined in the
/// [define_zome!](../macro.define_zome.html) macro.
///
/// This function dispatches a message to the receiver, and will wait up to 60 seconds before returning a timeout error. The `send` function will return the string returned
/// by the `receive` callback of the other node.
/// # Examples
/// ```rust
/// # #![feature(try_from)]
/// # #[macro_use]
/// # extern crate hdk;
/// # extern crate holochain_core_types;
/// # extern crate serde;
/// # #[macro_use]
/// # extern crate serde_derive;
/// # #[macro_use]
/// # extern crate serde_json;
/// # use hdk::error::ZomeApiResult;
/// # use holochain_core_types::cas::content::Address;
/// # use holochain_core_types::json::JsonString;
/// # use holochain_core_types::error::HolochainError;
/// # use holochain_core_types::error::RibosomeEncodingBits;
/// # use holochain_core_types::error::RibosomeEncodedValue;
///
/// # // Adding empty functions so that the cfg(test) build can link.
/// # #[no_mangle]
/// # pub fn hc_init_globals(_: RibosomeEncodingBits) -> RibosomeEncodingBits { RibosomeEncodedValue::Success.into() }
/// # #[no_mangle]
/// # pub fn hc_commit_entry(_: RibosomeEncodingBits) -> RibosomeEncodingBits { RibosomeEncodedValue::Success.into() }
/// # #[no_mangle]
/// # pub fn hc_get_entry(_: RibosomeEncodingBits) -> RibosomeEncodingBits { RibosomeEncodedValue::Success.into() }
/// # #[no_mangle]
/// # pub fn hc_entry_address(_: RibosomeEncodingBits) -> RibosomeEncodingBits { RibosomeEncodedValue::Success.into() }
/// # #[no_mangle]
/// # pub fn hc_query(_: RibosomeEncodingBits) -> RibosomeEncodingBits { RibosomeEncodedValue::Success.into() }
/// # #[no_mangle]
/// # pub fn hc_call(_: RibosomeEncodingBits) -> RibosomeEncodingBits { RibosomeEncodedValue::Success.into() }
/// # #[no_mangle]
/// # pub fn hc_sign(_: RibosomeEncodingBits) -> RibosomeEncodingBits { RibosomeEncodedValue::Success.into() }
/// # #[no_mangle]
/// # pub fn hc_sign_one_time(_: RibosomeEncodingBits) -> RibosomeEncodingBits { RibosomeEncodedValue::Success.into() }
/// # #[no_mangle]
/// # pub fn hc_verify_signature(_: RibosomeEncodingBits) -> RibosomeEncodingBits { RibosomeEncodedValue::Success.into() }
/// # #[no_mangle]
/// # pub fn hc_update_entry(_: RibosomeEncodingBits) -> RibosomeEncodingBits { RibosomeEncodedValue::Success.into() }
/// # #[no_mangle]
/// # pub fn hc_remove_entry(_: RibosomeEncodingBits) -> RibosomeEncodingBits { RibosomeEncodedValue::Success.into() }
/// # #[no_mangle]
/// # pub fn hc_send(_: RibosomeEncodingBits) -> RibosomeEncodingBits { RibosomeEncodedValue::Success.into() }
/// # #[no_mangle]
/// # pub fn hc_sleep(_: RibosomeEncodingBits) -> RibosomeEncodingBits { RibosomeEncodedValue::Success.into() }
/// # #[no_mangle]
/// # pub fn hc_debug(_: RibosomeEncodingBits) -> RibosomeEncodingBits { RibosomeEncodedValue::Success.into() }
/// # #[no_mangle]
/// # pub fn hc_get_links(_: RibosomeEncodingBits) -> RibosomeEncodingBits { RibosomeEncodedValue::Success.into() }
/// # #[no_mangle]
/// # pub fn hc_link_entries(_: RibosomeEncodingBits) -> RibosomeEncodingBits { RibosomeEncodedValue::Success.into() }
/// # #[no_mangle]
/// # pub fn hc_remove_link(_: RibosomeEncodingBits) -> RibosomeEncodingBits { RibosomeEncodedValue::Success.into() }
/// # #[no_mangle]
/// # pub fn hc_keystore_list(_: RibosomeEncodingBits) -> RibosomeEncodingBits { RibosomeEncodedValue::Success.into() }
/// # #[no_mangle]
/// # pub fn hc_keystore_new_random(_: RibosomeEncodingBits) -> RibosomeEncodingBits { RibosomeEncodedValue::Success.into() }
/// # #[no_mangle]
/// # pub fn hc_keystore_derive_seed(_: RibosomeEncodingBits) -> RibosomeEncodingBits { RibosomeEncodedValue::Success.into() }
/// # #[no_mangle]
/// # pub fn hc_keystore_derive_key(_: RibosomeEncodingBits) -> RibosomeEncodingBits { RibosomeEncodedValue::Success.into() }
/// # #[no_mangle]
/// # pub fn hc_keystore_sign(_: RibosomeEncodingBits) -> RibosomeEncodingBits { RibosomeEncodedValue::Success.into() }
/// #[no_mangle]
/// # pub fn hc_commit_capability_grant(_: RibosomeEncodingBits) -> RibosomeEncodingBits { RibosomeEncodedValue::Success.into() }
/// #[no_mangle]
/// # pub fn hc_commit_capability_claim(_: RibosomeEncodingBits) -> RibosomeEncodingBits { RibosomeEncodedValue::Success.into() }
///
/// # fn main() {
/// fn handle_send_message(to_agent: Address, message: String) -> ZomeApiResult<String> {
///     // because the function signature of hdk::send is the same as the
///     // signature of handle_send_message we can just directly return its' result
///     hdk::send(to_agent, message, 60000.into())
/// }
///
/// define_zome! {
///    entries: []
///
///    genesis: || { Ok(()) }
///
///    receive: |payload| {
///        // if you want to serialize data as json to pass, use the json! serde macro
///        json!({
///            "key": "value"
///        }).to_string()
///    }
///
///    functions: [
///            send_message: {
///                inputs: |to_agent: Address, message: String|,
///                outputs: |response: ZomeApiResult<String>|,
///                handler: handle_send_message
///            }
///    ]
///
///     traits: {
///         hc_public [send_message]
///     }
///}
/// # }
/// ```
pub fn send(to_agent: Address, payload: String, timeout: Timeout) -> ZomeApiResult<String> {
    Dispatch::Send.with_input(SendArgs {
        to_agent,
        payload,
        options: SendOptions(timeout),
    })
}

/// NOT YET AVAILABLE
pub fn start_bundle(_timeout: usize, _user_param: serde_json::Value) -> ZomeApiResult<()> {
    Err(ZomeApiError::FunctionNotImplemented)
}

/// NOT YET AVAILABLE
pub fn close_bundle(_action: BundleOnClose) -> ZomeApiResult<()> {
    Err(ZomeApiError::FunctionNotImplemented)
}

/// Lets the DNA runtime sleep for the given duration.
/// # Examples
/// ```rust
/// # #[macro_use]
/// # extern crate hdk;
/// # use hdk::error::ZomeApiResult;
/// # use std::time::Duration;
///
/// # fn main() {
/// pub fn handle_some_function(content: String) -> ZomeApiResult<()> {
///     // ...
///     hdk::sleep(Duration::from_millis(100));
///     // ...
///     Ok(())
/// }
///
/// # }
/// ```
pub fn sleep(duration: Duration) -> ZomeApiResult<()> {
    let _: ZomeApiResult<()> = Dispatch::Sleep.with_input(JsonString::from(duration.as_nanos()));
    // internally returns RibosomeEncodedValue::Success which is a zero length allocation
    // return Ok(()) unconditionally instead of the "error" from success
    Ok(())
}

/// Adds a capability grant to the local chain
pub fn commit_capability_grant<S: Into<String>>(
    id: S,
    cap_type: CapabilityType,
    assignees: Option<Vec<Address>>,
    functions: CapFunctions,
) -> ZomeApiResult<Address> {
    Dispatch::CommitCapabilityGrant.with_input(CommitCapabilityGrantArgs {
        id: id.into(),
        cap_type,
        assignees,
        functions,
    })
}

/// Adds a capability claim to the local chain
pub fn commit_capability_claim<S: Into<String>>(
    id: S,
    grantor: Address,
    token: Address,
) -> ZomeApiResult<Address> {
    Dispatch::CommitCapabilityClaim.with_input(CommitCapabilityClaimArgs {
        id: id.into(),
        grantor,
        token,
    })
}<|MERGE_RESOLUTION|>--- conflicted
+++ resolved
@@ -16,12 +16,8 @@
 pub use holochain_wasm_utils::api_serialization::validation::*;
 use holochain_wasm_utils::{
     api_serialization::{
-<<<<<<< HEAD
         capabilities::{CommitCapabilityClaimArgs, CommitCapabilityGrantArgs},
-=======
-        capabilities::GrantCapabilityArgs,
         commit_entry::{CommitEntryArgs, CommitEntryOptions, CommitEntryResult},
->>>>>>> 03b85562
         get_entry::{
             EntryHistory, GetEntryArgs, GetEntryOptions, GetEntryResult, GetEntryResultType,
             StatusRequestKind,
