--- conflicted
+++ resolved
@@ -12,12 +12,9 @@
 ### Changed
 
 - Increased timeout on n3h spawn and wait for `#P2P-READY#` message [#1276](https://github.com/holochain/holochain-rust/pull/1276).
-<<<<<<< HEAD
 - Clarifies the error received when attempting to add a DNA whose expected hash mismatches the actual hash [#1287](https://github.com/holochain/holochain-rust/pull/1287).
-=======
 - Binary tarballs no longer extract to a subdirectory [#1265](https://github.com/holochain/holochain-rust/pull/1265)
 - Linux binary tarballs are now named `generic` rather than `ubuntu` [#1265](https://github.com/holochain/holochain-rust/pull/1265)
->>>>>>> 4e684ad2
 
 ### Deprecated
 
