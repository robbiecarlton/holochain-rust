# Changelog
The format is based on [Keep a Changelog](https://keepachangelog.com/en/1.0.0/),
and this project adheres to [Semantic Versioning](https://semver.org/spec/v2.0.0.html).

## [Unreleased]

### Changed
- replace libzmq (zeromq) with websockets for ipc communication to networking module

### Removed

### Added
- New network setting via environment variable HC_N3H_LOG_LEVEL [#1085](https://github.com/holochain/holochain-rust/pull/1085)
- Ability to sign data via `hdk::sign` using the agent key [PR#1080](https://github.com/holochain/holochain-rust/pull/1080).
- Adds PUBLIC_TOKEN global variable for use in hdk::call in calling public functions. [PR#895](https://github.com/holochain/holochain-rust/pull/895)
- Adds an [ADR](doc/architecture/decisions/0017-capabilities.md) for capabilities.
- Added CrudStatus working over network [#1048](https://github.com/holochain/holochain-rust/pull/1048)
- Adds utils submodule of hdk which contains the following helper functions:
  - get_links_and_load_type - calls try_from for a given type when getting links
  - get_as_type - Similar but for a single entry
  - link_entries_bidir - Same as link_entries but creates link in both directions
  - commit_and_link - Save a line and commit and link in a single function
<<<<<<< HEAD
- Moved Crud Status tests to app_spec
(https://github.com/holochain/holochain-rust/pull/1096)
=======
- The `admin/dna/install_from_file` RPC method now takes an optional `expected_hash`, which performs an integrity check of the DNA file before installing it in the conductor [PR#1093](https://github.com/holochain/holochain-rust/pull/1093).
>>>>>>> 5000b428

### Fixed
- Validation of link entries gets retried now if base or target of the link were not yet accessible on the validating node. This fixes a bug where links have been invalid due to network timing issues [PR#1054](https://github.com/holochain/holochain-rust/pull/1054).
- Validation of any entry gets retried now if the validation package could not be retrieved from the source [PR#1059](https://github.com/holochain/holochain-rust/pull/1059).
- Scenario tests are more lenient to SyntaxError, TypeError, and other JS errors: buggy tests now merely fail rather than hanging indefinitely

## [0.0.5-alpha] - 2019-03-01

### Changed
- Relaxes Node JS version to 8.x in nix-shell [PR#955](https://github.com/holochain/holochain-rust/pull/955)
- Updates develop docker tag to use nix [PR#955](https://github.com/holochain/holochain-rust/pull/955)
- Updates bash script shebang to be nixos friendly [PR#955](https://github.com/holochain/holochain-rust/pull/955)
- Changes file name for cli packaging [PR#1036](https://github.com/holochain/holochain-rust/pull/1036)
  - `bundle.json` & `.hcpkg` unified to `YOUR_DNA_NAME.dna.json`
  - `.build` files renamed to `.hcbuild`
  - `hc package` now builds to `dist` directory by default, to match how `hc test` works

### Removed
- Removes legacy docker files [PR#955](https://github.com/holochain/holochain-rust/pull/955)

### Added
- Adds a panic handler to HDK-Rust and that reroutes infos about panics happening inside the WASM Ribosome to the instances logger [PR#1029](https://github.com/holochain/holochain-rust/pull/1029)
- Adds cmake and qt to mac os x install script [PR#955](https://github.com/holochain/holochain-rust/pull/955)
- Adds the current git-commit hash to the compile code of the core, and checks (with warning) for the same hash that was used to compile the wasm [PR#1050](https://github.com/holochain/holochain-rust/pull/1036)

## [0.0.4-alpha] - 2019-02-15

### Fixed
- Futures handling and zome function execution refactored which enables using complex API functions like `commit_entry` in callbacks such as `receive`.  This also fixes long standing flaky tests and blocking behaviors we have been experiencing. [#991](https://github.com/holochain/holochain-rust/pull/991)
### Changed
- Capabilities now separated from function declarations and renamed to `traits` in `define_zome!` and calling zome functions no longer uses capability name parameter [#997](https://github.com/holochain/holochain-rust/pull/997) & [#791](https://github.com/holochain/holochain-rust/pull/791)
- `hash` properties for `UiBundleConfiguration` and `DnaConfiguration` in Conductor config files is now optional
- `ChainHeader::sources()` is now `ChainHeader::provenances()` which stores both source address, and signature  [#932](https://github.com/holochain/holochain-rust/pull/932)
- `hdk::get_entry_results` supports return of ChainHeaders for all agents who have committed the same entry [#932](https://github.com/holochain/holochain-rust/pull/932)
- Renames the term Container and all references to it to Conductor [#942](https://github.com/holochain/holochain-rust/pull/942)
- Renames the `holochain_container` executable to simply `holochain`
- Renames the `cmd` crate (which implements the `hc` command line tool) to `cli` [#940](https://github.com/holochain/holochain-rust/pull/940)
- Encoded values in ribosome function's input/output are u64 (up from u32) [#915](https://github.com/holochain/holochain-rust/pull/915)
- Updated dependencies:
  * Rust nightly to `2019-01-24`
  * futures to `0.3.0-alpha.12`
- All chain headers are sent in the validation package, not just those for public entry types. [#926](https://github.com/holochain/holochain-rust/pull/926)
### Added
- Adds centralized documentation for environment variables in use by Holochain [#990](https://github.com/holochain/holochain-rust/pull/990)
- Adds command `hc keygen` which creates a new key pair, asks for a passphrase and writes an encrypted key bundle file to `~/.holochain/keys`. [#974](https://github.com/holochain/holochain-rust/pull/974)
- Adds an environment variable `NETWORKING_CONFIG_FILE` for specifing the location of the json file containing the network settings used by n3h. [#976](https://github.com/holochain/holochain-rust/pull/976)
- Adds an environment variable `HC_SIMPLE_LOGGER_MUTE` for use in testing which silences logging output so CI logs won't be too big. [#960](https://github.com/holochain/holochain-rust/pull/960)
- Adds Zome API function `hdk::sleep(std::time::Duration)` which works the same as `std::thread::sleep`.[#935](https://github.com/holochain/holochain-rust/pull/935)
- All structs/values to all HDK functions must implement `Into<JsonString>` and `TryFrom<JsonString>` (derive `DefaultJson` to do this automatically)
- HDK globals `AGENT_ADDRESS`, `AGENT_ID_STR`, `DNA_NAME` and `DNA_ADDRESS` are now set to real, correct values.
- `hc run` now looks for the --interface flag or `HC_INTERFACE` env var if you want to specify the `http` interface [#846]((https://github.com/holochain/holochain-rust/pull/846)
- NodeJS Conductor added to allow running conductors for testing purposes in JavaScript.
- Scenario API added to enable deterministic scenario tests for zome functions. See the [NodeJS Conductor README](nodejs_conductor/README.md) for details.
- `hdk::holochain_core_types::time::Iso8601` now supports validation and conversion to DateTime, and is sortable. [#917](https://github.com/holochain/holochain-rust/pull/917)
- `hdk::query_result` API supports return of ChainHeader and/or Entry data for the matched EntryType(s) [#868](https://github.com/holochain/holochain-rust/pull/868)
- Admin RPC functions added to container interface. Any (websocket) container interface that is configured with  `admin = true`  now can call a number of functions to remotely change any aspect of the container config. [#840](https://github.com/holochain/holochain-rust/pull/840)
- Adds a set of functions to the container RPC for managing static UI bundles and HTTP interfaces to these.  See rustdoc of `conductor_api::interface::ConductorApiBuilder` for a full description of these functions. [#919](https://github.com/holochain/holochain-rust/pull/919)
- Conductor can now serve static directories called ui_bundles over HTTP that can be configured in the container config toml file. This HTTP server also implements a virtual json file at "/_dna_connections.json" that returns the DNA interface (if any) the UI is configured to connect to. Hc-web-client will use this to automatically connect to the correct DNA interface on page load.  [#885](https://github.com/holochain/holochain-rust/pull/885)
- Adds Zome API function `hdk::remove_link(base,target,tag)` for removing links.  [#780](https://github.com/holochain/holochain-rust/pull/780)

## [0.0.3] - 2019-01-15
### Fixed
- build problems because of changes to upstream futures-preview crate
### Added
- Networking: beyond mock, using [n3h](https://github.com/holochain/n3h)
- Bridging now works and is configurable in the container (no capabilities yet) [#779](https://github.com/holochain/holochain-rust/pull/779) & [#776](https://github.com/holochain/holochain-rust/pull/776)
- Validation across network [#727](https://github.com/holochain/holochain-rust/pull/727)
- API/HDK:
    - CRUD for entries working
    - Node-to-node messaging [#746](https://github.com/holochain/holochain-rust/pull/746)
    - GetEntryOptions:
        - retrieve CRUD history & status
        - meta data: sources
    - GetLinksOptions
        - meta data: sources
    - GetLinks helpers: get_links_and_load
    - Query: return multiple entry types with glob matching [#781](https://github.com/holochain/holochain-rust/pull/781)
- Conductor:
    - configuration builder and config files
    - http interface [#823](https://github.com/holochain/holochain-rust/pull/823)
- hc command-line tool:
    - `run --persist` flag for keeping state across runs [#729](https://github.com/holochain/holochain-rust/pull/729/files)
    - Added env variables to activate real networking [#826](https://github.com/holochain/holochain-rust/pull/826)
- Groundwork for: capabilities & signals [#762](https://github.com/holochain/holochain-rust/pull/826) & [#732](https://github.com/holochain/holochain-rust/pull/732)
- Improved debug logging with log rules and colorization [#819](https://github.com/holochain/holochain-rust/pull/819)
- This change log!

### Changed
- API/HDK:
    - native return types (JsonStrings)
    - many places where we referred to "Hash" we now use the more correct term "Address"

## [0.0.2] - 2018-11-28
### Added
- mock networking
- `hc run` with support for
- multi-instance scenario testing<|MERGE_RESOLUTION|>--- conflicted
+++ resolved
@@ -20,12 +20,9 @@
   - get_as_type - Similar but for a single entry
   - link_entries_bidir - Same as link_entries but creates link in both directions
   - commit_and_link - Save a line and commit and link in a single function
-<<<<<<< HEAD
-- Moved Crud Status tests to app_spec
+- The `admin/dna/install_from_file` RPC method now takes an optional `expected_hash`, which performs an integrity check of the DNA file before installing it in the conductor [PR#1093](https://github.com/holochain/holochain-rust/pull/1093).
+- Moved Crud Status tests to app_spec [#1096]
 (https://github.com/holochain/holochain-rust/pull/1096)
-=======
-- The `admin/dna/install_from_file` RPC method now takes an optional `expected_hash`, which performs an integrity check of the DNA file before installing it in the conductor [PR#1093](https://github.com/holochain/holochain-rust/pull/1093).
->>>>>>> 5000b428
 
 ### Fixed
 - Validation of link entries gets retried now if base or target of the link were not yet accessible on the validating node. This fixes a bug where links have been invalid due to network timing issues [PR#1054](https://github.com/holochain/holochain-rust/pull/1054).
