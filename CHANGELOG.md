# Changelog
The format is based on [Keep a Changelog](https://keepachangelog.com/en/1.0.0/),
and this project adheres to [Semantic Versioning](https://semver.org/spec/v2.0.0.html).

## [Unreleased]

### Changed
<<<<<<< HEAD
- Node JS version relaxed to 8.x in nix shell
- develop docker tag now uses nix
- legacy docker files removed
- nixos friendly shebang added to bash scripts
- file name for cli packaging changed: [PR#1036](https://github.com/holochain/holochain-rust/pull/1036)
  - `bundle.json` & `.hcpkg` unified to `YOUR_DNA_NAME.dna.json`
  - `.build` files renamed to `.hcbuild`
  - `hc package` now builds to `dist` directory by default, to match how `hc test` works
- Use sudo in `scripts/install/ubuntu.sh` and make the file executable
=======
>>>>>>> c3bcfa3b
- replace libzmq (zeromq) with websockets for ipc communication to networking module
- Changes `apt-get` dependencies installed for libsodium across linux OS [#1105](https://github.com/holochain/holochain-rust/pull/1105)

### Removed
- Removes bespoke `rust_sodium-sys` crate (using upstream now) [#1105](https://github.com/holochain/holochain-rust/pull/1105)

### Added
- New network setting via environment variable HC_N3H_LOG_LEVEL [#1085](https://github.com/holochain/holochain-rust/pull/1085)
- Ability to sign data via `hdk::sign` using the agent key [PR#1080](https://github.com/holochain/holochain-rust/pull/1080).
- Adds PUBLIC_TOKEN global variable for use in hdk::call in calling public functions. [PR#895](https://github.com/holochain/holochain-rust/pull/895)
- Adds an [ADR](doc/architecture/decisions/0017-capabilities.md) for capabilities.
- Added CrudStatus working over network [#1048](https://github.com/holochain/holochain-rust/pull/1048)
- Adds utils submodule of hdk which contains the following helper functions:
  - get_links_and_load_type - calls try_from for a given type when getting links
  - get_as_type - Similar but for a single entry
  - link_entries_bidir - Same as link_entries but creates link in both directions
  - commit_and_link - Save a line and commit and link in a single function
- Adds a `call` route to the json rpc for the conductor for making zome calls [PR#1090](https://github.com/holochain/holochain-rust/pull/1090).  Please note this route deprecates the `instance_id/zome/function` which will be removed in the future.
- The `admin/dna/install_from_file` RPC method now takes an optional `expected_hash`, which performs an integrity check of the DNA file before installing it in the conductor [PR#1093](https://github.com/holochain/holochain-rust/pull/1093).
- Moved Crud Status tests to app_spec [#1096](https://github.com/holochain/holochain-rust/pull/1096)
- Adds cold build tests + support for debian and ubuntu xenial [#1105](https://github.com/holochain/holochain-rust/pull/1105)


### Fixed
- Validation of link entries gets retried now if base or target of the link were not yet accessible on the validating node. This fixes a bug where links have been invalid due to network timing issues [PR#1054](https://github.com/holochain/holochain-rust/pull/1054).
- Validation of any entry gets retried now if the validation package could not be retrieved from the source [PR#1059](https://github.com/holochain/holochain-rust/pull/1059).
- Scenario tests are more lenient to SyntaxError, TypeError, and other JS errors: buggy tests now merely fail rather than hanging indefinitely
- Fixes docker builds for `holochain/holochain-rust:develop` [#1107](https://github.com/holochain/holochain-rust/pull/1107)

## [0.0.5-alpha] - 2019-03-01

### Changed
- Relaxes Node JS version to 8.x in nix-shell [PR#955](https://github.com/holochain/holochain-rust/pull/955)
- Updates develop docker tag to use nix [PR#955](https://github.com/holochain/holochain-rust/pull/955)
- Updates bash script shebang to be nixos friendly [PR#955](https://github.com/holochain/holochain-rust/pull/955)
- Changes file name for cli packaging [PR#1036](https://github.com/holochain/holochain-rust/pull/1036)
  - `bundle.json` & `.hcpkg` unified to `YOUR_DNA_NAME.dna.json`
  - `.build` files renamed to `.hcbuild`
  - `hc package` now builds to `dist` directory by default, to match how `hc test` works

### Removed
- Removes legacy docker files [PR#955](https://github.com/holochain/holochain-rust/pull/955)

### Added
- Adds a panic handler to HDK-Rust and that reroutes infos about panics happening inside the WASM Ribosome to the instances logger [PR#1029](https://github.com/holochain/holochain-rust/pull/1029)
- Adds cmake and qt to mac os x install script [PR#955](https://github.com/holochain/holochain-rust/pull/955)
- Adds the current git-commit hash to the compile code of the core, and checks (with warning) for the same hash that was used to compile the wasm [PR#1050](https://github.com/holochain/holochain-rust/pull/1036)

## [0.0.4-alpha] - 2019-02-15

### Fixed
- Futures handling and zome function execution refactored which enables using complex API functions like `commit_entry` in callbacks such as `receive`.  This also fixes long standing flaky tests and blocking behaviors we have been experiencing. [#991](https://github.com/holochain/holochain-rust/pull/991)
### Changed
- Capabilities now separated from function declarations and renamed to `traits` in `define_zome!` and calling zome functions no longer uses capability name parameter [#997](https://github.com/holochain/holochain-rust/pull/997) & [#791](https://github.com/holochain/holochain-rust/pull/791)
- `hash` properties for `UiBundleConfiguration` and `DnaConfiguration` in Conductor config files is now optional
- `ChainHeader::sources()` is now `ChainHeader::provenances()` which stores both source address, and signature  [#932](https://github.com/holochain/holochain-rust/pull/932)
- `hdk::get_entry_results` supports return of ChainHeaders for all agents who have committed the same entry [#932](https://github.com/holochain/holochain-rust/pull/932)
- Renames the term Container and all references to it to Conductor [#942](https://github.com/holochain/holochain-rust/pull/942)
- Renames the `holochain_container` executable to simply `holochain`
- Renames the `cmd` crate (which implements the `hc` command line tool) to `cli` [#940](https://github.com/holochain/holochain-rust/pull/940)
- Encoded values in ribosome function's input/output are u64 (up from u32) [#915](https://github.com/holochain/holochain-rust/pull/915)
- Updated dependencies:
  * Rust nightly to `2019-01-24`
  * futures to `0.3.0-alpha.12`
- All chain headers are sent in the validation package, not just those for public entry types. [#926](https://github.com/holochain/holochain-rust/pull/926)
### Added
- Adds centralized documentation for environment variables in use by Holochain [#990](https://github.com/holochain/holochain-rust/pull/990)
- Adds command `hc keygen` which creates a new key pair, asks for a passphrase and writes an encrypted key bundle file to `~/.holochain/keys`. [#974](https://github.com/holochain/holochain-rust/pull/974)
- Adds an environment variable `NETWORKING_CONFIG_FILE` for specifing the location of the json file containing the network settings used by n3h. [#976](https://github.com/holochain/holochain-rust/pull/976)
- Adds an environment variable `HC_SIMPLE_LOGGER_MUTE` for use in testing which silences logging output so CI logs won't be too big. [#960](https://github.com/holochain/holochain-rust/pull/960)
- Adds Zome API function `hdk::sleep(std::time::Duration)` which works the same as `std::thread::sleep`.[#935](https://github.com/holochain/holochain-rust/pull/935)
- All structs/values to all HDK functions must implement `Into<JsonString>` and `TryFrom<JsonString>` (derive `DefaultJson` to do this automatically)
- HDK globals `AGENT_ADDRESS`, `AGENT_ID_STR`, `DNA_NAME` and `DNA_ADDRESS` are now set to real, correct values.
- `hc run` now looks for the --interface flag or `HC_INTERFACE` env var if you want to specify the `http` interface [#846]((https://github.com/holochain/holochain-rust/pull/846)
- NodeJS Conductor added to allow running conductors for testing purposes in JavaScript.
- Scenario API added to enable deterministic scenario tests for zome functions. See the [NodeJS Conductor README](nodejs_conductor/README.md) for details.
- `hdk::holochain_core_types::time::Iso8601` now supports validation and conversion to DateTime, and is sortable. [#917](https://github.com/holochain/holochain-rust/pull/917)
- `hdk::query_result` API supports return of ChainHeader and/or Entry data for the matched EntryType(s) [#868](https://github.com/holochain/holochain-rust/pull/868)
- Admin RPC functions added to container interface. Any (websocket) container interface that is configured with  `admin = true`  now can call a number of functions to remotely change any aspect of the container config. [#840](https://github.com/holochain/holochain-rust/pull/840)
- Adds a set of functions to the container RPC for managing static UI bundles and HTTP interfaces to these.  See rustdoc of `conductor_api::interface::ConductorApiBuilder` for a full description of these functions. [#919](https://github.com/holochain/holochain-rust/pull/919)
- Conductor can now serve static directories called ui_bundles over HTTP that can be configured in the container config toml file. This HTTP server also implements a virtual json file at "/_dna_connections.json" that returns the DNA interface (if any) the UI is configured to connect to. Hc-web-client will use this to automatically connect to the correct DNA interface on page load.  [#885](https://github.com/holochain/holochain-rust/pull/885)
- Adds Zome API function `hdk::remove_link(base,target,tag)` for removing links.  [#780](https://github.com/holochain/holochain-rust/pull/780)

## [0.0.3] - 2019-01-15
### Fixed
- build problems because of changes to upstream futures-preview crate
### Added
- Networking: beyond mock, using [n3h](https://github.com/holochain/n3h)
- Bridging now works and is configurable in the container (no capabilities yet) [#779](https://github.com/holochain/holochain-rust/pull/779) & [#776](https://github.com/holochain/holochain-rust/pull/776)
- Validation across network [#727](https://github.com/holochain/holochain-rust/pull/727)
- API/HDK:
    - CRUD for entries working
    - Node-to-node messaging [#746](https://github.com/holochain/holochain-rust/pull/746)
    - GetEntryOptions:
        - retrieve CRUD history & status
        - meta data: sources
    - GetLinksOptions
        - meta data: sources
    - GetLinks helpers: get_links_and_load
    - Query: return multiple entry types with glob matching [#781](https://github.com/holochain/holochain-rust/pull/781)
- Conductor:
    - configuration builder and config files
    - http interface [#823](https://github.com/holochain/holochain-rust/pull/823)
- hc command-line tool:
    - `run --persist` flag for keeping state across runs [#729](https://github.com/holochain/holochain-rust/pull/729/files)
    - Added env variables to activate real networking [#826](https://github.com/holochain/holochain-rust/pull/826)
- Groundwork for: capabilities & signals [#762](https://github.com/holochain/holochain-rust/pull/826) & [#732](https://github.com/holochain/holochain-rust/pull/732)
- Improved debug logging with log rules and colorization [#819](https://github.com/holochain/holochain-rust/pull/819)
- This change log!

### Changed
- API/HDK:
    - native return types (JsonStrings)
    - many places where we referred to "Hash" we now use the more correct term "Address"

## [0.0.2] - 2018-11-28
### Added
- mock networking
- `hc run` with support for
- multi-instance scenario testing<|MERGE_RESOLUTION|>--- conflicted
+++ resolved
@@ -5,18 +5,6 @@
 ## [Unreleased]
 
 ### Changed
-<<<<<<< HEAD
-- Node JS version relaxed to 8.x in nix shell
-- develop docker tag now uses nix
-- legacy docker files removed
-- nixos friendly shebang added to bash scripts
-- file name for cli packaging changed: [PR#1036](https://github.com/holochain/holochain-rust/pull/1036)
-  - `bundle.json` & `.hcpkg` unified to `YOUR_DNA_NAME.dna.json`
-  - `.build` files renamed to `.hcbuild`
-  - `hc package` now builds to `dist` directory by default, to match how `hc test` works
-- Use sudo in `scripts/install/ubuntu.sh` and make the file executable
-=======
->>>>>>> c3bcfa3b
 - replace libzmq (zeromq) with websockets for ipc communication to networking module
 - Changes `apt-get` dependencies installed for libsodium across linux OS [#1105](https://github.com/holochain/holochain-rust/pull/1105)
 
