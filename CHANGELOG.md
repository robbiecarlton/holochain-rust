# Changelog
The format is based on [Keep a Changelog](https://keepachangelog.com/en/1.0.0/),
and this project adheres to [Semantic Versioning](https://semver.org/spec/v2.0.0.html).

## [Unreleased]
### Changed
<<<<<<< HEAD
- Future handling and zome function execution refactored which enables using complex API functions like `commit_entry` in callbacks such as `receive`.
=======
- Added centralized documentation for environment variables in use by Holochain [PR](https://github.com/holochain/holochain-rust/pull/990)
>>>>>>> 81b99951
- Added command `hc keygen` which creates a new key pair, asks for a passphrase and writes an encrypted key bundle file to `~/.holochain/keys`.
- `hash` properties for `UiBundleConfiguration` and `DnaConfiguration` in Conductor config files is now optional
- core now depends on `pretty_assertions` crate
- `ChainHeader::sources()` is now `ChainHeader::provenances()`
- Headers from other agents are stored in the EAV
- `hdk::get_entry_results` supports return of ChainHeaders for all agents who have committed the same entry
- Rename the term Container and all references to it to Conductor
- The `holochain_container` executable has been renamed to simply `holochain`
- `cmd` crate (which implements the `hc` command line tool) renamed to `cli`
- Encoded values in ribosome function's input/output are u64 (up from u32)
- Capabilities now separated from function declarations in `define_zome!` and calling zome functions no longer uses capability name parameter [#791](https://github.com/holochain/holochain-rust/pull/779)
- Updated dependencies:
  * Rust nightly to `2019-01-24`
  * futures to `0.3.0-alpha.12`
- Adjusted so that all chain headers are sent in the validation package, not just those for public entry types
### Added
- Adds an environment variable NETWORKING_CONFIG_FILE for specifing the location of the json file containing the network settings used by n3h.
- Adds an environment variable HC_SIMPLE_LOGGER_MUTE for use in testing which silences logging output so CI logs won't be too big.
- Added Zome API function `hdk::sleep(std::time::Duration)` which works the same as `std::thread::sleep`.
- All structs/values to all HDK functions must implement `Into<JsonString>` and `TryFrom<JsonString>` (derive `DefaultJson` to do this automatically)
- HDK globals `AGENT_ADDRESS`, `AGENT_ID_STR`, `DNA_NAME` and `DNA_ADDRESS` are now set to real, correct values.
- `hc run` now looks for the --interface flag or `HC_INTERFACE` env var if you want to specify the `http` interface [#846]((https://github.com/holochain/holochain-rust/pull/779)
- Scenario API added to enable deterministic scenario tests for zome functions. See the [NodeJS Conductor README](nodejs_conductor/README.md) for details.
- `hdk::query_result` API supports return of ChainHeader and/or Entry data for the matched EntryType(s)
- Admin RPC functions added to container interface. Any (websocket) container interface that is configured with
  `admin = true`  now can call the following functions to remotely change any aspect of the container config
  (intended to be used in an upcoming container admin UI):
  * `admin/dna/install_from_file` (install a DNA from a local file)
  * `admin/dna/uninstall`
  * `admin/dna/list`
  * `admin/instance/add`
  * `admin/instance/remove`
  * `admin/instance/start`
  * `admin/instance/stop`
  * `admin/instance/list` (list of all instances in config)
  * `admin/instance/running` (list of currently running instances)
  * `admin/interface/add` (starts the interface)
  * `admin/interface/remove` (stops the interface)
  * `admin/interface/add_instance` (restarts the interface to get change in effect)
  * `admin/interface/remove_instance` (restarts the interface to get change in effect)
  * `admin/interface/list`
  * `admin/agent/add`
  * `admin/agent/remove`
  * `admin/agent/list`
  * `admin/bridge/add`
  * `admin/bridge/remove`
  * `admin/bridge/list`

- Hosting of static files over HTTP to allow for container hosted web UIs
- UI bundle admin RPC functions
   Adds a further set of functions to the container RPC for managing
   static UI bundles and HTTP interfaces to these.
   This adds the following RPC endpoints:

   * `admin/ui/install`
   * `admin/ui/uninstall`
   * `admin/ui/list`
   * `admin/ui_interface/add`
   * `admin/ui_interface/remove`
   * `admin/ui_interface/list`
   * `admin/ui_interface/start`
   * `admin/ui_interface/stop`

  See rustdoc of `conductor_api::interface::ConductorApiBuilder` for a full description of these functions.
- Conductor can serve static directories called ui_bundles over HTTP that can be configured in the container config toml file. This HTTP server also implements a virtual json file at "/_dna_connections.json" that returns the DNA interface (if any) the UI is configured to connect to. Hc-web-client will use this to automatically connect to the correct DNA interface on page load.

### Removed

## [0.0.3] - 2019-01-15
### Fixed
- build problems because of changes to upstream futures-preview crate
### Added
- Networking: beyond mock, using [n3h](https://github.com/holochain/n3h)
- Bridging now works and is configurable in the container (no capabilities yet) [#779](https://github.com/holochain/holochain-rust/pull/779) & [#776](https://github.com/holochain/holochain-rust/pull/776)
- Validation across network [#727](https://github.com/holochain/holochain-rust/pull/727)
- API/HDK:
    - CRUD for entries working
    - Node-to-node messaging [#746](https://github.com/holochain/holochain-rust/pull/746)
    - GetEntryOptions:
        - retrieve CRUD history & status
        - meta data: sources
    - GetLinksOptions
        - meta data: sources
    - GetLinks helpers: get_links_and_load
    - Query: return multiple entry types with glob matching [#781](https://github.com/holochain/holochain-rust/pull/781)
- Conductor:
    - configuration builder and config files
    - http interface [#823](https://github.com/holochain/holochain-rust/pull/823)
- hc command-line tool:
    - `run --persist` flag for keeping state across runs [#729](https://github.com/holochain/holochain-rust/pull/729/files)
    - Added env variables to activate real networking [#826](https://github.com/holochain/holochain-rust/pull/826)
- Groundwork for: capabilities & signals [#762](https://github.com/holochain/holochain-rust/pull/826) & [#732](https://github.com/holochain/holochain-rust/pull/732)
- Improved debug logging with log rules and colorization [#819](https://github.com/holochain/holochain-rust/pull/819)
- This change log!

### Changed
- API/HDK:
    - native return types (JsonStrings)
    - many places where we referred to "Hash" we now use the more correct term "Address"

## [0.0.2] - 2018-11-28
### Added
- mock networking
- `hc run` with support for
- multi-instance scenario testing<|MERGE_RESOLUTION|>--- conflicted
+++ resolved
@@ -4,11 +4,8 @@
 
 ## [Unreleased]
 ### Changed
-<<<<<<< HEAD
 - Future handling and zome function execution refactored which enables using complex API functions like `commit_entry` in callbacks such as `receive`.
-=======
 - Added centralized documentation for environment variables in use by Holochain [PR](https://github.com/holochain/holochain-rust/pull/990)
->>>>>>> 81b99951
 - Added command `hc keygen` which creates a new key pair, asks for a passphrase and writes an encrypted key bundle file to `~/.holochain/keys`.
 - `hash` properties for `UiBundleConfiguration` and `DnaConfiguration` in Conductor config files is now optional
 - core now depends on `pretty_assertions` crate
