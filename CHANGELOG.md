--- conflicted
+++ resolved
@@ -12,6 +12,11 @@
 ### Added
 - Adds a panic handler to HDK-Rust and that reroutes infos about panics happening inside the WASM Ribosome to the instances logger [PR#1029](https://github.com/holochain/holochain-rust/pull/1029).
 - mac os x install script installs cmake and qt
+- Adds utils submodule of hdk which contains the following helper functions:
+  + get_links_and_load_type - calls try_from for a given type when getting links
+  + get_as_type - Similar but for a single entry
+  + link_entries_bidir - Same as link_entries but creates link in both directions
+  + commit_and_link - Save a line and commit and link in a single function
 ### Fixed
 
 ## [0.0.4-alpha] - 2019-02-15
@@ -42,65 +47,12 @@
 - `hc run` now looks for the --interface flag or `HC_INTERFACE` env var if you want to specify the `http` interface [#846]((https://github.com/holochain/holochain-rust/pull/846)
 - NodeJS Conductor added to allow running conductors for testing purposes in JavaScript.
 - Scenario API added to enable deterministic scenario tests for zome functions. See the [NodeJS Conductor README](nodejs_conductor/README.md) for details.
-<<<<<<< HEAD
-- `hdk::query_result` API supports return of ChainHeader and/or Entry data for the matched EntryType(s)
-- `hdk::holochain_core_types::time::Iso8601` now supports validation and conversion to DateTime, and is sortable.
-- Admin RPC functions added to container interface. Any (websocket) container interface that is configured with
-  `admin = true`  now can call the following functions to remotely change any aspect of the container config
-  (intended to be used in an upcoming container admin UI):
-  * `admin/dna/install_from_file` (install a DNA from a local file)
-  * `admin/dna/uninstall`
-  * `admin/dna/list`
-  * `admin/instance/add`
-  * `admin/instance/remove`
-  * `admin/instance/start`
-  * `admin/instance/stop`
-  * `admin/instance/list` (list of all instances in config)
-  * `admin/instance/running` (list of currently running instances)
-  * `admin/interface/add` (starts the interface)
-  * `admin/interface/remove` (stops the interface)
-  * `admin/interface/add_instance` (restarts the interface to get change in effect)
-  * `admin/interface/remove_instance` (restarts the interface to get change in effect)
-  * `admin/interface/list`
-  * `admin/agent/add`
-  * `admin/agent/remove`
-  * `admin/agent/list`
-  * `admin/bridge/add`
-  * `admin/bridge/remove`
-  * `admin/bridge/list`
-
-- Hosting of static files over HTTP to allow for container hosted web UIs
-- UI bundle admin RPC functions
-   Adds a further set of functions to the container RPC for managing
-   static UI bundles and HTTP interfaces to these.
-   This adds the following RPC endpoints:
-
-   * `admin/ui/install`
-   * `admin/ui/uninstall`
-   * `admin/ui/list`
-   * `admin/ui_interface/add`
-   * `admin/ui_interface/remove`
-   * `admin/ui_interface/list`
-   * `admin/ui_interface/start`
-   * `admin/ui_interface/stop`
-
-  See rustdoc of `conductor_api::interface::ConductorApiBuilder` for a full description of these functions.
-- Conductor can serve static directories called ui_bundles over HTTP that can be configured in the container config toml file. This HTTP server also implements a virtual json file at "/_dna_connections.json" that returns the DNA interface (if any) the UI is configured to connect to. Hc-web-client will use this to automatically connect to the correct DNA interface on page load.
-- Adds utils submodule of hdk which contains the following helper functions:
-  + get_links_and_load_type - calls try_from for a given type when getting links
-  + get_as_type - Similar but for a single entry
-  + link_entries_bidir - Same as link_entries but creates link in both directions
-  + commit_and_link - Save a line and commit and link in a single function
-
-### Removed
-=======
 - `hdk::holochain_core_types::time::Iso8601` now supports validation and conversion to DateTime, and is sortable. [#917](https://github.com/holochain/holochain-rust/pull/917)
 - `hdk::query_result` API supports return of ChainHeader and/or Entry data for the matched EntryType(s) [#868](https://github.com/holochain/holochain-rust/pull/868)
 - Admin RPC functions added to container interface. Any (websocket) container interface that is configured with  `admin = true`  now can call a number of functions to remotely change any aspect of the container config. [#840](https://github.com/holochain/holochain-rust/pull/840)
 - Adds a set of functions to the container RPC for managing static UI bundles and HTTP interfaces to these.  See rustdoc of `conductor_api::interface::ConductorApiBuilder` for a full description of these functions. [#919](https://github.com/holochain/holochain-rust/pull/919)
 - Conductor can now serve static directories called ui_bundles over HTTP that can be configured in the container config toml file. This HTTP server also implements a virtual json file at "/_dna_connections.json" that returns the DNA interface (if any) the UI is configured to connect to. Hc-web-client will use this to automatically connect to the correct DNA interface on page load.  [#885](https://github.com/holochain/holochain-rust/pull/885)
 - Adds Zome API function `hdk::remove_link(base,target,tag)` for removing links.  [#780](https://github.com/holochain/holochain-rust/pull/780)
->>>>>>> c1493ab3
 
 ## [0.0.3] - 2019-01-15
 ### Fixed
