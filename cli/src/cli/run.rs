use cli;
use colored::*;
use error::DefaultResult;
use holochain_common::env_vars::EnvVar;
use holochain_conductor_api::{
    conductor::{mount_conductor_from_config, CONDUCTOR},
    config::*,
    key_loaders::{test_key, test_key_loader},
    logger::LogRules,
};
use holochain_core_types::agent::{AgentId, KeyBuffer};
use std::{fs, path::PathBuf};

/// Starts a minimal configuration Conductor with the current application running
pub fn run(
    dna_path: PathBuf,
    package: bool,
    port: u16,
    interface_type: String,
    conductor_config: Configuration,
) -> DefaultResult<()> {
    if package {
        cli::package(true, dna_path)?;
    }

    mount_conductor_from_config(conductor_config);
    let mut conductor_guard = CONDUCTOR.lock().unwrap();
    let conductor = conductor_guard.as_mut().expect("Conductor must be mounted");
    conductor.key_loader = test_key_loader();

    conductor
        .load_config()
        .map_err(|err| format_err!("{}", err))?;

    conductor.start_all_interfaces();
    conductor.start_all_instances()?;

    println!(
        "Holochain development conductor started. Running {} server on port {}",
        interface_type, port
    );
    println!("Type 'exit' to stop the conductor and exit the program");

    let mut rl = rustyline::Editor::<()>::new();

    loop {
        let readline = rl.readline("hc> ")?;

        match readline.as_str().trim() {
            "exit" => break,
            other if !other.is_empty() => eprintln!(
                "command {} not recognized. Available commands are: exit",
                other.red().bold()
            ),
            _ => continue,
        }
    }

    Ok(())
}

pub fn get_interface_type_string(given_type: String) -> String {
    // note that this behaviour is documented within
    // holochain_common::env_vars module and should be updated
    // if this logic changes
    // The environment variable overrides the CLI flag
    EnvVar::Interface.value().ok().unwrap_or_else(|| given_type)
}

pub fn hc_run_configuration(
    dna_path: &PathBuf,
    port: u16,
    persist: bool,
    networked: bool,
    interface_type: &String,
) -> DefaultResult<Configuration> {
    Ok(Configuration {
        agents: vec![agent_configuration()],
        dnas: vec![dna_configuration(&dna_path)],
        instances: vec![instance_configuration(storage_configuration(persist)?)],
        interfaces: vec![interface_configuration(&interface_type, port)?],
        network: networking_configuration(networked),
        logger: logger_configuration(),
        ..Default::default()
    })
}

// AGENT
const AGENT_NAME_DEFAULT: &str = "testAgent";
const AGENT_CONFIG_ID: &str = "hc-run-agent";

fn agent_configuration() -> AgentConfiguration {
    // note that this behaviour is documented within
    // holochain_common::env_vars module and should be updated
    // if this logic changes
    let agent_name = EnvVar::Agent
        .value()
        .ok()
        .unwrap_or_else(|| String::from(AGENT_NAME_DEFAULT));
    let keypair = test_key(&agent_name);
    let pub_key = KeyBuffer::with_corrected(&keypair.get_id()).unwrap();
    let agent_id = AgentId::new(&agent_name, &pub_key);
    AgentConfiguration {
        id: AGENT_CONFIG_ID.into(),
        name: agent_id.nick,
        public_address: agent_id.key,
        key_file: agent_name,
<<<<<<< HEAD
    }
}
=======
        holo_remote_key: None,
    };
>>>>>>> f2f7d984

// DNA
const DNA_CONFIG_ID: &str = "hc-run-dna";

fn dna_configuration(dna_path: &PathBuf) -> DnaConfiguration {
    DnaConfiguration {
        id: DNA_CONFIG_ID.into(),
        file: dna_path
            .to_str()
            .expect("Expected DNA path to be valid unicode")
            .to_string(),
        hash: None,
    }
}

// STORAGE
const LOCAL_STORAGE_PATH: &str = ".hc";

fn storage_configuration(persist: bool) -> DefaultResult<StorageConfiguration> {
    if persist {
        fs::create_dir_all(LOCAL_STORAGE_PATH)?;

        Ok(StorageConfiguration::File {
            path: LOCAL_STORAGE_PATH.into(),
        })
    } else {
        Ok(StorageConfiguration::Memory)
    }
}

// INSTANCE
const INSTANCE_CONFIG_ID: &str = "test-instance";

fn instance_configuration(storage: StorageConfiguration) -> InstanceConfiguration {
    InstanceConfiguration {
        id: INSTANCE_CONFIG_ID.into(),
        dna: DNA_CONFIG_ID.into(),
        agent: AGENT_CONFIG_ID.into(),
        storage,
    }
}

// INTERFACE
const INTERFACE_CONFIG_ID: &str = "websocket-interface";

fn interface_configuration(
    interface_type: &String,
    port: u16,
) -> DefaultResult<InterfaceConfiguration> {
    let driver = if interface_type == &String::from("websocket") {
        InterfaceDriver::Websocket { port }
    } else if interface_type == &String::from("http") {
        InterfaceDriver::Http { port }
    } else {
        return Err(format_err!("unknown interface type: {}", interface_type));
    };

    Ok(InterfaceConfiguration {
        id: INTERFACE_CONFIG_ID.into(),
        driver,
        admin: true,
        instances: vec![InstanceReferenceConfiguration {
            id: INSTANCE_CONFIG_ID.into(),
        }],
    })
}

// LOGGER
fn logger_configuration() -> LoggerConfiguration {
    // temporary log rules, should come from a configuration
    LoggerConfiguration {
        logger_type: "debug".to_string(),
        rules: LogRules::new(),
    }
}

// NETWORKING
fn networking_configuration(networked: bool) -> Option<NetworkConfig> {
    // note that this behaviour is documented within
    // holochain_common::env_vars module and should be updated
    // if this logic changes
    let n3h_path = EnvVar::N3hPath.value().ok();

    // create an n3h network config if the --networked flag is set
    // or if a value where to find n3h has been put into the
    // HC_N3H_PATH environment variable
    if networked || n3h_path.is_some() {
        // note that this behaviour is documented within
        // holochain_common::env_vars module and should be updated
        // if this logic changes
        let n3h_mode = EnvVar::N3hMode.value().ok();
        let n3h_persistence_path = EnvVar::N3hWorkDir.value().ok();
        let n3h_bootstrap_node = EnvVar::N3hBootstrapNode.value().ok();
        let mut n3h_bootstrap = Vec::new();

        if n3h_bootstrap_node.is_some() {
            n3h_bootstrap.push(n3h_bootstrap_node.unwrap())
        }

        // Load end_user config file
        // note that this behaviour is documented within
        // holochain_common::env_vars module and should be updated
        // if this logic changes
        let networking_config_filepath = EnvVar::NetworkingConfigFile.value().ok();

        Some(NetworkConfig {
            bootstrap_nodes: n3h_bootstrap,
            n3h_path: n3h_path.unwrap_or_else(default_n3h_path),
            n3h_mode: n3h_mode.unwrap_or_else(default_n3h_mode),
            n3h_persistence_path: n3h_persistence_path.unwrap_or_else(default_n3h_persistence_path),
            n3h_ipc_uri: Default::default(),
            networking_config_file: networking_config_filepath,
        })
    } else {
        None
    }
}

#[cfg(test)]
mod tests {
    // use crate::cli::init::{init, tests::gen_dir};
    // use assert_cmd::prelude::*;
    // use std::{env, process::Command, path::PathBuf};
    use std::path::PathBuf;
    use holochain_conductor_api::config::*;

    #[test]
    // flagged as broken for:
    // 1. taking 60+ seconds
    // 2. test doesn't take into account dynamic folder for package name
    // 3. test is broken in regard to reading an agent key
    #[cfg(feature = "broken-tests")]
    fn test_run() {
        let temp_dir = gen_dir();
        let temp_dir_path = temp_dir.path();
        let temp_dir_path_buf = temp_dir_path.to_path_buf();

        let mut run_cmd = Command::main_binary().unwrap();
        let mut run2_cmd = Command::main_binary().unwrap();

        let _ = init(&temp_dir_path_buf);

        assert!(env::set_current_dir(&temp_dir_path).is_ok());

        let output = run_cmd
            .args(&["run", "--package"])
            .output()
            .expect("should run");
        assert_eq!(format!("{:?}",output),"Output { status: ExitStatus(ExitStatus(256)), stdout: \"\\u{1b}[1;32mCreated\\u{1b}[0m dna package file at \\\"x.dna.json\\\"\\nStarting instance \\\"test-instance\\\"...\\nHolochain development conductor started. Running websocket server on port 8888\\nType \\\'exit\\\' to stop the conductor and exit the program\\n\", stderr: \"Error: EOF\\n\" }");

        let output = run2_cmd
            .args(&["run", "--interface", "http"])
            .output()
            .expect("should run");
        assert_eq!(format!("{:?}",output),"Output { status: ExitStatus(ExitStatus(256)), stdout: \"Starting instance \\\"test-instance\\\"...\\nHolochain development conductor started. Running http server on port 8888\\nType \\\'exit\\\' to stop the conductor and exit the program\\n\", stderr: \"Error: EOF\\n\" }");
    }

    #[test]
    fn test_agent_configuration() {
        let agent = super::agent_configuration();
        assert_eq!(agent, AgentConfiguration {
            id: "hc-run-agent".to_string(),
            name: "testAgent".to_string(),
            public_address: "s9UNYMzKdze-AAcg5-0UGHhdtu_vPQvfjYOyJifXivr_FIyhglPbbUgzcIwVhr7rzw4KCR6FcezPeRlQ_RPubdXwT1E_".to_string(),
            key_file: "testAgent".to_string()
        });
    }

    #[test]
    fn test_dna_configuration() {
        let dna_path = PathBuf::from("/test/path");
        let dna = super::dna_configuration(&dna_path);
        assert_eq!(dna, DnaConfiguration {
            id: "hc-run-dna".to_string(),
            file: "/test/path".to_string(),
            hash: None,
        })
    }

    #[test]
    fn test_storage_configuration() {
        let storage = super::storage_configuration(false).unwrap();
        assert_eq!(storage, StorageConfiguration::Memory);

        let persist_store = super::storage_configuration(true).unwrap();
        assert_eq!(persist_store, StorageConfiguration::File { path: ".hc".to_string() });
    }

    #[test]
    fn test_instance_configuration() {
        let storage = super::storage_configuration(false).unwrap();
        let instance = super::instance_configuration(storage);
        assert_eq!(instance, InstanceConfiguration {
            id: "test-instance".to_string(),
            dna: "hc-run-dna".to_string(),
            agent: "hc-run-agent".to_string(),
            storage: StorageConfiguration::Memory,
        })
    }

    #[test]
    fn test_interface_configuration() {
        let http_interface = super::interface_configuration(&"http".to_string(), 4444).unwrap();
        assert_eq!(http_interface, InterfaceConfiguration {
            id: "websocket-interface".to_string(),
            driver: InterfaceDriver::Http { port: 4444 },
            admin: true,
            instances: vec![InstanceReferenceConfiguration {
                id: "test-instance".to_string(),
            }],
        });

        let websocket_interface = super::interface_configuration(&"websocket".to_string(), 5555).unwrap();
        assert_eq!(websocket_interface, InterfaceConfiguration {
            id: "websocket-interface".to_string(),
            driver: InterfaceDriver::Websocket { port: 5555 },
            admin: true,
            instances: vec![InstanceReferenceConfiguration {
                id: "test-instance".to_string(),
            }],
        });

        let invalid_type = super::interface_configuration(&"funny".to_string(), 4444);
        assert!(invalid_type.is_err());
    }

    #[test]
    fn test_networking_configuration() {
        let networking = super::networking_configuration(true);
        assert_eq!(networking, Some(NetworkConfig {
            bootstrap_nodes: Vec::new(),
            n3h_path: default_n3h_path(),
            n3h_mode: default_n3h_mode(),
            n3h_persistence_path: default_n3h_persistence_path(),
            n3h_ipc_uri: Default::default(),
            networking_config_file: None,
        }));

        let no_networking = super::networking_configuration(false);
        assert!(no_networking.is_none());
    }
}<|MERGE_RESOLUTION|>--- conflicted
+++ resolved
@@ -105,13 +105,9 @@
         name: agent_id.nick,
         public_address: agent_id.key,
         key_file: agent_name,
-<<<<<<< HEAD
-    }
-}
-=======
         holo_remote_key: None,
-    };
->>>>>>> f2f7d984
+    }
+}
 
 // DNA
 const DNA_CONFIG_ID: &str = "hc-run-dna";
@@ -276,7 +272,8 @@
             id: "hc-run-agent".to_string(),
             name: "testAgent".to_string(),
             public_address: "s9UNYMzKdze-AAcg5-0UGHhdtu_vPQvfjYOyJifXivr_FIyhglPbbUgzcIwVhr7rzw4KCR6FcezPeRlQ_RPubdXwT1E_".to_string(),
-            key_file: "testAgent".to_string()
+            key_file: "testAgent".to_string(),
+            holo_remote_key: None,
         });
     }
 
