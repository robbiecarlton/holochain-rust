[package]
name = "holochain-node"
version = "0.1.0"
authors = ["Holochain Core Dev Team <devcore@holochain.org>"]
license = "MIT"
build = "build.rs"
exclude = ["artifacts.json", "index.node"]

[lib]
name = "holochain_node"
crate-type = ["dylib"]

[build-dependencies]
neon-build = "0.2.0"

[dependencies]
colored = "1.6.1"
neon = "0.2.0"
neon-serde = "0.1.1"
base64 = "0.9"
serde = "^1.0"
serde_derive = "^1.0"
serde_json = "^1.0"
tempfile="3"
holochain_container_api = { path = "../../container_api" }
holochain_core = { path = "../../core" }
holochain_net = { path = "../../net" }
holochain_core_types = { path = "../../core_types" }
holochain_cas_implementations = { path = "../../cas_implementations" }
<<<<<<< HEAD
snowflake = "1.2"
=======
>>>>>>> 595ca17f
<|MERGE_RESOLUTION|>--- conflicted
+++ resolved
@@ -27,7 +27,4 @@
 holochain_net = { path = "../../net" }
 holochain_core_types = { path = "../../core_types" }
 holochain_cas_implementations = { path = "../../cas_implementations" }
-<<<<<<< HEAD
-snowflake = "1.2"
-=======
->>>>>>> 595ca17f
+snowflake = "1.2"