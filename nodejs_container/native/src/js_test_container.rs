--- conflicted
+++ resolved
@@ -16,13 +16,7 @@
     signal::{signal_channel, Signal, SignalReceiver},
 };
 use holochain_core_types::{
-<<<<<<< HEAD
     cas::content::{Address, AddressableContent}, dna::capabilities::{CallSignature, CapabilityCall}, entry::Entry,
-=======
-    cas::content::{Address, AddressableContent},
-    dna::capabilities::CapabilityCall,
-    entry::Entry,
->>>>>>> 4c442073
 };
 use holochain_node_test_waiter::waiter::{CallBlockingTask, ControlMsg, MainBackgroundTask};
 
