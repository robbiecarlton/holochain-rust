const test = require('tape');

const { Container } = require('..')

const toml = `
[[agents]]
id = "test/agent/1"
name = "Holo Tester 1"
key_file = "holo_tester.key"
public_address = "sandwich--------------------------------------------------------------------------AAAEqzh28L"

[[agents]]
id = "test/agent/2"
name = "Holo Tester 2"
key_file = "holo_tester.key"
public_address = "sandwich--------------------------------------------------------------------------AAAEqzh28L"

[[dnas]]
id = "test/dna"
file = "../app_spec/dist/app_spec.hcpkg"
hash = "Qm328wyq38924y"

[[instances]]
id = "test/instance/1"
dna = "test/dna"
agent = "test/agent/1"
[instances.storage]
type = "memory"

[[instances]]
id = "test/instance/2"
dna = "test/dna"
agent = "test/agent/2"
[instances.storage]
type = "memory"

[[interfaces]]
id = "test/interface"
[interfaces.driver]
type = "websocket"
port = 8888
[[interfaces.instances]]
id = "test/instance/1"
[[interfaces.instances]]
id = "test/instance/2"

[logger]
type = "debug"
`

test('can create config from TOML', t => {
    const container = new Container(toml)
    container.start()
    t.throws(
<<<<<<< HEAD
        () => container.call('x', 'x', 'x', 'x', '"x"'),
=======
        () => container.call('x', 'x', 'x', 'x'),
>>>>>>> c69f0963
        /No instance with id/
    )
    t.throws(
        () => container.call(
<<<<<<< HEAD
            'test/instance/1', 'blog', 'main', 'not-a-function', '"param"'
=======
            'test/instance/1', 'blog', 'not-a-function', 'param'
>>>>>>> c69f0963
        ),
        /Zome function .*? not found/
    )
    container.stop()
    t.end()
})<|MERGE_RESOLUTION|>--- conflicted
+++ resolved
@@ -52,20 +52,12 @@
     const container = new Container(toml)
     container.start()
     t.throws(
-<<<<<<< HEAD
-        () => container.call('x', 'x', 'x', 'x', '"x"'),
-=======
         () => container.call('x', 'x', 'x', 'x'),
->>>>>>> c69f0963
         /No instance with id/
     )
     t.throws(
         () => container.call(
-<<<<<<< HEAD
-            'test/instance/1', 'blog', 'main', 'not-a-function', '"param"'
-=======
             'test/instance/1', 'blog', 'not-a-function', 'param'
->>>>>>> c69f0963
         ),
         /Zome function .*? not found/
     )
