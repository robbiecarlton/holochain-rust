--- conflicted
+++ resolved
@@ -479,11 +479,7 @@
    # gets a markdown version of pulse
    # greps for everything from summary to details (not including details heading)
    # deletes null characters that throw warnings in bash
-<<<<<<< HEAD
-   PULSE_NOTES=$( curl -s https://md.unmediumed.com/${release.pulse.url} | grep -Pzo "(?s)(###.*Summary.*)(?=###\s+\**Details)" | tr -d '\0' )
-=======
-   PULSE_NOTES=$( curl -s https://md.unmediumed.com/${pulse-url} | grep -Pzo "(?s)(###\s+\**Summary.*)(?=###\s+\**Details)" | tr -d '\0' )
->>>>>>> 2f7278b6
+   PULSE_NOTES=$( curl -s https://md.unmediumed.com/${release.pulse-url} | grep -Pzo "(?s)(###\s+\**Summary.*)(?=###\s+\**Details)" | tr -d '\0' )
    WITH_NOTES=''${WITH_DATE/$PULSE_PLACEHOLDER/$PULSE_NOTES}
    echo "$WITH_NOTES"
   '';
