use self::HolochainError::*;
use error::{DnaError, RibosomeErrorCode};
use futures::channel::oneshot::Canceled as FutureCanceled;
use json::*;
use serde::{Deserialize, Deserializer, Serialize, Serializer};
use serde_json::Error as SerdeError;
use std::{
    convert::TryFrom,
    error::Error,
    fmt,
    io::{self, Error as IoError},
    str::FromStr,
};

//--------------------------------------------------------------------------------------------------
// CoreError
//--------------------------------------------------------------------------------------------------

/// Holochain Core Error struct
/// Any Error in Core should be wrapped in a CoreError so it can be passed to the Zome
/// and back to the Holochain Instance via wasm memory.
/// Follows the Error + ErrorKind pattern
/// Holds extra debugging info for indicating where in code ther error occured.
#[derive(Clone, Debug, Deserialize, Serialize, PartialEq, Eq, Hash)]
pub struct CoreError {
    pub kind: HolochainError,
    pub file: String,
    pub line: String,
    // TODO #395 - Add advance error debugging info
    // pub stack_trace: Backtrace
}

// Error trait by using the inner Error
impl Error for CoreError {
    fn description(&self) -> &str {
        self.kind.description()
    }
    fn cause(&self) -> Option<&Error> {
        self.kind.cause()
    }
}
impl CoreError {
    pub fn new(hc_err: HolochainError) -> Self {
        CoreError {
            kind: hc_err,
            file: String::new(),
            line: String::new(),
        }
    }

    // TODO - get the u32 error code from a CoreError
    //    pub fn code(&self) -> u32 {
    //        u32::from(self.kind.code()) << 16 as u32
    //    }
}

impl fmt::Display for CoreError {
    fn fmt(&self, f: &mut fmt::Formatter) -> fmt::Result {
        write!(
            f,
            "Holochain Core error: {}\n  --> {}:{}\n",
            self.description(),
            self.file,
            self.line,
        )
    }
}

impl ToJson for CoreError {
    fn to_json(&self) -> HcResult<String> {
        Ok(serde_json::to_string(self)?)
    }
}

//--------------------------------------------------------------------------------------------------
// HolochainError
//--------------------------------------------------------------------------------------------------

/// TODO rename to CoreErrorKind
/// Enum holding all Holochain Core errors
#[derive(Clone, Debug, PartialEq, Eq, Serialize, Deserialize, Hash)]
pub enum HolochainError {
    ErrorGeneric(String),
    NotImplemented,
    LoggingError,
    DnaMissing,
    Dna(DnaError),
    IoError(String),
    SerializationError(String),
    InvalidOperationOnSysEntry,
    DoesNotHaveCapabilityToken,
    ValidationFailed(String),
    Ribosome(RibosomeErrorCode),
    RibosomeFailed(String),
}

pub type HcResult<T> = Result<T, HolochainError>;

impl HolochainError {
    pub fn new(msg: &str) -> HolochainError {
        HolochainError::ErrorGeneric(msg.to_string())
    }
}

impl From<HolochainError> for JsonString {
    fn from(error: HolochainError) -> JsonString {
        JsonString::from(format!("{{\"error\":\"{}\"}}", error.description()))
    }
}

impl fmt::Display for HolochainError {
    fn fmt(&self, f: &mut fmt::Formatter) -> fmt::Result {
        write!(f, "{}", self.description())
    }
}

impl Error for HolochainError {
    fn description(&self) -> &str {
        match self {
            ErrorGeneric(err_msg) => &err_msg,
            NotImplemented => "not implemented",
            LoggingError => "logging failed",
            DnaMissing => "DNA is missing",
            Dna(dna_err) => dna_err.description(),
            IoError(err_msg) => &err_msg,
            SerializationError(err_msg) => &err_msg,
            InvalidOperationOnSysEntry => "operation cannot be done on a system entry type",
            DoesNotHaveCapabilityToken => "Caller does not have Capability to make that call",
            ValidationFailed(fail_msg) => &fail_msg,
            Ribosome(err_code) => err_code.to_str(),
            RibosomeFailed(fail_msg) => &fail_msg,
        }
    }
}

/// standard strings for std io errors
fn reason_for_io_error(error: &IoError) -> String {
    match error.kind() {
        io::ErrorKind::InvalidData => format!("contains invalid data: {}", error),
        io::ErrorKind::PermissionDenied => format!("missing permissions to read: {}", error),
        _ => format!("unexpected error: {}", error),
    }
}

impl From<IoError> for HolochainError {
    fn from(error: IoError) -> Self {
        HolochainError::IoError(reason_for_io_error(&error))
    }
}

impl From<SerdeError> for HolochainError {
    fn from(error: SerdeError) -> Self {
        HolochainError::SerializationError(error.to_string())
    }
}

impl From<FutureCanceled> for HolochainError {
    fn from(_: FutureCanceled) -> Self {
        HolochainError::ErrorGeneric("Failed future".to_string())
    }
}

/// Error for DNA developers to use in their zome code.
/// They do not have to send this error back to Ribosome unless its an InternalError.
#[derive(Debug, Serialize, PartialEq)]
pub enum ZomeApiError {
    Internal(String),
    FunctionNotImplemented,
    HashNotFound,
    ValidationFailed(String),
}

impl From<ZomeApiError> for HolochainError {
    fn from(zome_api_error: ZomeApiError) -> Self {
        match zome_api_error {
            ZomeApiError::ValidationFailed(s) => HolochainError::ValidationFailed(s),
            _ => HolochainError::RibosomeFailed(zome_api_error.description().into()),
        }
    }
}

impl From<HolochainError> for ZomeApiError {
    fn from(holochain_error: HolochainError) -> Self {
        match holochain_error {
            HolochainError::ValidationFailed(s) => ZomeApiError::ValidationFailed(s),
            _ => ZomeApiError::Internal(holochain_error.description().into()),
        }
    }
}

impl From<!> for ZomeApiError {
    fn from(_: !) -> Self {
        unreachable!();
    }
}

impl From<ZomeApiError> for JsonString {
    fn from(zome_api_error: ZomeApiError) -> JsonString {
        JsonString::from(json!({ "error": zome_api_error }))
    }
}

impl From<String> for ZomeApiError {
    fn from(s: String) -> ZomeApiError {
        ZomeApiError::Internal(s)
    }
}

impl From<RibosomeErrorCode> for ZomeApiError {
    fn from(ribosome_error_code: RibosomeErrorCode) -> ZomeApiError {
        ZomeApiError::from(ribosome_error_code.to_string())
    }
}

impl Error for ZomeApiError {
    #[cfg_attr(rustfmt, rustfmt_skip)]
    fn description(&self) -> &str {
        match self {
            ZomeApiError::Internal(msg)           => &msg,
            ZomeApiError::FunctionNotImplemented  => "Function not implemented",
            ZomeApiError::HashNotFound            => "Hash not found",
            ZomeApiError::ValidationFailed(msg)   => &msg,
        }
    }
}

impl fmt::Display for ZomeApiError {
    fn fmt(&self, f: &mut fmt::Formatter) -> fmt::Result {
        // @TODO seems weird to use debug for display
        // replacing {:?} with {} gives a stack overflow on to_string() (there's a test for this)
        // what is the right way to do this?
        // @see https://github.com/holochain/holochain-rust/issues/223
        write!(f, "{:?}", self)
    }
}

pub type ZomeApiResult<T> = Result<T, ZomeApiError>;

#[derive(Serialize, Deserialize, Default, Debug)]
pub struct ZomeApiInternalResult {
    pub ok: bool,
    pub value: String,
    pub error: String,
}

impl ZomeApiInternalResult {
    pub fn success<J: Into<JsonString>>(value: J) -> ZomeApiInternalResult {
        let json_string: JsonString = value.into();
        ZomeApiInternalResult {
            ok: true,
            value: json_string.into(),
            error: String::new(),
        }
    }

    pub fn failure(error_string: &str) -> ZomeApiInternalResult {
        ZomeApiInternalResult {
            ok: false,
            value: JsonString::null().into(),
            error: error_string.into(),
        }
    }
}

impl From<ZomeApiInternalResult> for JsonString {
    fn from(v: ZomeApiInternalResult) -> Self {
        default_to_json(v)
    }
}

#[derive(Deserialize, Serialize, Debug)]
pub struct RibosomeErrorReport {
    pub description: String,
    pub file_name: String,
    pub line: String,
    // TODO #395 - Add advance error debugging info
    // pub stack_trace: Backtrace
}

impl fmt::Display for RibosomeErrorReport {
    fn fmt(&self, f: &mut fmt::Formatter) -> fmt::Result {
        write!(
            f,
            "Ribosome error: {}\n  --> {}:{}\n",
            self.description, self.file_name, self.line,
        )
    }
}

impl From<RibosomeErrorReport> for String {
    fn from(ribosome_error_report: RibosomeErrorReport) -> String {
        ribosome_error_report.to_string()
    }
}

impl From<RibosomeErrorReport> for JsonString {
    fn from(v: RibosomeErrorReport) -> Self {
        default_to_json(v)
    }
}

impl TryFrom<JsonString> for RibosomeErrorReport {
    type Error = HolochainError;
    fn try_from(j: JsonString) -> Result<Self, Self::Error> {
        default_try_from_json(j)
    }
}

/// Enum of all possible RETURN codes that a Zome API Function could return.
/// Represents an encoded allocation of zero length with the return code as offset.
/// @see SinglePageAllocation
#[repr(u32)]
#[derive(Clone, Debug, PartialEq)]
pub enum RibosomeReturnCode {
    Success,
    Failure(RibosomeErrorCode),
}

impl From<RibosomeReturnCode> for i32 {
    fn from(ribosome_return_code: RibosomeReturnCode) -> i32 {
        match ribosome_return_code {
            RibosomeReturnCode::Success => 0,
            RibosomeReturnCode::Failure(code) => code as i32,
        }
    }
}

impl From<RibosomeReturnCode> for u32 {
    fn from(ribosome_return_code: RibosomeReturnCode) -> u32 {
        match ribosome_return_code {
            RibosomeReturnCode::Success => 0,
            RibosomeReturnCode::Failure(code) => code as i32 as u32,
        }
    }
}

/// Enum of all possible ERROR codes that a Zome API Function could return.
#[repr(u32)]
#[derive(Clone, Debug, PartialEq)]
#[cfg_attr(rustfmt, rustfmt_skip)]
pub enum RibosomeErrorCode {
    Unspecified                     = 1 << 16,
    ArgumentDeserializationFailed   = 2 << 16,
    OutOfMemory                     = 3 << 16,
    ReceivedWrongActionResult       = 4 << 16,
    CallbackFailed                  = 5 << 16,
    RecursiveCallForbidden          = 6 << 16,
    ResponseSerializationFailed     = 7 << 16,
    NotAnAllocation                 = 8 << 16,
    ZeroSizedAllocation             = 9 << 16,
    UnknownEntryType                = 10 << 16,
}

impl ToString for RibosomeReturnCode {
    fn to_string(&self) -> String {
        match self {
            RibosomeReturnCode::Success => "Success".to_string(),
            RibosomeReturnCode::Failure(code) => code.to_string(),
        }
    }
}

impl FromStr for RibosomeReturnCode {
    type Err = HolochainError;

    fn from_str(s: &str) -> Result<Self, Self::Err> {
        Ok(match s.as_ref() {
            "Success" => RibosomeReturnCode::Success,
            _ => RibosomeReturnCode::Failure(s.parse()?),
        })
    }
}

impl From<RibosomeReturnCode> for JsonString {
    fn from(ribosome_return_code: RibosomeReturnCode) -> JsonString {
        JsonString::from(ribosome_return_code.to_string())
    }
}

impl TryFrom<JsonString> for RibosomeReturnCode {
    type Error = HolochainError;

    fn try_from(json_string: JsonString) -> Result<Self, Self::Error> {
        String::from(json_string).parse()
    }
}

#[cfg_attr(rustfmt, rustfmt_skip)]
impl ToString for RibosomeErrorCode {
    fn to_string(&self) -> String {
        match self {
            RibosomeErrorCode::Unspecified                     => "Unspecified",
            RibosomeErrorCode::ArgumentDeserializationFailed   => "Argument deserialization failed",
            RibosomeErrorCode::OutOfMemory                     => "Out of memory",
            RibosomeErrorCode::ReceivedWrongActionResult       => "Received wrong action result",
            RibosomeErrorCode::CallbackFailed                  => "Callback failed",
            RibosomeErrorCode::RecursiveCallForbidden          => "Recursive call forbidden",
            RibosomeErrorCode::ResponseSerializationFailed     => "Response serialization failed",
            RibosomeErrorCode::NotAnAllocation                 => "Not an allocation",
            RibosomeErrorCode::ZeroSizedAllocation             => "Zero-sized allocation",
            RibosomeErrorCode::UnknownEntryType                => "Unknown entry type",
        }.to_string()
    }
}

impl TryFrom<RibosomeErrorCode> for JsonString {
    type Error = HolochainError;
    fn try_from(v: RibosomeErrorCode) -> JsonResult {
        default_try_to_json(v)
    }
}

impl Serialize for RibosomeErrorCode {
    fn serialize<S>(&self, serializer: S) -> Result<S::Ok, S::Error>
    where
        S: Serializer,
    {
        serializer.serialize_str(&self.to_string())
    }
}

impl<'de> Deserialize<'de> for RibosomeErrorCode {
    fn deserialize<D>(deserializer: D) -> Result<Self, D::Error>
    where
        D: Deserializer<'de>,
    {
        let s = String::deserialize(deserializer)?;
        Ok(RibosomeErrorCode::from_str(&s).expect("could not deserialize RibosomeErrorCode"))
    }
}

impl FromStr for RibosomeErrorCode {
    type Err = HolochainError;

    fn from_str(s: &str) -> Result<Self, Self::Err> {
        match s.as_ref() {
            "Unspecified" => Ok(RibosomeErrorCode::Unspecified),
            "Argument deserialization failed" => {
                Ok(RibosomeErrorCode::ArgumentDeserializationFailed)
            }
            "Out of memory" => Ok(RibosomeErrorCode::OutOfMemory),
            "Received wrong action result" => Ok(RibosomeErrorCode::ReceivedWrongActionResult),
            "Callback failed" => Ok(RibosomeErrorCode::CallbackFailed),
            "Recursive call forbidden" => Ok(RibosomeErrorCode::RecursiveCallForbidden),
            "Response serialization failed" => Ok(RibosomeErrorCode::ResponseSerializationFailed),
            "Not an allocation" => Ok(RibosomeErrorCode::NotAnAllocation),
            "Zero-sized allocation" => Ok(RibosomeErrorCode::ZeroSizedAllocation),
            _ => Err(HolochainError::ErrorGeneric(String::from(
                "Unknown RibosomeErrorCode",
            ))),
        }
    }
}

impl RibosomeReturnCode {
    pub fn from_error(err_code: RibosomeErrorCode) -> RibosomeReturnCode {
        RibosomeReturnCode::Failure(err_code)
    }

    pub fn from_offset(offset: u16) -> RibosomeReturnCode {
        match offset {
            0 => RibosomeReturnCode::Success,
            _ => RibosomeReturnCode::Failure(RibosomeErrorCode::from_offset(offset)),
        }
    }
}

impl RibosomeErrorCode {
    pub fn from_offset(offset: u16) -> Self {
        match offset {
            0 => unreachable!(),
            2 => RibosomeErrorCode::ArgumentDeserializationFailed,
            3 => RibosomeErrorCode::OutOfMemory,
            4 => RibosomeErrorCode::ReceivedWrongActionResult,
            5 => RibosomeErrorCode::CallbackFailed,
            6 => RibosomeErrorCode::RecursiveCallForbidden,
            7 => RibosomeErrorCode::ResponseSerializationFailed,
            8 => RibosomeErrorCode::NotAnAllocation,
            9 => RibosomeErrorCode::ZeroSizedAllocation,
            10 => RibosomeErrorCode::UnknownEntryType,
            1 | _ => RibosomeErrorCode::Unspecified,
        }
    }

    pub fn from_return_code(ret_code: RibosomeReturnCode) -> Self {
        match ret_code {
            RibosomeReturnCode::Success => unreachable!(),
            RibosomeReturnCode::Failure(rib_err) => rib_err,
        }
    }
}

#[cfg(test)]
mod tests {
    use super::*;
    // a test function that returns our error result
    fn raises_holochain_error(yes: bool) -> Result<(), HolochainError> {
        if yes {
            Err(HolochainError::new("borked"))
        } else {
            Ok(())
        }
    }

    #[test]
    /// test that we can convert an error to a string
    fn to_string() {
        let err = HolochainError::new("foo");
        assert_eq!("foo", err.to_string());
    }

    #[test]
    /// test that we can convert an error to valid JSON
    fn test_to_json() {
        let err = HolochainError::new("foo");
        assert_eq!(
            JsonString::from(r#"{"error":"foo"}"#),
            JsonString::from(err),
        );
    }

    #[test]
    /// smoke test new errors
    fn can_instantiate() {
        let err = HolochainError::new("borked");

        assert_eq!(HolochainError::ErrorGeneric("borked".to_string()), err);
    }

    #[test]
    /// test errors as a result and destructuring
    fn can_raise_holochain_error() {
        let err = raises_holochain_error(true).expect_err("should return an error when yes=true");

        match err {
            HolochainError::ErrorGeneric(msg) => assert_eq!(msg, "borked"),
            _ => panic!("raises_holochain_error should return an ErrorGeneric"),
        };
    }

    #[test]
    /// test errors as a returned result
    fn can_return_result() {
        let result = raises_holochain_error(false);

        assert!(result.is_ok());
    }

    #[test]
    /// show Error implementation for HolochainError
    fn error_test() {
        for (input, output) in vec![
            (HolochainError::ErrorGeneric(String::from("foo")), "foo"),
            (HolochainError::NotImplemented, "not implemented"),
            (HolochainError::LoggingError, "logging failed"),
            (HolochainError::DnaMissing, "DNA is missing"),
            (
                HolochainError::Dna(DnaError::ZomeNotFound(String::from("foo"))),
                "foo",
            ),
            (
                HolochainError::Dna(DnaError::CapabilityNotFound(String::from("foo"))),
                "foo",
            ),
            (
                HolochainError::Dna(DnaError::ZomeFunctionNotFound(String::from("foo"))),
                "foo",
            ),
            (HolochainError::IoError(String::from("foo")), "foo"),
            (
                HolochainError::SerializationError(String::from("foo")),
                "foo",
            ),
            (
                HolochainError::InvalidOperationOnSysEntry,
                "operation cannot be done on a system entry type",
            ),
            (
                HolochainError::DoesNotHaveCapabilityToken,
                "Caller does not have Capability to make that call",
            ),
        ] {
            assert_eq!(output, input.description());
        }
    }

    #[test]
<<<<<<< HEAD
    fn ribosome_return_code_round_trip() {
        let oom =
            RibosomeReturnCode::from_offset(((RibosomeErrorCode::OutOfMemory as u32) >> 16) as u16);
        assert_eq!(
            RibosomeReturnCode::Failure(RibosomeErrorCode::OutOfMemory),
            oom
        );
        assert_eq!(RibosomeErrorCode::OutOfMemory.to_string(), oom.to_string());
    }

    #[test]
    fn ribosome_error_code_round_trip() {
        let oom =
            RibosomeErrorCode::from_offset(((RibosomeErrorCode::OutOfMemory as u32) >> 16) as u16);
        assert_eq!(RibosomeErrorCode::OutOfMemory, oom);
        assert_eq!(RibosomeErrorCode::OutOfMemory.to_string(), oom.to_string());
    }

    #[test]
    fn ribosome_error_report_to_string() {
        let description = "This is a unit test error description";
        let report = RibosomeErrorReport {
            description: description.to_string(),
            file_name: file!().to_string(),
=======
    fn core_error_to_string() {
        let error =
            HolochainError::ErrorGeneric("This is a unit test error description".to_string());
        let report = CoreError {
            kind: error.clone(),
            file: file!().to_string(),
>>>>>>> d23223b0
            line: line!().to_string(),
        };

        assert_ne!(
            report.to_string(),
<<<<<<< HEAD
            RibosomeErrorReport {
                description: description.to_string(),
                file_name: file!().to_string(),
=======
            CoreError {
                kind: error,
                file: file!().to_string(),
>>>>>>> d23223b0
                line: line!().to_string(),
            }.to_string(),
        );
    }
}<|MERGE_RESOLUTION|>--- conflicted
+++ resolved
@@ -585,53 +585,20 @@
     }
 
     #[test]
-<<<<<<< HEAD
-    fn ribosome_return_code_round_trip() {
-        let oom =
-            RibosomeReturnCode::from_offset(((RibosomeErrorCode::OutOfMemory as u32) >> 16) as u16);
-        assert_eq!(
-            RibosomeReturnCode::Failure(RibosomeErrorCode::OutOfMemory),
-            oom
-        );
-        assert_eq!(RibosomeErrorCode::OutOfMemory.to_string(), oom.to_string());
-    }
-
-    #[test]
-    fn ribosome_error_code_round_trip() {
-        let oom =
-            RibosomeErrorCode::from_offset(((RibosomeErrorCode::OutOfMemory as u32) >> 16) as u16);
-        assert_eq!(RibosomeErrorCode::OutOfMemory, oom);
-        assert_eq!(RibosomeErrorCode::OutOfMemory.to_string(), oom.to_string());
-    }
-
-    #[test]
-    fn ribosome_error_report_to_string() {
-        let description = "This is a unit test error description";
-        let report = RibosomeErrorReport {
-            description: description.to_string(),
-            file_name: file!().to_string(),
-=======
     fn core_error_to_string() {
         let error =
             HolochainError::ErrorGeneric("This is a unit test error description".to_string());
         let report = CoreError {
             kind: error.clone(),
             file: file!().to_string(),
->>>>>>> d23223b0
             line: line!().to_string(),
         };
 
         assert_ne!(
             report.to_string(),
-<<<<<<< HEAD
-            RibosomeErrorReport {
-                description: description.to_string(),
-                file_name: file!().to_string(),
-=======
             CoreError {
                 kind: error,
                 file: file!().to_string(),
->>>>>>> d23223b0
                 line: line!().to_string(),
             }.to_string(),
         );
