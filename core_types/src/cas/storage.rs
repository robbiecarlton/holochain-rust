--- conflicted
+++ resolved
@@ -5,18 +5,14 @@
 
 use crate::{
     cas::content::{Address, AddressableContent, Content},
-<<<<<<< HEAD
-    eav::{Attribute, EntityAttributeValueIndex, EntityAttributeValueStorage, IndexQuery},
-=======
     eav::{
-        EavFilter, EaviQuery, EntityAttributeValueIndex, EntityAttributeValueStorage, IndexFilter,
+        Attribute, EavFilter, EaviQuery, EntityAttributeValueIndex, EntityAttributeValueStorage,
+        IndexFilter,
     },
->>>>>>> c7bb7a05
     entry::{test_entry_unique, Entry},
     error::HolochainError,
     json::RawString,
 };
-use eav::Attribute;
 use objekt;
 use std::{
     collections::{BTreeSet, HashMap},
