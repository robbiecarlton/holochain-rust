//! ContentAddressableStorage (CAS) is defined here as a trait, such that there could be various implementations,
//! such as the memory based, and file storage based implementations already in this code base.
//! ContentAddressableStorage is a way of reading and writing AddressableContent in a persistent data store.
//! A test suite for CAS is also implemented here.

use crate::{
    cas::content::{Address, AddressableContent, Content},
    eav::{
        Attribute, EavFilter, EaviQuery, EntityAttributeValueIndex, EntityAttributeValueStorage,
        IndexFilter,
    },
    entry::{test_entry_unique, Entry},
    error::HolochainError,
    json::RawString,
};
use objekt;
use std::{
    collections::{BTreeSet, HashMap},
    convert::TryFrom,
    fmt::Debug,
    sync::{mpsc::channel, Arc, RwLock},
    thread,
};
use uuid::Uuid;

/// content addressable store (CAS)
/// implements storage in memory or persistently
/// anything implementing AddressableContent can be added and fetched by address
/// CAS is append only
pub trait ContentAddressableStorage: objekt::Clone + Send + Sync + Debug {
    /// adds AddressableContent to the ContentAddressableStorage by its Address as Content
    fn add(&mut self, content: &AddressableContent) -> Result<(), HolochainError>;
    /// true if the Address is in the Store, false otherwise.
    /// may be more efficient than retrieve depending on the implementation.
    fn contains(&self, address: &Address) -> Result<bool, HolochainError>;
    /// returns Some AddressableContent if it is in the Store, else None
    /// AddressableContent::from_content() can be used to allow the compiler to infer the type
    /// @see the fetch implementation for ExampleCas in the cas module tests
    fn fetch(&self, address: &Address) -> Result<Option<Content>, HolochainError>;
    //needed to find a way to compare two different CAS for partialord derives.
    //easiest solution was to just compare two ids which are based on uuids
    fn get_id(&self) -> Uuid;
}

clone_trait_object!(ContentAddressableStorage);

impl PartialEq for ContentAddressableStorage {
    fn eq(&self, other: &ContentAddressableStorage) -> bool {
        self.get_id() == other.get_id()
    }
}

#[derive(Clone, Debug)]
/// some struct to show an example ContentAddressableStorage implementation
/// this is a thread-safe wrapper around the non-thread-safe implementation below
/// @see ExampleContentAddressableStorageActor
pub struct ExampleContentAddressableStorage {
    content: Arc<RwLock<ExampleContentAddressableStorageContent>>,
}

impl ExampleContentAddressableStorage {
    pub fn new() -> Result<ExampleContentAddressableStorage, HolochainError> {
        Ok(ExampleContentAddressableStorage {
            content: Arc::new(RwLock::new(ExampleContentAddressableStorageContent::new())),
        })
    }
}

pub fn test_content_addressable_storage() -> ExampleContentAddressableStorage {
    ExampleContentAddressableStorage::new().expect("could not build example cas")
}

impl ContentAddressableStorage for ExampleContentAddressableStorage {
    fn add(&mut self, content: &AddressableContent) -> Result<(), HolochainError> {
        self.content
            .write()
            .unwrap()
            .unthreadable_add(&content.address(), &content.content())
    }

    fn contains(&self, address: &Address) -> Result<bool, HolochainError> {
        self.content.read().unwrap().unthreadable_contains(address)
    }

    fn fetch(&self, address: &Address) -> Result<Option<Content>, HolochainError> {
        Ok(self.content.read()?.unthreadable_fetch(address)?)
    }

    fn get_id(&self) -> Uuid {
        Uuid::new_v4()
    }
}

#[derive(Debug, Default)]
/// Not thread-safe CAS implementation with a HashMap
pub struct ExampleContentAddressableStorageContent {
    storage: HashMap<Address, Content>,
}

impl ExampleContentAddressableStorageContent {
    pub fn new() -> ExampleContentAddressableStorageContent {
        Default::default()
    }

    fn unthreadable_add(
        &mut self,
        address: &Address,
        content: &Content,
    ) -> Result<(), HolochainError> {
        self.storage.insert(address.clone(), content.clone());
        Ok(())
    }

    fn unthreadable_contains(&self, address: &Address) -> Result<bool, HolochainError> {
        Ok(self.storage.contains_key(address))
    }

    fn unthreadable_fetch(&self, address: &Address) -> Result<Option<Content>, HolochainError> {
        Ok(self.storage.get(address).cloned())
    }
}

// A struct for our test suite that infers a type of ContentAddressableStorage
pub struct StorageTestSuite<T>
where
    T: ContentAddressableStorage,
{
    pub cas: T,
    // it is important that every cloned copy of any CAS has a consistent view to data
    pub cas_clone: T,
}

impl<T> StorageTestSuite<T>
where
    T: ContentAddressableStorage + 'static + Clone,
{
    pub fn new(cas: T) -> StorageTestSuite<T> {
        StorageTestSuite {
            cas_clone: cas.clone(),
            cas,
        }
    }

    // does round trip test that can infer two Addressable Content Types
    pub fn round_trip_test<Addressable, OtherAddressable>(
        mut self,
        content: Content,
        other_content: Content,
    ) where
        Addressable: AddressableContent + Clone + PartialEq + Debug,
        OtherAddressable: AddressableContent + Clone + PartialEq + Debug,
    {
        // based on associate type we call the right from_content function
        let addressable_content = Addressable::try_from_content(&content)
            .expect("could not create AddressableContent from Content");
        let other_addressable_content = OtherAddressable::try_from_content(&other_content)
            .expect("could not create AddressableContent from Content");

        // do things that would definitely break if cloning would show inconsistent data
        let both_cas = vec![self.cas.clone(), self.cas_clone.clone()];

        for cas in both_cas.iter() {
            assert_eq!(Ok(false), cas.contains(&addressable_content.address()));
            assert_eq!(Ok(None), cas.fetch(&addressable_content.address()));
            assert_eq!(
                Ok(false),
                cas.contains(&other_addressable_content.address())
            );
            assert_eq!(Ok(None), cas.fetch(&other_addressable_content.address()));
        }

        // round trip some AddressableContent through the ContentAddressableStorage
        assert_eq!(Ok(()), self.cas.add(&content));

        for cas in both_cas.iter() {
            assert_eq!(Ok(true), cas.contains(&content.address()));
            assert_eq!(Ok(false), cas.contains(&other_content.address()));
            assert_eq!(Ok(Some(content.clone())), cas.fetch(&content.address()));
        }

        // multiple types of AddressableContent can sit in a single ContentAddressableStorage
        // the safety of this is only as good as the hashing algorithm(s) used
        assert_eq!(Ok(()), self.cas_clone.add(&other_content));

        for cas in both_cas.iter() {
            assert_eq!(Ok(true), cas.contains(&content.address()));
            assert_eq!(Ok(true), cas.contains(&other_content.address()));
            assert_eq!(Ok(Some(content.clone())), cas.fetch(&content.address()));
            assert_eq!(
                Ok(Some(other_content.clone())),
                cas.fetch(&other_content.address())
            );
        }

        // show consistent view on data across threads

        let entry = test_entry_unique();

        // initially should not find entry
        let thread_cas = self.cas.clone();
        let thread_entry = entry.clone();
        let (tx1, rx1) = channel();
        thread::spawn(move || {
            assert_eq!(
                None,
                thread_cas
                    .fetch(&thread_entry.address())
                    .expect("could not fetch from cas")
            );
            tx1.send(true).unwrap();
        });

        // should be able to add an entry found in the next channel
        let mut thread_cas = self.cas.clone();
        let thread_entry = entry.clone();
        let (tx2, rx2) = channel();
        thread::spawn(move || {
            rx1.recv().unwrap();
            thread_cas
                .add(&thread_entry)
                .expect("could not add entry to cas");
            tx2.send(true).expect("could not kick off next thread");
        });

        let thread_cas = self.cas.clone();
        let thread_entry = entry.clone();
        let handle = thread::spawn(move || {
            rx2.recv().unwrap();
            assert_eq!(
                Some(thread_entry.clone()),
                thread_cas
                    .fetch(&thread_entry.address())
                    .expect("could not fetch from cas")
                    .map(|content| Entry::try_from(content).unwrap())
            )
        });

        handle.join().unwrap();
    }
}

pub struct EavTestSuite;

impl EavTestSuite {
    pub fn test_round_trip(
        mut eav_storage: impl EntityAttributeValueStorage + Clone,
        entity_content: impl AddressableContent,
        attribute_name: String,
        value_content: impl AddressableContent,
    ) {
        let eav = EntityAttributeValueIndex::new(
            &entity_content.address(),
            &Attribute::LinkTag("favourite-color".into(), "".into()),
            &value_content.address(),
        )
        .expect("Could create entityAttributeValue");
        let attribute = Attribute::LinkTag(attribute_name, "".into());

        let two_stores = vec![eav_storage.clone(), eav_storage.clone()];

        for store in two_stores.iter() {
            let query = EaviQuery::new(
                Some(entity_content.address()).into(),
                Some(attribute.clone()).into(),
                Some(value_content.address()).into(),
                IndexFilter::LatestByAttribute,
                None,
            );
            assert_eq!(
                BTreeSet::new(),
                store.fetch_eavi(&query).expect("could not fetch eav"),
            );
        }

        eav_storage.add_eavi(&eav).expect("could not add eav");
        let two_stores = vec![eav_storage.clone(), eav_storage.clone()];
        let mut expected = BTreeSet::new();
        expected.insert(eav.clone());
        for eav_storage in two_stores.iter() {
            // some examples of constraints that should all return the eav
            for (e, a, v) in vec![
                // constrain all
                (
                    Some(entity_content.address()),
                    Some(attribute.clone()),
                    Some(value_content.address()),
                ),
                // open entity
                (None, Some(attribute.clone()), Some(value_content.address())),
                // open attribute
                (
                    Some(entity_content.address()),
                    None,
                    Some(value_content.address()),
                ),
                // open value
                (
                    Some(entity_content.address()),
                    Some(attribute.clone()),
                    None,
                ),
                // open
                (None, None, None),
            ] {
                assert_eq!(
                    expected,
                    eav_storage
                        .fetch_eavi(&EaviQuery::new(
                            e.into(),
                            a.into(),
                            v.into(),
                            IndexFilter::LatestByAttribute,
                            None
                        ))
                        .expect("could not fetch eav")
                );
            }
        }
    }
    pub fn test_one_to_many<A, S>(mut eav_storage: S)
    where
        A: AddressableContent + Clone,
        S: EntityAttributeValueStorage,
    {
        let foo_content = Content::from(RawString::from("foo"));
        let bar_content = Content::from(RawString::from("bar"));
        let baz_content = Content::from(RawString::from("baz"));

        let one = A::try_from_content(&foo_content)
            .expect("could not create AddressableContent from Content");
        // it can reference itself, why not?
        let many_one = A::try_from_content(&foo_content)
            .expect("could not create AddressableContent from Content");
        let many_two = A::try_from_content(&bar_content)
            .expect("could not create AddressableContent from Content");
        let many_three = A::try_from_content(&baz_content)
            .expect("could not create AddressableContent from Content");
        let attribute = Attribute::LinkTag("one_to_many".to_string(), "".into());

        let mut expected = BTreeSet::new();
        for many in vec![many_one.clone(), many_two.clone(), many_three.clone()] {
            let eav = EntityAttributeValueIndex::new(&one.address(), &attribute, &many.address())
                .expect("could not create EAV");
            eav_storage
                .add_eavi(&eav)
                .expect("could not add eav")
                .expect("could not add eav");
        }

        // throw an extra thing referencing many to show fetch ignores it
        let two = A::try_from_content(&foo_content)
            .expect("could not create AddressableContent from Content");
        for many in vec![many_one.clone(), many_two.clone(), many_three.clone()] {
            let eavi = eav_storage
                .add_eavi(
                    &EntityAttributeValueIndex::new(&two.address(), &attribute, &many.address())
                        .expect("Could not create eav"),
                )
                .expect("could not add eav")
                .expect("could not add eav");
            expected.insert(eavi);
        }

        // show the many results for one
        assert_eq!(
            expected,
            eav_storage
                .fetch_eavi(&EaviQuery::new(
                    Some(one.address()).into(),
                    Some(attribute.clone()).into(),
                    None.into(),
                    IndexFilter::LatestByAttribute,
                    None
                ))
                .expect("could not fetch eav")
        );

        // show one for the many results
        for many in vec![many_one.clone(), many_two.clone(), many_three.clone()] {
            let mut expected_one = BTreeSet::new();
            let eav =
                EntityAttributeValueIndex::new(&one.address(), &attribute.clone(), &many.address())
                    .expect("Could not create eav");
            expected_one.insert(eav);
            let fetch_set = eav_storage
                .fetch_eavi(&EaviQuery::new(
                    None.into(),
                    Some(attribute.clone()).into(),
                    Some(many.address()).into(),
                    IndexFilter::LatestByAttribute,
                    None,
                ))
                .expect("could not fetch eav");
            assert_eq!(fetch_set.clone().len(), expected_one.clone().len());
            fetch_set.iter().zip(&expected_one).for_each(|(a, b)| {
                assert_eq!(a.entity(), b.entity());
                assert_eq!(a.attribute(), b.attribute());
                assert_eq!(a.value(), a.value());
            });
        }
    }

    pub fn test_range<A, S>(mut eav_storage: S)
    where
        A: AddressableContent + Clone,
        S: EntityAttributeValueStorage,
    {
        let foo_content = Content::from(RawString::from("foo"));
        let bar_content = Content::from(RawString::from("bar"));

        let one = A::try_from_content(&foo_content)
            .expect("could not create AddressableContent from Content");
        // it can reference itself, why not?
        let many_one = A::try_from_content(&foo_content)
            .expect("could not create AddressableContent from Content");
        let many_two = A::try_from_content(&bar_content)
            .expect("could not create AddressableContent from Content");
        let attribute = Attribute::LinkTag("one_to_many".into(), "".into());
        let mut expected_many_one = BTreeSet::new();
        let mut expected_many_two = BTreeSet::new();
        let mut expected_all_range = BTreeSet::new();
        let addresses = vec![many_one.address(), many_two.address()];

        //iterate 5 times
        (0..5).for_each(|s| {
            let alter_index = s % 2;
            let eav =
                EntityAttributeValueIndex::new(&addresses[alter_index], &attribute, &one.address())
                    .expect("could not create EAV");
            let eavi = eav_storage
                .add_eavi(&eav)
                .expect("could not add eav")
                .expect("Could not get eavi option");
            if s % 2 == 0 {
                //insert many ones
                expected_many_one.insert(eavi.clone());
            } else {
                //insert many twos
                expected_many_two.insert(eavi.clone());
            }
            //insert every range
            if s > 1 {
                expected_all_range.insert(eavi.clone());
            }
        });

        // get only many one values per specified range
        let index_query_many_one = IndexFilter::Range(
            Some(expected_many_one.iter().next().unwrap().index()),
            Some(expected_many_one.iter().last().unwrap().index()),
        );
        assert_eq!(
            expected_many_one,
            eav_storage
                .fetch_eavi(&EaviQuery::new(
                    Some(many_one.address()).into(),
                    Some(attribute.clone()).into(),
                    Some(one.address()).into(),
                    index_query_many_one,
                    None
                ))
                .unwrap()
        );

        // get only many two values per specified range
        let index_query_many_two = IndexFilter::Range(
            Some(expected_many_two.iter().next().unwrap().index()),
            Some(expected_many_two.iter().last().unwrap().index()),
        );
        assert_eq!(
            expected_many_two,
            eav_storage
                .fetch_eavi(&EaviQuery::new(
                    Some(many_two.address()).into(),
                    Some(attribute.clone()).into(),
                    Some(one.address()).into(),
                    index_query_many_two,
                    None
                ))
                .unwrap()
        );

        // get all values per specified range
        let index_query_all = IndexFilter::Range(
            Some(expected_all_range.iter().next().unwrap().index()),
            Some(expected_all_range.iter().last().unwrap().index()),
        );
        assert_eq!(
            expected_all_range,
            eav_storage
                .fetch_eavi(&EaviQuery::new(
                    None.into(),
                    Some(attribute.clone()).into(),
                    Some(one.address()).into(),
                    index_query_all,
                    None
                ))
                .unwrap()
        );
    }

    pub fn test_multiple_attributes<A, S>(mut eav_storage: S, attributes: Vec<Attribute>)
    where
        A: AddressableContent + Clone,
        S: EntityAttributeValueStorage,
    {
        let foo_content = Content::from(RawString::from("foo"));

        let one = A::try_from_content(&foo_content)
            .expect("could not create AddressableContent from Content");
        // it can reference itself, why not?
        let many_one = A::try_from_content(&foo_content)
            .expect("could not create AddressableContent from Content");
        let mut expected = BTreeSet::new();

        attributes.iter().for_each(|attribute| {
            let eav =
                EntityAttributeValueIndex::new(&many_one.address(), &attribute, &one.address())
                    .expect("could not create EAV");
            let eavi = eav_storage
                .add_eavi(&eav.clone())
                .expect("could not add eav")
                .expect("Could not get eavi option");
            expected.insert(eavi.clone());
        });

        let query = EaviQuery::new(
            Some(many_one.address()).into(),
            attributes.into(),
            EavFilter::default(),
            IndexFilter::LatestByAttribute,
            None,
        );

        // get only last value in set of prefix query
        let results = eav_storage.fetch_eavi(&query).unwrap();
        assert_eq!(1, results.len());

        assert_eq!(
            expected.iter().last().unwrap(),
            results.iter().last().unwrap()
        );

        //add another value just to prove we get last of prefix
        let first_eav = expected.iter().next().unwrap();
        //timestamp in constructor generates new time
        let new_eav = EntityAttributeValueIndex::new(
            &first_eav.entity(),
            &first_eav.attribute(),
            &first_eav.value(),
        )
        .expect("could not create EAV");
        let new_eavi = eav_storage.add_eavi(&new_eav);
        // get only last value in set of prefix
        let results = eav_storage.fetch_eavi(&query).unwrap();
        assert_eq!(&new_eavi.unwrap().unwrap(), results.iter().last().unwrap())
    }

    pub fn test_many_to_one<A, S>(mut eav_storage: S)
    where
        A: AddressableContent + Clone,
        S: EntityAttributeValueStorage,
    {
        let foo_content = Content::from(RawString::from("foo"));
        let bar_content = Content::from(RawString::from("bar"));
        let baz_content = Content::from(RawString::from("baz"));

        let one = A::try_from_content(&foo_content)
            .expect("could not create AddressableContent from Content");

        // it can reference itself, why not?
        let many_one = A::try_from_content(&foo_content)
            .expect("could not create AddressableContent from Content");
        let many_two = A::try_from_content(&bar_content)
            .expect("could not create AddressableContent from Content");
        let many_three = A::try_from_content(&baz_content)
            .expect("could not create AddressableContent from Content");
        let attribute = Attribute::LinkTag("many_to_one".into(), "".into());

        let mut expected = BTreeSet::new();
        for many in vec![many_one.clone(), many_two.clone(), many_three.clone()] {
            let eav = EntityAttributeValueIndex::new(&many.address(), &attribute, &one.address())
                .expect("could not create EAV");
            eav_storage
                .add_eavi(&eav)
                .expect("could not add eav")
                .expect("Could not get eavi option");
        }

        // throw an extra thing referenced by many to show fetch ignores it
        let two = A::try_from_content(&foo_content)
            .expect("could not create AddressableContent from Content");
        for many in vec![many_one.clone(), many_two.clone(), many_three.clone()] {
            let eavi = eav_storage
                .add_eavi(
                    &EntityAttributeValueIndex::new(&many.address(), &attribute, &two.address())
                        .expect("Could not create eav"),
                )
                .expect("could not add eav")
                .expect("could not add eav");
            expected.insert(eavi);
        }

        let query = EaviQuery::new(
            EavFilter::default(),
            EavFilter::single(attribute.clone()),
            EavFilter::single(one.address()),
            IndexFilter::LatestByAttribute,
            None,
        );
        // show the many referencing one
        assert_eq!(
            expected,
            eav_storage.fetch_eavi(&query).expect("could not fetch eav"),
        );

        // show one for the many results
        for many in vec![many_one.clone(), many_two.clone(), many_three.clone()] {
            let mut expected_one = BTreeSet::new();
            let eav =
                EntityAttributeValueIndex::new(&many.address(), &attribute.clone(), &one.address())
                    .expect("Could not create eav");
            expected_one.insert(eav);
            let fetch_set = eav_storage
                .fetch_eavi(&EaviQuery::new(
                    Some(many.address()).into(),
                    Some(attribute.clone()).into(),
                    None.into(),
                    IndexFilter::LatestByAttribute,
                    None,
                ))
                .expect("could not fetch eav");
            assert_eq!(fetch_set.clone().len(), expected_one.clone().len());
            fetch_set.iter().zip(&expected_one).for_each(|(a, b)| {
                assert_eq!(a.entity(), b.entity());
                assert_eq!(a.attribute(), b.attribute());
                assert_eq!(a.value(), a.value());
            });
        }
    }

<<<<<<< HEAD
=======
    //this tests tombstone functionality in the sense of , if there is a tombstone variable set that matches the predicate it should take precedent over everything else that is found
    //and if there isn't it should get the latest. This test will test both scenarios in which a tombstone is set and a match is found and a tombstone is set and a match is not found.
    //no need to test the case in which a tombstone is not set because it is has been applied in previous tests already
>>>>>>> f35975fb
    pub fn test_tombstone<A, S>(mut eav_storage: S)
    where
        A: AddressableContent + Clone,
        S: EntityAttributeValueStorage,
    {
        let foo_content = Content::from(RawString::from("foo"));
        let bar_content = Content::from(RawString::from("bar"));

        let one = A::try_from_content(&foo_content)
            .expect("could not create AddressableContent from Content");
        let two = A::try_from_content(&bar_content)
            .expect("could not create AddressableContent from Content");
        //set the value that should take precedence over everything when we set our tombstone
        let tombstone_attribute = Attribute::RemovedLink("c".into(), "c".into());
        let mut expected_tombstone = BTreeSet::new();
        let mut expected_tombstone_not_found = BTreeSet::new();
        //this is our test data
        vec!["a", "b", "c", "d", "e"].iter().for_each(|s| {
            //for each test data that comes through, we should create an EAV with link_tag over it
            let eav = EntityAttributeValueIndex::new(
                &one.address(),
                &Attribute::LinkTag(String::from(s.clone()), String::from(s.clone())),
                &two.address(),
            )
            .expect("could not create EAV");

            //add to our EAV storage
            let expected_eav = eav_storage
                .add_eavi(&eav)
                .expect("could not add eav")
                .expect("Could not get eavi option");
            if *s == "c" {
                //when we reach C we are going to add a remove_link EAVI
                let eav_remove = EntityAttributeValueIndex::new(
                    &one.address(),
                    &Attribute::RemovedLink(String::from(s.clone()), String::from(s.clone())),
                    &two.address(),
                )
                .expect("could not create EAV");

                //right after we are also going to add a LinkTag with the same C data just to diversify the data
                let new_remove_eav = eav_storage
                    .add_eavi(&eav_remove)
                    .expect("could not add eav")
                    .expect("Could not get eavi option");
                expected_tombstone.insert(new_remove_eav);
                eav_storage
                    .add_eavi(&eav)
                    .expect("could not add eav")
                    .expect("Could not get eavi option");
            } else if *s == "e" {
                //this is the last value we expect out of query
                expected_tombstone_not_found.insert(expected_eav);
            } else {
                ()
            }
        });

        //get from the eavi, if tombstone is found return that as priority
        let expected_attribute = Some(tombstone_attribute.clone());

        //this assert is supposed to return RemovedLink::("c","c") as since we have set it in our tombstone it should take precedence over everything
        assert_eq!(
            expected_tombstone,
            eav_storage
                .fetch_eavi(&EaviQuery::new(
                    Some(one.address()).into(),
                    None.into(),
                    Some(two.address()).into(),
                    IndexFilter::LatestByAttribute,
                    Some(expected_attribute.into())
                )) // this fetch eavi sets a tombstone on remove_link(c,c) which means It will catch the tombstone on remove_link
                .unwrap()
        );

        //this assert willnot return RemovedLink("C","C") because even though the tombstone was set it was not found so we default to the latest
        let expected_last_attribute = Some(Attribute::RemovedLink("e".into(), "e".into()));
        assert_eq!(
            expected_tombstone_not_found,
            eav_storage
                .fetch_eavi(&EaviQuery::new(
                    Some(one.address()).into(),
                    None.into(),
                    Some(two.address()).into(),
                    IndexFilter::LatestByAttribute,
                    Some(expected_last_attribute.into())
                ))
                .unwrap()
        );
    }
}

#[cfg(test)]
pub mod tests {
    use crate::{
        cas::{
            content::{ExampleAddressableContent, OtherExampleAddressableContent},
            storage::{test_content_addressable_storage, StorageTestSuite},
        },
        json::{JsonString, RawString},
    };

    /// show that content of different types can round trip through the same storage
    #[test]
    fn example_content_round_trip_test() {
        let test_suite = StorageTestSuite::new(test_content_addressable_storage());
        test_suite.round_trip_test::<ExampleAddressableContent, OtherExampleAddressableContent>(
            JsonString::from(RawString::from("foo")),
            JsonString::from(RawString::from("bar")),
        );
    }
}<|MERGE_RESOLUTION|>--- conflicted
+++ resolved
@@ -639,12 +639,9 @@
         }
     }
 
-<<<<<<< HEAD
-=======
     //this tests tombstone functionality in the sense of , if there is a tombstone variable set that matches the predicate it should take precedent over everything else that is found
     //and if there isn't it should get the latest. This test will test both scenarios in which a tombstone is set and a match is found and a tombstone is set and a match is not found.
     //no need to test the case in which a tombstone is not set because it is has been applied in previous tests already
->>>>>>> f35975fb
     pub fn test_tombstone<A, S>(mut eav_storage: S)
     where
         A: AddressableContent + Clone,
