pub mod entry_type;

<<<<<<< HEAD
use agent::{test_agent_id, AgentId};
use cas::content::{Address, AddressableContent, Content};
use chain_header::ChainHeader;
use chain_migrate::ChainMigrate;
use delete::Delete;
use dna::Dna;
use entry::entry_type::{test_app_entry_type, test_app_entry_type_b, AppEntryType, EntryType};
use error::{HcResult, HolochainError};
use json::{default_to_json, default_try_from_json, JsonString, RawString};
use link::{link_add::LinkAdd, link_list::LinkList, link_remove::LinkRemove};
use serde::{ser::SerializeTuple, Deserialize, Deserializer, Serializer};
use snowflake;
use std::convert::TryFrom;

pub type AppEntryValue = JsonString;

fn serialize_app_entry<S>(
    app_entry_type: &AppEntryType,
    app_entry_value: &AppEntryValue,
    serializer: S,
) -> Result<S::Ok, S::Error>
where
    S: Serializer,
{
    let mut state = serializer.serialize_tuple(2)?;
    state.serialize_element(&app_entry_type.to_string())?;
    state.serialize_element(&app_entry_value.to_string())?;
    state.end()
=======
use crate::{
    cas::content::{Address, AddressableContent, Content},
    entry::entry_type::{
        test_entry_type, test_entry_type_b, test_sys_entry_type, test_unpublishable_entry_type,
        EntryType,
    },
    error::{error::HcResult, HolochainError},
    json::{JsonString, RawString, *},
};
use snowflake;
use std::{
    convert::{TryFrom, TryInto},
    ops::Deref,
};

pub type EntryValue = JsonString;

/// Structure holding actual data in a source chain "Item"
/// data is stored as a JsonString
#[derive(Clone, Debug)]
pub struct Entry {
    value: EntryValue,
    entry_type: EntryType,
}

impl Entry {
    pub fn new<J: Into<JsonString>>(entry_type: EntryType, value: J) -> Entry {
        Entry {
            entry_type,
            value: value.into(),
        }
    }

    pub fn value(&self) -> &Content {
        &self.value
    }

    pub fn entry_type(&self) -> &EntryType {
        &self.entry_type
    }

    pub fn serialize(&self) -> SerializedEntry {
        SerializedEntry::from(self.clone())
    }
}

pub trait ToEntry {
    fn to_entry(&self) -> Entry;
    fn from_entry(_: &Entry) -> Self;
>>>>>>> 3da9adf7
}

fn deserialize_app_entry<'de, D>(deserializer: D) -> Result<(AppEntryType, AppEntryValue), D::Error>
where
    D: Deserializer<'de>,
{
    #[derive(Deserialize)]
    struct SerializedAppEntry(String, String);

    let serialized_app_entry = SerializedAppEntry::deserialize(deserializer)?;
    Ok((
        AppEntryType::from(serialized_app_entry.0),
        AppEntryValue::from(serialized_app_entry.1),
    ))
}

/// Structure holding actual data in a source chain "Item"
/// data is stored as a JsonString
#[derive(Clone, Debug, Serialize, Deserialize, DefaultJson)]
pub enum Entry {
    // @TODO don't skip
    #[serde(serialize_with = "serialize_app_entry")]
    #[serde(deserialize_with = "deserialize_app_entry")]
    App(AppEntryType, AppEntryValue),

    Dna(Dna),
    AgentId(AgentId),
    Delete(Delete),
    LinkAdd(LinkAdd),
    LinkRemove(LinkRemove),
    LinkList(LinkList),
    ChainHeader(ChainHeader),
    ChainMigrate(ChainMigrate),
}

impl From<Option<Entry>> for JsonString {
    fn from(maybe_entry: Option<Entry>) -> Self {
        default_to_json(maybe_entry)
    }
}

impl TryFrom<JsonString> for Option<Entry> {
    type Error = HolochainError;
    fn try_from(j: JsonString) -> Result<Self, Self::Error> {
        default_try_from_json(j)
    }
}

impl Entry {
    pub fn entry_type(&self) -> EntryType {
        match &self {
            Entry::App(app_entry_type, _) => EntryType::App(app_entry_type.to_owned()),
            Entry::Dna(_) => EntryType::Dna,
            Entry::AgentId(_) => EntryType::AgentId,
            Entry::Delete(_) => EntryType::Delete,
            Entry::LinkAdd(_) => EntryType::LinkAdd,
            Entry::LinkRemove(_) => EntryType::LinkRemove,
            Entry::LinkList(_) => EntryType::LinkList,
            Entry::ChainHeader(_) => EntryType::ChainHeader,
            Entry::ChainMigrate(_) => EntryType::ChainMigrate,
        }
    }
}

impl PartialEq for Entry {
    fn eq(&self, other: &Entry) -> bool {
        self.address() == other.address()
    }
}

impl AddressableContent for Entry {
    fn content(&self) -> Content {
        self.into()
    }

    fn try_from_content(content: &Content) -> HcResult<Entry> {
        Entry::try_from(content.to_owned())
    }
}

/// dummy entry value
#[cfg_attr(tarpaulin, skip)]
pub fn test_entry_value() -> JsonString {
    JsonString::from(RawString::from("test entry value"))
}

pub fn test_entry_content() -> Content {
    Content::from("{\"App\":[\"testEntryType\",\"\\\"test entry value\\\"\"]}")
}

/// dummy entry content, same as test_entry_value()
#[cfg_attr(tarpaulin, skip)]
pub fn test_entry_value_a() -> JsonString {
    test_entry_value()
}

/// dummy entry content, differs from test_entry_value()
#[cfg_attr(tarpaulin, skip)]
pub fn test_entry_value_b() -> JsonString {
    JsonString::from(RawString::from("other test entry value"))
}
#[cfg_attr(tarpaulin, skip)]
pub fn test_entry_value_c() -> JsonString {
    RawString::from("value C").into()
}

#[cfg_attr(tarpaulin, skip)]
pub fn test_sys_entry_value() -> AgentId {
    test_agent_id()
}

/// dummy entry
#[cfg_attr(tarpaulin, skip)]
pub fn test_entry() -> Entry {
    Entry::App(test_app_entry_type(), test_entry_value())
}

pub fn expected_serialized_entry_content() -> JsonString {
    JsonString::from("{\"App\":[\"testEntryType\",\"\\\"test entry value\\\"\"]}")
}

/// the correct address for test_entry()
#[cfg_attr(tarpaulin, skip)]
pub fn expected_entry_address() -> Address {
    Address::from("Qma6RfzvZRL127UCEVEktPhQ7YSS1inxEFw7SjEsfMJcrq".to_string())
}

/// dummy entry, same as test_entry()
#[cfg_attr(tarpaulin, skip)]
pub fn test_entry_a() -> Entry {
    test_entry()
}

/// dummy entry, differs from test_entry()
#[cfg_attr(tarpaulin, skip)]
pub fn test_entry_b() -> Entry {
    Entry::App(test_app_entry_type_b(), test_entry_value_b())
}
pub fn test_entry_c() -> Entry {
    Entry::App(test_app_entry_type_b(), test_entry_value_c())
}

/// dummy entry with unique string content
#[cfg_attr(tarpaulin, skip)]
pub fn test_entry_unique() -> Entry {
    Entry::App(
        test_app_entry_type(),
        RawString::from(snowflake::ProcessUniqueId::new().to_string()).into(),
    )
}

#[cfg_attr(tarpaulin, skip)]
pub fn test_sys_entry() -> Entry {
    Entry::AgentId(test_sys_entry_value())
}

pub fn test_sys_entry_address() -> Address {
    Address::from(String::from(
        "QmUZ3wsC4sVdJZK2AC8Ji4HZRfkFSH2cYE6FntmfWKF8GV",
    ))
}

#[cfg_attr(tarpaulin, skip)]
pub fn test_unpublishable_entry() -> Entry {
    Entry::Dna(Dna::new())
}

#[cfg(test)]
pub mod tests {
    use super::*;
    use crate::{
        cas::{
            content::{AddressableContent, AddressableContentTestSuite},
            storage::{test_content_addressable_storage, ExampleContentAddressableStorage},
        },
        entry::{expected_entry_address, Entry},
    };

    #[test]
    /// tests for PartialEq
    fn eq() {
        let entry_a = test_entry_a();
        let entry_b = test_entry_b();

        // same content is equal
        assert_eq!(entry_a, entry_a);

        // different content is not equal
        assert_ne!(entry_a, entry_b);
    }

    #[test]
    /// test entry.address() against a known value
    fn known_address() {
        assert_eq!(expected_entry_address(), test_entry().address());
    }

    #[test]
    /// show From<Entry> for JsonString
    fn json_string_from_entry_test() {
        assert_eq!(
            test_entry().content(),
            JsonString::from(Entry::from(test_entry()))
        );
    }

    #[test]
    /// show From<Content> for Entry
    fn entry_from_content_test() {
        assert_eq!(
            test_entry(),
            Entry::try_from(test_entry().content()).unwrap()
        );
    }

    #[test]
    /// tests for entry.content()
    fn content_test() {
        let content = test_entry_content();
        let entry = Entry::try_from_content(&content).unwrap();

        assert_eq!(content, entry.content());
    }

    #[test]
    /// test that we can round trip through JSON
    fn json_round_trip() {
        let entry = test_entry();
        let expected = expected_serialized_entry_content();
        assert_eq!(expected, JsonString::from(Entry::from(entry.clone())));
        assert_eq!(entry, Entry::try_from(expected.clone()).unwrap());
        assert_eq!(entry, Entry::from(entry.clone()));

        let sys_entry = test_sys_entry();
        let expected = JsonString::from(format!(
            "{{\"AgentId\":{{\"nick\":\"{}\",\"key\":\"{}\"}}}}",
            "bob",
            "MTIzNDU2Nzg5MDEyMzQ1Njc4OTAxMjM0NTY3ODkwMTIzNDU2Nzg5MDEyMzQ1Njc4OTAxMjM0NTY3ODkwMTIzNBkd",
        ));
        assert_eq!(expected, JsonString::from(Entry::from(sys_entry.clone())));
        assert_eq!(
            &sys_entry,
            &Entry::from(Entry::try_from(expected.clone()).unwrap())
        );
        assert_eq!(&sys_entry, &Entry::from(Entry::from(sys_entry.clone())),);
    }

    #[test]
    /// show AddressableContent implementation
    fn addressable_content_test() {
        // from_content()
        AddressableContentTestSuite::addressable_content_trait_test::<Entry>(
            test_entry_content(),
            test_entry(),
            expected_entry_address(),
        );
    }

    #[test]
    /// show CAS round trip
    fn cas_round_trip_test() {
        let entries = vec![test_entry()];
        AddressableContentTestSuite::addressable_content_round_trip::<
            Entry,
            ExampleContentAddressableStorage,
        >(entries, test_content_addressable_storage());
    }
}<|MERGE_RESOLUTION|>--- conflicted
+++ resolved
@@ -1,6 +1,5 @@
 pub mod entry_type;
 
-<<<<<<< HEAD
 use agent::{test_agent_id, AgentId};
 use cas::content::{Address, AddressableContent, Content};
 use chain_header::ChainHeader;
@@ -29,57 +28,6 @@
     state.serialize_element(&app_entry_type.to_string())?;
     state.serialize_element(&app_entry_value.to_string())?;
     state.end()
-=======
-use crate::{
-    cas::content::{Address, AddressableContent, Content},
-    entry::entry_type::{
-        test_entry_type, test_entry_type_b, test_sys_entry_type, test_unpublishable_entry_type,
-        EntryType,
-    },
-    error::{error::HcResult, HolochainError},
-    json::{JsonString, RawString, *},
-};
-use snowflake;
-use std::{
-    convert::{TryFrom, TryInto},
-    ops::Deref,
-};
-
-pub type EntryValue = JsonString;
-
-/// Structure holding actual data in a source chain "Item"
-/// data is stored as a JsonString
-#[derive(Clone, Debug)]
-pub struct Entry {
-    value: EntryValue,
-    entry_type: EntryType,
-}
-
-impl Entry {
-    pub fn new<J: Into<JsonString>>(entry_type: EntryType, value: J) -> Entry {
-        Entry {
-            entry_type,
-            value: value.into(),
-        }
-    }
-
-    pub fn value(&self) -> &Content {
-        &self.value
-    }
-
-    pub fn entry_type(&self) -> &EntryType {
-        &self.entry_type
-    }
-
-    pub fn serialize(&self) -> SerializedEntry {
-        SerializedEntry::from(self.clone())
-    }
-}
-
-pub trait ToEntry {
-    fn to_entry(&self) -> Entry;
-    fn from_entry(_: &Entry) -> Self;
->>>>>>> 3da9adf7
 }
 
 fn deserialize_app_entry<'de, D>(deserializer: D) -> Result<(AppEntryType, AppEntryValue), D::Error>
