--- conflicted
+++ resolved
@@ -1,18 +1,11 @@
-<<<<<<< HEAD
-use crate::link::{Link, LinkActionKind};
 
 use holochain_json_api::{error::JsonError, json::JsonString};
 use holochain_persistence_api::cas::content::Address;
-=======
 use crate::{
     agent::AgentId,
-    cas::content::Address,
     chain_header::ChainHeader,
-    error::HolochainError,
-    json::JsonString,
     link::{Link, LinkActionKind},
 };
->>>>>>> e612a9b7
 
 //-------------------------------------------------------------------------------------------------
 // LinkData
@@ -94,12 +87,8 @@
 pub mod tests {
 
     use crate::{
-<<<<<<< HEAD
-=======
         agent::test_agent_id,
-        cas::content::AddressableContent,
         chain_header::test_chain_header,
->>>>>>> e612a9b7
         entry::{test_entry_a, test_entry_b, Entry},
         link::{
             link_data::LinkData,
