use crate::{
    agent::AgentId,
    cas::content::Address,
    error::HolochainError,
    json::JsonString,
    link::{Link, LinkActionKind},
};

//-------------------------------------------------------------------------------------------------
// LinkData
//-------------------------------------------------------------------------------------------------

#[derive(Serialize, Deserialize, Clone, Debug, PartialEq, DefaultJson)]
pub struct LinkData {
<<<<<<< HEAD
    action_kind: LinkActionKind,
    link: Link,
    timestamp: i64,
    agent_id: AgentId,
}

impl LinkData {
    pub fn new_add(
        base: &Address,
        target: &Address,
        tag: &str,
        timestamp: i64,
        agent_id: AgentId,
    ) -> Self {
        LinkData {
            action_kind: LinkActionKind::ADD,
            link: Link::new(base, target, tag),
            timestamp,
            agent_id,
        }
    }

    pub fn new_delete(
        base: &Address,
        target: &Address,
        tag: &str,
        timestamp: i64,
        agent_id: AgentId,
    ) -> Self {
        LinkData {
            action_kind: LinkActionKind::REMOVE,
            link: Link::new(base, target, tag),
            timestamp,
            agent_id,
=======
    pub action_kind: LinkActionKind,
    pub link: Link,
}

impl LinkData {
    pub fn new_add(base: &Address, target: &Address, link_type: &str, tag: &str) -> Self {
        LinkData {
            action_kind: LinkActionKind::ADD,
            link: Link::new(base, target, link_type, tag),
        }
    }

    pub fn new_delete(base: &Address, target: &Address, link_type: &str, tag: &str) -> Self {
        LinkData {
            action_kind: LinkActionKind::REMOVE,
            link: Link::new(base, target, link_type, tag),
>>>>>>> 76a8d2b9
        }
    }

    pub fn action_kind(&self) -> &LinkActionKind {
        &self.action_kind
    }

    pub fn link(&self) -> &Link {
        &self.link
    }

    pub fn from_link(
        link: &Link,
        action_kind: LinkActionKind,
        timestamp: i64,
        agent_id: AgentId,
    ) -> Self {
        LinkData {
            action_kind,
            link: link.clone(),
            timestamp,
            agent_id,
        }
    }

    pub fn add_from_link(link: &Link, timestamp: i64, agent_id: AgentId) -> Self {
        Self::from_link(link, LinkActionKind::ADD, timestamp, agent_id)
    }

    pub fn remove_from_link(link: &Link, timestamp: i64, agent_id: AgentId) -> Self {
        Self::from_link(link, LinkActionKind::REMOVE, timestamp, agent_id)
    }
}

#[cfg(test)]
pub mod tests {

    use crate::{
        agent::test_agent_id,
        cas::content::AddressableContent,
        entry::{test_entry_a, test_entry_b, Entry},
        json::JsonString,
        link::{
            link_data::LinkData,
            tests::{example_link, example_link_action_kind, example_link_type},
        },
    };
    use std::convert::TryFrom;

    pub fn example_link_add() -> LinkData {
        let link = example_link();
<<<<<<< HEAD
        LinkData::new_add(link.base(), link.target(), link.tag(), 0, test_agent_id())
=======
        LinkData::new_add(link.base(), link.target(), link.link_type(), link.tag())
>>>>>>> 76a8d2b9
    }

    pub fn test_link_entry() -> Entry {
        Entry::LinkAdd(example_link_add())
    }

    pub fn test_link_entry_json_string() -> JsonString {
        JsonString::from_json(&format!(
<<<<<<< HEAD
            "{{\"LinkAdd\":{{\"action_kind\":\"ADD\",\"link\":{{\"base\":\"{}\",\"target\":\"{}\",\"tag\":\"foo-tag\"}},\"timestamp\":0,\"agent_id\":{{\"nick\":\"bob\",\"pub_sign_key\":\"HcScIkRaAaaaaaaaaaAaaaAAAAaaaaaaaaAaaaaAaaaaaaaaAaaAAAAatzu4aqa\"}}}}}}",
=======
            "{{\"LinkAdd\":{{\"action_kind\":\"ADD\",\"link\":{{\"base\":\"{}\",\"target\":\"{}\",\"link_type\":\"foo-link-type\",\"tag\":\"foo-link-tag\"}}}}}}",
>>>>>>> 76a8d2b9
            test_entry_a().address(),
            test_entry_b().address()
        ))
    }

    #[test]
    fn link_smoke_test() {
        example_link();
    }

    #[test]
    fn link_base_test() {
        assert_eq!(&test_entry_a().address(), example_link().base(),);
    }

    #[test]
    fn link_target_test() {
        assert_eq!(&test_entry_b().address(), example_link().target(),);
    }

    #[test]
    fn link_type_test() {
        assert_eq!(&example_link_type(), example_link().link_type(),);
    }

    #[test]
    fn link_entry_smoke_test() {
        test_link_entry();
    }

    #[test]
    fn link_add_action_kind_test() {
        assert_eq!(
            &example_link_action_kind(),
            example_link_add().action_kind(),
        );
    }

    #[test]
    fn link_add_link_test() {
        assert_eq!(&example_link(), example_link_add().link(),);
    }

    #[test]
    /// show ToString for LinkAdd
    fn link_entry_to_string_test() {
        assert_eq!(
            test_link_entry_json_string(),
            JsonString::from(test_link_entry()),
        );
    }

    #[test]
    /// show From<String> for LinkAdd
    fn link_entry_from_string_test() {
        assert_eq!(
            Entry::try_from(test_link_entry_json_string()).unwrap(),
            test_link_entry(),
        );
    }
}<|MERGE_RESOLUTION|>--- conflicted
+++ resolved
@@ -12,9 +12,8 @@
 
 #[derive(Serialize, Deserialize, Clone, Debug, PartialEq, DefaultJson)]
 pub struct LinkData {
-<<<<<<< HEAD
-    action_kind: LinkActionKind,
-    link: Link,
+    pub action_kind: LinkActionKind,
+    pub link: Link,
     timestamp: i64,
     agent_id: AgentId,
 }
@@ -24,12 +23,13 @@
         base: &Address,
         target: &Address,
         tag: &str,
+        link_type : &str
         timestamp: i64,
         agent_id: AgentId,
     ) -> Self {
         LinkData {
             action_kind: LinkActionKind::ADD,
-            link: Link::new(base, target, tag),
+            link: Link::new(base, target, link_type, tag),
             timestamp,
             agent_id,
         }
@@ -44,27 +44,9 @@
     ) -> Self {
         LinkData {
             action_kind: LinkActionKind::REMOVE,
-            link: Link::new(base, target, tag),
+            link: Link::new(base, target, link_type, tag),
             timestamp,
             agent_id,
-=======
-    pub action_kind: LinkActionKind,
-    pub link: Link,
-}
-
-impl LinkData {
-    pub fn new_add(base: &Address, target: &Address, link_type: &str, tag: &str) -> Self {
-        LinkData {
-            action_kind: LinkActionKind::ADD,
-            link: Link::new(base, target, link_type, tag),
-        }
-    }
-
-    pub fn new_delete(base: &Address, target: &Address, link_type: &str, tag: &str) -> Self {
-        LinkData {
-            action_kind: LinkActionKind::REMOVE,
-            link: Link::new(base, target, link_type, tag),
->>>>>>> 76a8d2b9
         }
     }
 
@@ -116,11 +98,7 @@
 
     pub fn example_link_add() -> LinkData {
         let link = example_link();
-<<<<<<< HEAD
         LinkData::new_add(link.base(), link.target(), link.tag(), 0, test_agent_id())
-=======
-        LinkData::new_add(link.base(), link.target(), link.link_type(), link.tag())
->>>>>>> 76a8d2b9
     }
 
     pub fn test_link_entry() -> Entry {
@@ -129,11 +107,7 @@
 
     pub fn test_link_entry_json_string() -> JsonString {
         JsonString::from_json(&format!(
-<<<<<<< HEAD
             "{{\"LinkAdd\":{{\"action_kind\":\"ADD\",\"link\":{{\"base\":\"{}\",\"target\":\"{}\",\"tag\":\"foo-tag\"}},\"timestamp\":0,\"agent_id\":{{\"nick\":\"bob\",\"pub_sign_key\":\"HcScIkRaAaaaaaaaaaAaaaAAAAaaaaaaaaAaaaaAaaaaaaaaAaaAAAAatzu4aqa\"}}}}}}",
-=======
-            "{{\"LinkAdd\":{{\"action_kind\":\"ADD\",\"link\":{{\"base\":\"{}\",\"target\":\"{}\",\"link_type\":\"foo-link-type\",\"tag\":\"foo-link-tag\"}}}}}}",
->>>>>>> 76a8d2b9
             test_entry_a().address(),
             test_entry_b().address()
         ))
