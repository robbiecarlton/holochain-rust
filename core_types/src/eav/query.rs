--- conflicted
+++ resolved
@@ -57,17 +57,11 @@
                 .filter_map(|eavi| {
                     let reduced_value =
                         iter2.clone().fold((None, false), |eavi_option, eavi_fold| {
-<<<<<<< HEAD
-                            if eavi_option.1 {
-                                eavi_option
-                            } else {
-=======
                             //if tombstone has been found do not reduce further. Maybe try a scan instead of a fold?
                             if eavi_option.1 {
                                 eavi_option
                             } else {
                                 //create eavi query without tombstone set
->>>>>>> 1afa6172
                                 let fold_query = EaviQuery::new(
                                     Some(eavi.entity()).into(),
                                     Some(eavi.attribute()).into(),
@@ -75,20 +69,14 @@
                                     IndexFilter::LatestByAttribute,
                                     None,
                                 );
-<<<<<<< HEAD
-=======
                                 //check if value is part of set
->>>>>>> 1afa6172
                                 if EaviQuery::eav_check(
                                     &eavi_fold,
                                     &fold_query.entity,
                                     &self.attribute,
                                     &fold_query.value,
                                 ) {
-<<<<<<< HEAD
-=======
                                     //check if tombstone matches with attribute
->>>>>>> 1afa6172
                                     if *&self
                                         .tombstone()
                                         .as_ref()
@@ -96,10 +84,7 @@
                                         .unwrap_or(true)
                                         .clone()
                                     {
-<<<<<<< HEAD
-=======
                                         //if attrribute is found return type plus boolean that siginifies tombstone has been found
->>>>>>> 1afa6172
                                         (
                                             Some(eavi_fold),
                                             *&self
@@ -110,26 +95,17 @@
                                                 .clone(),
                                         )
                                     } else {
-<<<<<<< HEAD
-                                        (Some(eavi_fold), false)
-                                    }
-                                } else {
-=======
                                         //return value that signifies value has been found but tuple hasnt been found
                                         (Some(eavi_fold), false)
                                     }
                                 } else {
                                     //if set does not match, just return last value of eavi_option
->>>>>>> 1afa6172
                                     eavi_option
                                 }
                             }
                         });
-<<<<<<< HEAD
-=======
 
                     //reduce folded value
->>>>>>> 1afa6172
                     reduced_value.0
                 })
                 .collect(),
