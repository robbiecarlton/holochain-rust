[package]
name = "holochain_net"
version = "0.0.7-alpha"
authors = ["Holochain Core Dev Team <devcore@holochain.org>"]
edition = "2018"

[dev-dependencies]
tempfile = "3"

[dependencies]
<<<<<<< HEAD
directories = "1"
failure = "0.1.1"
holochain_common = { path = "../common" }
holochain_core_types = { path = "../core_types" }
holochain_core_types_derive = { path = "../core_types_derive" }
lazy_static = "1.2"
reqwest = "0.9.11"
sha2 = "0.8.0"
serde = "1.0"
serde_derive = "1.0"
serde_json = { version = "1", features = ["preserve_order"] }
rmp-serde = "0.13.7"
serde_bytes = "0.10.4"
regex = "1"
snowflake = "1.2"
tungstenite = "0.6.1"
url = "1.7"
native-tls = "0.2"
=======
failure = "=0.1.5"
holochain_core_types = { path = "../core_types" }
holochain_core_types_derive = { path = "../core_types_derive" }
lazy_static = "=1.2.0"
serde = "=1.0.89"
serde_derive = "=1.0.89"
serde_json = { version = "=1.0.39", features = ["preserve_order"] }
rmp-serde = "=0.13.7"
serde_bytes = "=0.10.5"
regex = "=1.1.2"
snowflake = "=1.3.0"
tungstenite = "=0.6.1"
url = "=1.7.2"
native-tls = "=0.2.2"
>>>>>>> 95eb4733
<|MERGE_RESOLUTION|>--- conflicted
+++ resolved
@@ -8,30 +8,13 @@
 tempfile = "3"
 
 [dependencies]
-<<<<<<< HEAD
-directories = "1"
-failure = "0.1.1"
-holochain_common = { path = "../common" }
-holochain_core_types = { path = "../core_types" }
-holochain_core_types_derive = { path = "../core_types_derive" }
-lazy_static = "1.2"
-reqwest = "0.9.11"
-sha2 = "0.8.0"
-serde = "1.0"
-serde_derive = "1.0"
-serde_json = { version = "1", features = ["preserve_order"] }
-rmp-serde = "0.13.7"
-serde_bytes = "0.10.4"
-regex = "1"
-snowflake = "1.2"
-tungstenite = "0.6.1"
-url = "1.7"
-native-tls = "0.2"
-=======
+directories = "=1.0.2"
 failure = "=0.1.5"
 holochain_core_types = { path = "../core_types" }
 holochain_core_types_derive = { path = "../core_types_derive" }
 lazy_static = "=1.2.0"
+reqwest = "=0.9.11"
+sha2 = "=0.8.0"
 serde = "=1.0.89"
 serde_derive = "=1.0.89"
 serde_json = { version = "=1.0.39", features = ["preserve_order"] }
@@ -41,5 +24,4 @@
 snowflake = "=1.3.0"
 tungstenite = "=0.6.1"
 url = "=1.7.2"
-native-tls = "=0.2.2"
->>>>>>> 95eb4733
+native-tls = "=0.2.2"