--- conflicted
+++ resolved
@@ -1,49 +1,56 @@
 use holochain_core_types::{error::HolochainError, json::JsonString};
-use std::{collections::HashMap, fs::File, str::FromStr};
+use std::{fs::File, str::FromStr};
+
+//--------------------------------------------------------------------------------------------------
+// P2pBackendKind
+//--------------------------------------------------------------------------------------------------
+
+#[derive(Deserialize, Serialize, Clone, Debug, DefaultJson, PartialEq, Eq)]
+pub enum P2pBackendKind {
+    MOCK,
+    IPC,
+}
+
+impl FromStr for P2pBackendKind {
+    type Err = ();
+    fn from_str(s: &str) -> Result<Self, Self::Err> {
+        match s {
+            "MOCK" => Ok(P2pBackendKind::MOCK),
+            "IPC" => Ok(P2pBackendKind::IPC),
+            _ => Err(()),
+        }
+    }
+}
+
+impl From<P2pBackendKind> for String {
+    fn from(kind: P2pBackendKind) -> String {
+        String::from(match kind {
+            P2pBackendKind::MOCK => "MOCK",
+            P2pBackendKind::IPC => "IPC",
+        })
+    }
+}
+
+impl From<String> for P2pBackendKind {
+    fn from(s: String) -> P2pBackendKind {
+        P2pBackendKind::from_str(&s).expect("could not convert String to P2pBackendKind")
+    }
+}
+
+impl From<&'static str> for P2pBackendKind {
+    fn from(s: &str) -> P2pBackendKind {
+        P2pBackendKind::from(String::from(s))
+    }
+}
 
 //--------------------------------------------------------------------------------------------------
 // P2pConfig
 //--------------------------------------------------------------------------------------------------
 
 #[derive(Deserialize, Serialize, Clone, Debug, DefaultJson, PartialEq)]
-#[serde(tag = "backend_kind", content = "backend_config")]
-pub enum P2pConfig {
-    #[serde(rename = "IPC")]
-    Ipc(P2pIpcConfig),
-    #[serde(rename = "MOCK")]
-    Mock(P2pMockConfig),
-}
-
-#[derive(Deserialize, Serialize, Clone, Debug, DefaultJson, PartialEq)]
-pub struct P2pMockConfig {
-    pub network_name: String,
-}
-
-#[derive(Deserialize, Serialize, Clone, Debug, DefaultJson, PartialEq)]
-pub struct P2pIpcConfig {
-    #[serde(default)]
-    pub spawn: Option<P2pIpcSpawnConfig>,
-
-    #[serde(rename = "socketType")]
-    pub socket_type: String,
-
-    #[serde(rename = "ipcUri", default)]
-    pub ipc_uri: Option<String>,
-
-    #[serde(rename = "blockConnect", default)]
-    pub block_connect: Option<bool>,
-}
-
-#[derive(Deserialize, Serialize, Clone, Debug, DefaultJson, PartialEq)]
-pub struct P2pIpcSpawnConfig {
-    pub cmd: String,
-    pub env: HashMap<String, String>,
-
-    #[serde(default)]
-    pub args: Vec<String>,
-
-    #[serde(rename = "workDir", default)]
-    pub work_dir: String,
+pub struct P2pConfig {
+    pub backend_kind: P2pBackendKind,
+    pub backend_config: serde_json::Value,
 }
 
 // Conversions
@@ -63,6 +70,14 @@
 
 // Constructors
 impl P2pConfig {
+    pub fn new(backend_kind: P2pBackendKind, backend_config: &str) -> Self {
+        P2pConfig {
+            backend_kind,
+            backend_config: serde_json::from_str(backend_config)
+                .expect("Invalid backend_config json on P2pConfig creation."),
+        }
+    }
+
     pub fn from_file(filepath: &str) -> Self {
         let config_file =
             File::open(filepath).expect("Failed to open filepath on P2pConfig creation.");
@@ -70,13 +85,8 @@
             .expect("file is not a proper JSON of a P2pConfig struct")
     }
 
-<<<<<<< HEAD
-    pub fn default_mock(network_name: &'static str) -> Self {
-        P2pConfig::from_str(&P2pConfig::default_mock_config(network_name))
-=======
     pub fn default_ipc() -> Self {
         P2pConfig::from_str(P2pConfig::DEFAULT_IPC_CONFIG)
->>>>>>> 1cc27460
             .expect("Invalid backend_config json on P2pConfig creation.")
     }
 
@@ -104,19 +114,6 @@
 
 // statics
 impl P2pConfig {
-<<<<<<< HEAD
-    pub fn default_mock_config(network_name: &str) -> String {
-        format!(
-            r#"{{
-            "backend_kind": "MOCK",
-            "backend_config": {{
-                "network_name": "{}"
-            }}
-        }}"#,
-            network_name
-        )
-    }
-=======
     pub const DEFAULT_MOCK_CONFIG: &'static str = r#"
     {
         "backend_kind": "MOCK",
@@ -124,7 +121,6 @@
             "networkName": "default-mock"
         }
     }"#;
->>>>>>> 1cc27460
 
     pub const DEFAULT_IPC_CONFIG: &'static str = r#"
     {
@@ -148,15 +144,11 @@
 
     #[test]
     fn it_can_json_round_trip() {
-        let p2p_config =
-            P2pConfig::from_str(&P2pConfig::default_mock_config("it_can_json_round_trip")).unwrap();
+        let p2p_config = P2pConfig::from_str(P2pConfig::DEFAULT_MOCK_CONFIG).unwrap();
         let json_str = p2p_config.as_str();
         let p2p_config_2 = P2pConfig::from_str(&json_str).unwrap();
         assert_eq!(p2p_config, p2p_config_2);
-        assert_eq!(
-            p2p_config,
-            P2pConfig::default_mock("it_can_json_round_trip")
-        );
+        assert_eq!(p2p_config, P2pConfig::default_mock());
     }
 
     #[test]
