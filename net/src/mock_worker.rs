--- conflicted
+++ resolved
@@ -24,7 +24,7 @@
 
 /// hash connections by dna::agent_id
 fn app_id(app_data: &TrackAppData) -> String {
-    cat_dna_agent(&app_data.dna_hash, &app_data.agent_id)
+    cat_dna_agent(&app_data.dna_address, &app_data.agent_id)
 }
 
 /// a lazy_static! singleton for routing messages in-memory
@@ -45,21 +45,9 @@
     }
 
     /// register a data handler with the singleton (for message routing)
-<<<<<<< HEAD
     pub fn register(&mut self, app_data: &TrackAppData, sender: mpsc::Sender<Protocol>) -> () {
         self.senders.insert(app_id(app_data), sender.clone());
-        match self.senders_by_dna.entry(app_data.dna_hash.to_string()) {
-=======
-    pub fn register(
-        &mut self,
-        dna_address: &Address,
-        agent_id: &str,
-        sender: mpsc::Sender<Protocol>,
-    ) -> NetResult<()> {
-        self.senders
-            .insert(cat_dna_agent(dna_address, agent_id), sender.clone());
-        match self.senders_by_dna.entry(dna_address.to_owned()) {
->>>>>>> 03e431c5
+        match self.senders_by_dna.entry(app_data.dna_address.to_owned()) {
             Entry::Occupied(mut e) => {
                 e.get_mut().push(sender.clone());
             }
@@ -72,7 +60,7 @@
     /// de-register a data handler with the singleton (for message routing)
     pub fn deregister(&mut self, app_data: &TrackAppData) -> () {
         self.senders.remove(&app_id(app_data));
-        self.senders_by_dna.remove(&app_data.dna_hash);
+        self.senders_by_dna.remove(&app_data.dna_address);
         if self.senders.is_empty() && self.senders_by_dna.is_empty() {
             println!("\n-----------------\nMockSingleton Emptied!\n-----------------\n");
         }
@@ -128,16 +116,7 @@
 
     // -- private -- //
 
-<<<<<<< HEAD
     /// send a message to the appropriate channel based on dna_hash::agent_id
-    fn priv_send_one(&mut self, dna_hash: &str, agent_id: &str, data: Protocol) -> NetResult<()> {
-        if let Some(sender) = self.senders.get_mut(&cat_dna_agent(dna_hash, agent_id)) {
-            // NB: ignoring send failure here
-            sender
-                .send(data)
-                .unwrap_or_else(|_| println!("priv_send_one ignoring send failure"));
-=======
-    /// send a message to the appropriate channel based on dna_address::agent_id
     fn priv_send_one(
         &mut self,
         dna_address: &Address,
@@ -145,8 +124,10 @@
         data: Protocol,
     ) -> NetResult<()> {
         if let Some(sender) = self.senders.get_mut(&cat_dna_agent(dna_address, agent_id)) {
-            sender.send(data)?;
->>>>>>> 03e431c5
+            // NB: ignoring send failure here
+            sender
+                .send(data)
+                .unwrap_or_else(|_| println!("priv_send_one ignoring send failure"));
         }
         Ok(())
     }
@@ -318,7 +299,6 @@
         let mut mock = get_mock()?;
 
         if let Ok(wrap) = ProtocolWrapper::try_from(&data) {
-<<<<<<< HEAD
             match wrap {
                 ProtocolWrapper::TrackApp(app) => {
                     let (tx, rx) = mpsc::channel();
@@ -332,13 +312,6 @@
                     return Ok(());
                 }
                 _ => (),
-=======
-            if let ProtocolWrapper::TrackApp(app) = wrap {
-                let (tx, rx) = mpsc::channel();
-                self.mock_msgs.push(rx);
-                mock.register(&app.dna_address, &app.agent_id, tx)?;
-                return Ok(());
->>>>>>> 03e431c5
             }
         }
 
