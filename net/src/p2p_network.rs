--- conflicted
+++ resolved
@@ -59,7 +59,6 @@
                 Ok(Box::new(InMemoryWorker::new(h, &backend_config)?) as Box<NetWorker>)
             }),
         };
-<<<<<<< HEAD
 
         let (t, rx) = channel();
         let tx = t.clone();
@@ -80,11 +79,6 @@
             handler(Ok(message))
         });
 
-        // Create NetConnectionThread with appropriate worker factory
-        let connection = NetConnectionThread::new(wrapped_handler, worker_factory, None)?;
-
-        P2pNetwork::wait_p2p_ready(&rx);
-=======
         // Create NetConnectionThread with appropriate worker factory.  Indicate *what*
         // configuration failed to produce a connection.
         let connection = NetConnectionThread::new(handler, worker_factory, None).map_err(|e| {
@@ -94,12 +88,8 @@
                 e
             )
         })?;
-        if let P2pBackendKind::IPC = p2p_config.backend_kind {
-            // TODO: this is a hack until Core takes in account the 'P2pReady' message sent by the network module
-            // see: https://realtimeboard.com/app/board/o9J_kyiXmFs=/?moveToWidget=3074457346457995629
-            sleep(Duration::from_millis(1000));
-        }
->>>>>>> 5bc054d4
+        P2pNetwork::wait_p2p_ready(&rx);
+
         // Done
         Ok(P2pNetwork { connection })
     }
