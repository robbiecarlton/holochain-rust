--- conflicted
+++ resolved
@@ -92,11 +92,7 @@
         bootstrap_nodes: Vec<String>,
     ) -> NetResult<Self> {
         // Spawn a process with given `cmd` that we will have an IPC connection with
-<<<<<<< HEAD
-        let spawn_result = spawn::ipc_spawn(work_dir, config, env, true)?;
-=======
-        let spawn_result = spawn::ipc_spawn(cmd, args, work_dir, config, env, 2000, false)?;
->>>>>>> 81227f68
+        let spawn_result = spawn::ipc_spawn(work_dir, config, env, 2000, false)?;
         // Get spawn result info
         let ipc_binding = spawn_result.ipc_binding;
         let kill = spawn_result.kill;
