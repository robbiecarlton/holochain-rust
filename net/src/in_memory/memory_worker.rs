--- conflicted
+++ resolved
@@ -165,15 +165,12 @@
 #[cfg(test)]
 mod tests {
     use super::*;
-    use crate::p2p_config::P2pConfig;
-
-    use crate::connection::json_protocol::{JsonProtocol, TrackDnaData};
+    use crate::{
+        connection::json_protocol::{JsonProtocol, TrackDnaData},
+        p2p_config::P2pConfig,
+    };
     use crossbeam_channel::unbounded;
-<<<<<<< HEAD
-    use holochain_core_types::{cas::content::Address, hash::HashString};
-=======
-    use holochain_persistence_api::cas::content::Address;
->>>>>>> b0ee302a
+    use holochain_persistence_api::{cas::content::Address, hash::HashString};
 
     fn example_dna_address() -> Address {
         "blabladnaAddress".into()
