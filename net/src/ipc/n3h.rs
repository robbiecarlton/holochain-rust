--- conflicted
+++ resolved
@@ -138,12 +138,12 @@
     if res.is_ok() {
         return Ok(vec![]);
     }
-    tlog_e!("{:?}", res);
+        tlog_e!("{:?}", res);
     let res = sub_check_n3h_version(&path, &["--version", "--appimage-extract-and-run"]);
     if res.is_err() {
-        tlog_e!("{:?}", res);
-        bail!("{:?}", res);
-    }
+            tlog_e!("{:?}", res);
+            bail!("{:?}", res);
+        }
     return Ok(vec!["--appimage-extract-and-run".to_string()]);
 }
 
@@ -154,12 +154,7 @@
     let res = exec_output("n3h.bat", out_args, "C:\\github\\n3h\\bin", false);
     if res.is_ok() {
         let res = res.unwrap();
-<<<<<<< HEAD
         println!("raw response: {:?}", res);
-        let res = res.rsplit('\n').next().unwrap_or("");
-        println!("rsplit: {:?}", res);
-        if res != &N3H_INFO.version {
-=======
         let re = regex::Regex::new(r#"(?m)#\s+n3h\s+version:\s+"([^"]+)"\s+#$"#)?;
 
         let mut version = None;
@@ -168,14 +163,13 @@
         }
 
         if version.is_none() || version.as_ref().unwrap() != &N3H_INFO.version {
->>>>>>> 2f7f7627
             bail!(
                 "n3h version mismatch, expected: {}, got: {:?}",
                 &N3H_INFO.version,
                 version
             );
         }
-        return Ok(());
+        return Ok(true);
     }
     println!("response: {:?}", res);
     bail!(format!("n3h not found in path: {:?}", &path));
