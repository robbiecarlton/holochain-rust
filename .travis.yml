--- conflicted
+++ resolved
@@ -189,32 +189,12 @@
       <<: *_cargo_cache_template
       script:
         - make test_cmd
-<<<<<<< HEAD
-      before_cache:
-        - cd $TRAVIS_BUILD_DIR && . travis_cache_clean.sh
-        - rm -rf $HOME/.cargo/registry/index
 
     - name: "App-spec"
-      dist: trusty
-      language: node_js
-      node_js:
-        - "8"
-
-      # manually cache as we manually install rustup
-      # https://docs.travis-ci.com/user/caching/#rust-cargo-cache
-      cache:
-        timeout: 1000
-        directories:
-          - $HOME/.cargo
-          - $TRAVIS_BUILD_DIR/target
-      install:
-        - export PATH=$HOME/.cargo/bin:$PATH
+      <<: *_trusty_nodejs
+      <<: *_cargo_cache_template
       script:
         - make test_app_spec
-      before_cache:
-        - cd $TRAVIS_BUILD_DIR && . travis_cache_clean.sh
-        - rm -rf $HOME/.cargo/registry/index
-=======
 
     - name: "Nodejs Container Test"
       <<: *_trusty_nodejs
@@ -295,5 +275,4 @@
         - NODIST_X64=1
         - TRAVIS_NODE_VERSION="11"
         - PERFORM_DEPLOY=1
-        - LIBZMQ_PREFIX=C:\\Users\\travis\\build\\holochain\\holochain-rust\\vendor\\zmq
->>>>>>> 094476fd
+        - LIBZMQ_PREFIX=C:\\Users\\travis\\build\\holochain\\holochain-rust\\vendor\\zmq