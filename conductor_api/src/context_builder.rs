--- conflicted
+++ resolved
@@ -148,11 +148,8 @@
     extern crate tempfile;
     use self::tempfile::tempdir;
     use holochain_net::p2p_config::P2pBackendKind;
-<<<<<<< HEAD
     use tempfile::tempdir;
     use test_utils::mock_signing::mock_conductor_api;
-=======
->>>>>>> 4c4cfecd
 
     #[test]
     fn vanilla() {
