[package]
name = "holochain_conductor_api"
version = "0.0.4-alpha"
authors = ["Holochain Core Dev Team <devcore@holochain.org>"]

[dependencies]
holochain_cas_implementations = { path = "../cas_implementations" }
holochain_core = { path = "../core" }
holochain_core_types = { path = "../core_types" }
holochain_dpki = { path = "../hc_dpki" }
holochain_net = { path = "../net" }
holochain_sodium = { path = "../sodium" }
holochain_common = { path = "../common" }
chrono = "0.4"
serde = "1.0"
serde_derive = "1.0"
serde_json = { version = "1.0", features = ["preserve_order"] }
serde_regex = "0.3.1"
toml = "0.4.8"
boolinator = "2.4"
tiny_http = "0.6.0"
jsonrpc-core = { git = "https://github.com/holochain/jsonrpc", branch = "broadcaster-getter" }
jsonrpc-ws-server = { git = "https://github.com/holochain/jsonrpc", branch = "broadcaster-getter" }
jsonrpc-http-server = { git = "https://github.com/holochain/jsonrpc", branch = "broadcaster-getter" }
petgraph = "0.4.13"
colored = "1.6"
regex = "1"
maplit = "1.0.1"
lazy_static = "1.2"
directories = "1.0"
json-patch = "0.2.2"
hyper = "0.12.21"
hyper-staticfile = "0.3.0"
tokio = "0.1.14"
fs_extra = "1.1"
rpassword = "2.1.0"
dirs = "1.0.4"
base64 = "0.10"
<<<<<<< HEAD
crossbeam-channel = "0.3.8"
=======
reqwest = "0.9"
>>>>>>> 5c445dbb

[dev-dependencies]
test_utils = { path = "../test_utils"}
tempfile = "3"
holochain_wasm_utils = { path = "../wasm_utils" }
structopt = "0.2"
pretty_assertions = "*"<|MERGE_RESOLUTION|>--- conflicted
+++ resolved
@@ -36,11 +36,8 @@
 rpassword = "2.1.0"
 dirs = "1.0.4"
 base64 = "0.10"
-<<<<<<< HEAD
 crossbeam-channel = "0.3.8"
-=======
 reqwest = "0.9"
->>>>>>> 5c445dbb
 
 [dev-dependencies]
 test_utils = { path = "../test_utils"}
