--- conflicted
+++ resolved
@@ -109,15 +109,6 @@
     }
 }
 
-<<<<<<< HEAD
-=======
-#[derive(Serialize, Deserialize, Clone, Debug, PartialEq, Hash)]
-pub struct FnSignature {
-    pub inputs: Vec<FnParameter>,
-    pub outputs: Vec<FnParameter>,
-}
-
->>>>>>> 0d874a06
 /// Represents a zome "fn_declarations" object.
 #[derive(Serialize, Deserialize, Clone, Debug, PartialEq, Hash)]
 pub struct FnDeclaration {
@@ -228,7 +219,6 @@
                 "functions": [
                     {
                         "name": "test",
-<<<<<<< HEAD
                         "inputs" : [
                             {
                                 "name": "post",
@@ -241,23 +231,6 @@
                                 "type": "string"
                             }
                         ]
-=======
-                        "signature":
-                        {
-                            "inputs": [
-                                {
-                                    "name": "post",
-                                    "type": "string"
-                                }
-                            ],
-                            "outputs": [
-                                {
-                                    "name": "hash",
-                                    "type": "string"
-                                }
-                            ]
-                        }
->>>>>>> 0d874a06
                     }
                 ],
                 "code": {
