//! holochain_dna is a library for working with holochain dna files.
//!
//! It includes utilities for representing dna structures in memory,
//! as well as serializing and deserializing dna, mainly to json format.
//!
//! # Examples
//!
//! ```
//! extern crate holochain_core_types;
//! extern crate holochain_dna;
//! use holochain_dna::Dna;
//! use holochain_core_types::json::JsonString;
//!
//! let name = String::from("My Holochain DNA");
//!
//! let mut dna = Dna::new();
//! dna.name = name.clone();
//!
//! let json = JsonString::from(dna.clone());
//!
//! let dna2 = Dna::from(json);
//! assert_eq!(name, dna2.name);
//! ```

extern crate holochain_core_types;
#[macro_use]
extern crate serde_derive;
extern crate serde;
#[macro_use]
extern crate serde_json;
extern crate base64;
extern crate uuid;

use serde_json::Value;
use std::hash::{Hash, Hasher};

pub mod wasm;
pub mod zome;

use holochain_core_types::{
    cas::content::AddressableContent,
    entry::{Entry, ToEntry},
    entry_type::EntryType,
    error::DnaError,
    json::JsonString,
};
use std::collections::HashMap;
use uuid::Uuid;
use zome::{capabilities::Capability, entry_types::EntryTypeDef};

/// serde helper, provides a default empty object
fn empty_object() -> Value {
    json!({})
}

/// serde helper, provides a default newly generated v4 uuid
fn new_uuid() -> String {
    Uuid::new_v4().to_string()
}

/// Represents the top-level holochain dna object.
#[derive(Serialize, Deserialize, Clone, Debug)]
pub struct Dna {
    /// The top-level "name" of a holochain application.
    #[serde(default)]
    pub name: String,

    /// The top-level "description" of a holochain application.
    #[serde(default)]
    pub description: String,

    /// The semantic version of your holochain application.
    #[serde(default)]
    pub version: String,

    /// A unique identifier to distinguish your holochain application.
    #[serde(default = "new_uuid")]
    pub uuid: String,

    /// Which version of the holochain dna spec does this represent?
    #[serde(default)]
    pub dna_spec_version: String,

    /// Any arbitrary application properties can be included in this object.
    #[serde(default = "empty_object")]
    pub properties: Value,

    /// An array of zomes associated with your holochain application.
    #[serde(default)]
    pub zomes: HashMap<String, zome::Zome>,
}

impl Default for Dna {
    /// Provide defaults for a dna object.
    fn default() -> Self {
        Dna {
            name: String::new(),
            description: String::new(),
            version: String::new(),
            uuid: new_uuid(),
            dna_spec_version: String::from("2.0"),
            properties: empty_object(),
            zomes: HashMap::new(),
        }
    }
}

impl Dna {
    /// Create a new in-memory dna structure with some default values.
    ///
    /// # Examples
    ///
    /// ```
    /// use holochain_dna::Dna;
    ///
    /// let dna = Dna::new();
    /// assert_eq!("", dna.name);
    ///
    /// ```
    pub fn new() -> Self {
        Default::default()
    }

    /// Generate a pretty-printed json string from an in-memory dna struct.
    ///
    /// # Examples
    ///
    /// ```
    /// use holochain_dna::Dna;
    ///
    /// let dna = Dna::new();
    /// println!("json: {}", dna.to_json_pretty().expect("DNA should serialize"));
    ///
    /// ```
    pub fn to_json_pretty(&self) -> serde_json::Result<String> {
        serde_json::to_string_pretty(self)
    }

    /// Return a Zome
    pub fn get_zome(&self, zome_name: &str) -> Option<&zome::Zome> {
        self.zomes.get(zome_name)
    }

    /// Return a Zome's Capability from a Zome and a Capability name.
    pub fn get_capability<'a>(
        &'a self,
        zome: &'a zome::Zome,
        capability_name: &str,
    ) -> Option<&'a Capability> {
        zome.capabilities.get(capability_name)
    }

    /// Find a Zome and return it's WASM bytecode for a specified Capability
    pub fn get_wasm_from_zome_name<T: Into<String>>(&self, zome_name: T) -> Option<&wasm::DnaWasm> {
        let zome_name = zome_name.into();
        let zome = self.get_zome(&zome_name)?;
        Some(&zome.code)
    }

    /// Return a Zome's Capability from a Zome name and Capability name.
    pub fn get_capability_with_zome_name(
        &self,
        zome_name: &str,
        cap_name: &str,
    ) -> Result<&Capability, DnaError> {
        // Zome must exist in DNA
        let zome = self.get_zome(zome_name);
        if zome.is_none() {
            return Err(DnaError::ZomeNotFound(format!(
                "Zome '{}' not found",
                &zome_name,
            )));
        }
        let zome = zome.unwrap();
        // Capability must exist in Zome
        let cap = self.get_capability(zome, &cap_name);
        if cap.is_none() {
            return Err(DnaError::CapabilityNotFound(format!(
                "Capability '{}' not found in Zome '{}'",
                &cap_name, &zome_name
            )));
        }
        // Everything OK
        Ok(cap.unwrap())
    }

    /// Return the name of the zome holding a specified app entry_type
    pub fn get_zome_name_for_entry_type(&self, entry_type_name: &str) -> Option<String> {
        // pre-condition: must be a valid app entry_type name
        assert!(EntryType::has_valid_app_name(entry_type_name));
        // Browse through the zomes
        for (zome_name, zome) in &self.zomes {
            for (zome_entry_type_name, _) in &zome.entry_types {
                if *zome_entry_type_name == entry_type_name {
                    return Some(zome_name.clone());
                }
            }
        }
        None
    }

    /// Return the entry_type definition of a specified app entry_type
    pub fn get_entry_type_def(&self, entry_type_name: &str) -> Option<&EntryTypeDef> {
        // pre-condition: must be a valid app entry_type name
        assert!(EntryType::has_valid_app_name(entry_type_name));
        // Browse through the zomes
        for (_zome_name, zome) in &self.zomes {
            for (zome_entry_type_name, entry_type_def) in &zome.entry_types {
                if *zome_entry_type_name == entry_type_name {
                    return Some(entry_type_def);
                }
            }
        }
        None
    }
}

impl Hash for Dna {
    fn hash<H: Hasher>(&self, state: &mut H) {
        let s = String::from(JsonString::from(self.to_owned()));
        s.hash(state);
    }
}

impl PartialEq for Dna {
    fn eq(&self, other: &Dna) -> bool {
        // need to guarantee that PartialEq and Hash always agree
        JsonString::from(self.to_owned()) == JsonString::from(other.to_owned())
    }
}

impl From<JsonString> for Dna {
    fn from(json_string: JsonString) -> Dna {
        serde_json::from_str(&String::from(json_string)).expect("could not deserialize dna")
    }
}

impl From<Dna> for JsonString {
    fn from(dna: Dna) -> JsonString {
        JsonString::from(serde_json::to_string(&dna).expect("DNA should serialize"))
    }
}

impl ToEntry for Dna {
    fn to_entry(&self) -> Entry {
        // TODO #239 - Convert Dna to Entry by following DnaEntry schema and not the to_json() dump
        Entry::new(&EntryType::Dna, &JsonString::from(self.to_owned()))
    }

    fn from_entry(entry: &Entry) -> Self {
<<<<<<< HEAD
        Dna::from(entry.content().to_owned())
=======
        Dna::from_json_str(&entry.value()).expect("entry is not a valid Dna Entry")
>>>>>>> da8059ec
    }
}

#[cfg(test)]
pub mod tests {
    use super::*;
    extern crate base64;
    use zome::tests::test_zome;

    static UNIT_UUID: &'static str = "00000000-0000-0000-0000-000000000000";

    pub fn test_dna() -> Dna {
        Dna::new()
    }

    #[test]
    fn get_entry_type_def_test() {
        let mut dna = test_dna();
        let mut zome = test_zome();
        let entry_type = EntryType::App("bar".to_string());
        let entry_type_def = EntryTypeDef::new();

        zome.entry_types
            .insert(entry_type.to_string(), entry_type_def.clone());
        dna.zomes.insert("zome".to_string(), zome);

        assert_eq!(None, dna.get_entry_type_def("foo"));
        assert_eq!(Some(&entry_type_def), dna.get_entry_type_def("bar"));
    }

    #[test]
    fn can_parse_and_output_json() {
        let dna = test_dna();

        let serialized = serde_json::to_string(&dna).unwrap();

        let deserialized: Dna = serde_json::from_str(&serialized).unwrap();

        assert_eq!(String::from("2.0"), deserialized.dna_spec_version);
    }

    #[test]
    fn can_parse_and_output_json_helpers() {
        let dna = test_dna();

        let json_string = JsonString::from(dna);

        let deserialized = Dna::from(json_string);

        assert_eq!(String::from("2.0"), deserialized.dna_spec_version);
    }

    #[test]
    fn parse_and_serialize_compare() {
        let fixture = String::from(
            r#"{
                "name": "test",
                "description": "test",
                "version": "test",
                "uuid": "00000000-0000-0000-0000-000000000000",
                "dna_spec_version": "2.0",
                "properties": {
                    "test": "test"
                },
                "zomes": {
                    "test": {
                        "description": "test",
                        "config": {
                            "error_handling": "throw-errors"
                        },
                        "entry_types": {
                            "test": {
                                "description": "test",
                                "sharing": "public",
                                "links_to": [
                                    {
                                        "target_type": "test",
                                        "tag": "test"
                                    }
                                ],
                                "linked_from": []
                            }
                        },
                        "capabilities": {
                            "test": {
                                "capability": {
                                    "membrane": "public"
                                },
                                "functions": [
                                    {
                                        "name": "test",
                                        "inputs": [],
                                        "outputs": []
                                    }
                                ]
                            }
                        },
                        "code": {
                            "code": "AAECAw=="
                        }
                    }
                }
            }"#,
        ).replace(char::is_whitespace, "");

        let dna = Dna::from(JsonString::from(fixture.clone()));

        println!("{}", dna.to_json_pretty().unwrap());

        let serialized = String::from(JsonString::from(dna)).replace(char::is_whitespace, "");

        assert_eq!(fixture, serialized);
    }

    #[test]
    fn default_value_test() {
        let mut dna = Dna {
            uuid: String::from(UNIT_UUID),
            ..Default::default()
        };
        let mut zome = zome::Zome::default();
        zome.entry_types
            .insert("".to_string(), zome::entry_types::EntryTypeDef::new());
        dna.zomes.insert("".to_string(), zome);

        let fixture = Dna::from(JsonString::from(
            r#"{
                "name": "",
                "description": "",
                "version": "",
                "uuid": "00000000-0000-0000-0000-000000000000",
                "dna_spec_version": "2.0",
                "properties": {},
                "zomes": {
                    "": {
                        "description": "",
                        "config": {
                            "error_handling": "throw-errors"
                        },
                        "entry_types": {
                            "": {
                                "description": "",
                                "sharing": "public"
                            }
                        }
                    }
                }
            }"#,
        ));

        assert_eq!(dna, fixture);
    }

    #[test]
    fn parse_with_defaults_dna() {
        let dna = Dna::from(JsonString::from(
            r#"{
            }"#,
        ));

        assert!(dna.uuid.len() > 0);
    }

    #[test]
    fn parse_with_defaults_zome() {
        let dna = Dna::from(JsonString::from(
            r#"{
                "zomes": {
                    "zome1": {}
                }
            }"#,
        ));

        assert_eq!(
            dna.zomes.get("zome1").unwrap().config.error_handling,
            zome::ErrorHandling::ThrowErrors
        )
    }

    #[test]
    fn parse_with_defaults_entry_type() {
        let dna = Dna::from(JsonString::from(
            r#"{
                "zomes": {
                    "zome1": {
                        "entry_types": {
                            "type1": {}
                        }
                    }
                }
            }"#,
        ));

        assert_eq!(
            dna.zomes
                .get("zome1")
                .unwrap()
                .entry_types
                .get("type1")
                .unwrap()
                .sharing,
            zome::entry_types::Sharing::Public
        );
    }

    #[test]
    fn parse_wasm() {
        let dna = Dna::from(JsonString::from(
            r#"{
                "zomes": {
                    "zome1": {
                        "entry_types": {
                            "type1": {}
                        },
                        "code": {
                            "code": "AAECAw=="
                        }
                    }
                }
            }"#,
        ));

        assert_eq!(vec![0, 1, 2, 3], dna.zomes.get("zome1").unwrap().code.code);
    }

    #[test]
    #[should_panic]
    fn parse_fail_if_bad_type_dna() {
        Dna::from(JsonString::from(
            r#"{
                "name": 42
            }"#,
        ));
    }

    #[test]
    #[should_panic]
    fn parse_fail_if_bad_type_zome() {
        Dna::from(JsonString::from(
            r#"{
                "zomes": {
                    "zome1": {
                        "description": 42
                    }
                }
            }"#,
        ));
    }

    #[test]
    #[should_panic]
    fn parse_fail_if_bad_type_entry_type() {
        Dna::from(JsonString::from(
            r#"{
                "zomes": {
                    "zome1": {
                        "entry_types": {
                            "test": {
                                "description": 42
                            }
                        }
                    }
                }
            }"#,
        ));
    }

    #[test]
    fn parse_accepts_arbitrary_dna_properties() {
        let dna = Dna::from(JsonString::from(
            r#"{
                "properties": {
                    "str": "hello",
                    "num": 3.14159,
                    "bool": true,
                    "null": null,
                    "arr": [1, 2],
                    "obj": {"a": 1, "b": 2}
                }
            }"#,
        ));

        let props = dna.properties.as_object().unwrap();

        assert_eq!("hello", props.get("str").unwrap().as_str().unwrap());
        assert_eq!(3.14159, props.get("num").unwrap().as_f64().unwrap());
        assert_eq!(true, props.get("bool").unwrap().as_bool().unwrap());
        assert!(props.get("null").unwrap().is_null());
        assert_eq!(
            1_i64,
            props.get("arr").unwrap().as_array().unwrap()[0]
                .as_i64()
                .unwrap()
        );
        assert_eq!(
            1_i64,
            props
                .get("obj")
                .unwrap()
                .as_object()
                .unwrap()
                .get("a")
                .unwrap()
                .as_i64()
                .unwrap()
        );
    }

    #[test]
    fn get_wasm_from_zome_name() {
        let dna = Dna::from(JsonString::from(
            r#"{
                "name": "test",
                "description": "test",
                "version": "test",
                "uuid": "00000000-0000-0000-0000-000000000000",
                "dna_spec_version": "2.0",
                "properties": {
                    "test": "test"
                },
                "zomes": {
                    "test zome": {
                        "name": "test zome",
                        "description": "test",
                        "config": {},
                        "entry_types": {},
                        "capabilities": {
                            "test capability": {
                                "capability": {
                                    "membrane": "public"
                                },
                                "fn_declarations": [
                                    {
                                        "name": "test",
                                        "signature": {
                                            "inputs": [],
                                            "outputs": []
                                        }
                                    }
                                ]
                            }
                        },
                        "code": {
                            "code": "AAECAw=="
                        }
                    }
                }
            }"#,
        ));

        let wasm = dna.get_wasm_from_zome_name("test zome");
        assert_eq!("AAECAw==", base64::encode(&wasm.unwrap().code));

        let fail = dna.get_wasm_from_zome_name("non existant zome");
        assert_eq!(None, fail);
    }

    #[test]
    fn test_get_zome_name_for_entry_type() {
        let dna = Dna::from(JsonString::from(
            r#"{
                "name": "test",
                "description": "test",
                "version": "test",
                "uuid": "00000000-0000-0000-0000-000000000000",
                "dna_spec_version": "2.0",
                "properties": {
                    "test": "test"
                },
                "zomes": {
                    "test zome": {
                        "name": "test zome",
                        "description": "test",
                        "config": {},
                        "capabilities": {
                            "test capability": {
                                "capability": {
                                    "membrane": "public"
                                },
                                "fn_declarations": []
                            }
                        },
                        "entry_types": {
                            "test type": {
                                "description": "",
                                "sharing": "public"
                            }
                        },
                        "code": {
                            "code": ""
                        }
                    }
                }
            }"#,
        ));

        assert_eq!(
            dna.get_zome_name_for_entry_type("test type").unwrap(),
            "test zome".to_string()
        );
        assert!(
            dna.get_zome_name_for_entry_type("non existant entry type")
                .is_none()
        );
    }
}<|MERGE_RESOLUTION|>--- conflicted
+++ resolved
@@ -38,7 +38,6 @@
 pub mod zome;
 
 use holochain_core_types::{
-    cas::content::AddressableContent,
     entry::{Entry, ToEntry},
     entry_type::EntryType,
     error::DnaError,
@@ -248,11 +247,7 @@
     }
 
     fn from_entry(entry: &Entry) -> Self {
-<<<<<<< HEAD
-        Dna::from(entry.content().to_owned())
-=======
-        Dna::from_json_str(&entry.value()).expect("entry is not a valid Dna Entry")
->>>>>>> da8059ec
+        Dna::from(entry.value().to_owned())
     }
 }
 
