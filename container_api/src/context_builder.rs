use holochain_cas_implementations::{
    cas::{file::FilesystemStorage, memory::MemoryStorage},
    eav::{file::EavFileStorage, memory::EavMemoryStorage},
    path::create_path_if_not_exists,
};

use holochain_core::{
    context::Context,
    logger::{Logger, SimpleLogger},
    persister::SimplePersister,
    signal::SignalSender,
};
use holochain_core_types::{
    agent::AgentId, cas::storage::ContentAddressableStorage, eav::EntityAttributeValueStorage,
    error::HolochainError, json::JsonString,
};
use holochain_net::p2p_config::P2pConfig;
use jsonrpc_ws_server::jsonrpc_core::IoHandler;
use std::sync::{Arc, Mutex, RwLock};

/// This type helps building [context objects](struct.Context.html) that need to be
/// passed in to Holochain intances.
///
/// This is typically needed in any container implementation but also in almost every test.
/// Follows the [builder pattern](https://doc.rust-lang.org/1.0.0/style/ownership/builders.html).
///
/// Use any combination of `with_*` functions to configure the context and finally call
/// `spawn()` to retrieve the context.
pub struct ContextBuilder {
    agent_id: Option<AgentId>,
    logger: Option<Arc<Mutex<Logger>>>,
    // Persister is currently set to a reasonable default in spawn().
    // TODO: add with_persister() function to ContextBuilder.
    //persister: Option<Arc<Mutex<Persister>>>,
    chain_storage: Option<Arc<RwLock<ContentAddressableStorage>>>,
    dht_storage: Option<Arc<RwLock<ContentAddressableStorage>>>,
    eav_storage: Option<Arc<RwLock<EntityAttributeValueStorage>>>,
    network_config: Option<JsonString>,
    container_api: Option<Arc<RwLock<IoHandler>>>,
    signal_tx: Option<SignalSender>,
}

impl ContextBuilder {
    pub fn new() -> Self {
        ContextBuilder {
            agent_id: None,
            logger: None,
            chain_storage: None,
            dht_storage: None,
            eav_storage: None,
            network_config: None,
            container_api: None,
            signal_tx: None,
        }
    }

    /// Sets the agent of the context that gets built.
    pub fn with_agent(mut self, agent_id: AgentId) -> Self {
        self.agent_id = Some(agent_id);
        self
    }

    /// Sets all three storages, chain, DHT and EAV storage, to transient memory implementations.
    /// Chain and DHT storages get set to the same memory CAS.
    pub fn with_memory_storage(mut self) -> Self {
        let cas = Arc::new(RwLock::new(MemoryStorage::new()));
        let eav = Arc::new(RwLock::new(EavMemoryStorage::new()));
        self.chain_storage = Some(cas.clone());
        self.dht_storage = Some(cas);
        self.eav_storage = Some(eav);
        self
    }

    /// Sets all three storages, chain, DHT and EAV storage, to persistent file based implementations.
    /// Chain and DHT storages get set to the same file CAS.
    /// Returns an error if no file storage could be spawned on the given path.
    pub fn with_file_storage<T: Into<String>>(mut self, path: T) -> Result<Self, HolochainError> {
        let path: String = path.into();
        let cas_path = format!("{}/cas", path);
        let eav_path = format!("{}/eav", path);
        create_path_if_not_exists(&cas_path)?;
        create_path_if_not_exists(&eav_path)?;

        let file_storage = Arc::new(RwLock::new(FilesystemStorage::new(&cas_path)?));
        let eav_storage = Arc::new(RwLock::new(EavFileStorage::new(eav_path)?));
        self.chain_storage = Some(file_storage.clone());
        self.dht_storage = Some(file_storage);
        self.eav_storage = Some(eav_storage);
        Ok(self)
    }

    /// Sets the network config.
    pub fn with_network_config(mut self, network_config: JsonString) -> Self {
        self.network_config = Some(network_config);
        self
    }

    pub fn with_container_api(mut self, api_handler: IoHandler) -> Self {
        self.container_api = Some(Arc::new(RwLock::new(api_handler)));
        self
    }

    pub fn with_logger(mut self, logger: Arc<Mutex<Logger>>) -> Self {
        self.logger = Some(logger);
        self
    }

    pub fn with_signals(mut self, signal_tx: SignalSender) -> Self {
        self.signal_tx = Some(signal_tx);
        self
    }

    /// Actually creates the context.
    /// Defaults to memory storages, a mock network config and a fake agent called "alice".
    /// The logger gets set to SimpleLogger.
    /// The persister gets set to SimplePersister based on the chain storage.
    pub fn spawn(self) -> Context {
        let chain_storage = self
            .chain_storage
            .unwrap_or(Arc::new(RwLock::new(MemoryStorage::new())));
        let dht_storage = self
            .dht_storage
            .unwrap_or(Arc::new(RwLock::new(MemoryStorage::new())));
        let eav_storage = self
            .eav_storage
            .unwrap_or(Arc::new(RwLock::new(EavMemoryStorage::new())));
        Context::new(
            self.agent_id.unwrap_or(AgentId::generate_fake("alice")),
            self.logger.unwrap_or(Arc::new(Mutex::new(SimpleLogger {}))),
            Arc::new(Mutex::new(SimplePersister::new(chain_storage.clone()))),
            chain_storage,
            dht_storage,
            eav_storage,
            self.network_config.unwrap_or(JsonString::from(String::from(
<<<<<<< HEAD
                P2pConfig::default_mock_config("mock@ContextBuilder::spawn"),
=======
                P2pConfig::named_mock_config("todo make unique"),
>>>>>>> 1cc27460
            ))),
            self.container_api,
            self.signal_tx,
        )
    }
}

#[cfg(test)]
mod tests {
    use super::*;
    use tempfile::tempdir;

    #[test]
    fn vanilla() {
        let context = ContextBuilder::new().spawn();
        assert_eq!(context.agent_id, AgentId::generate_fake("alice"));
        assert_eq!(
            context.network_config,
<<<<<<< HEAD
            JsonString::from(String::from(P2pConfig::default_mock_config(
                "mock@ContextBuilder::spawn"
=======
            JsonString::from(String::from(P2pConfig::named_mock_config(
                "todo make unique"
>>>>>>> 1cc27460
            )))
        );
    }

    #[test]
    fn with_agent() {
        let agent = AgentId::generate_fake("alice");
        let context = ContextBuilder::new().with_agent(agent.clone()).spawn();
        assert_eq!(context.agent_id, agent);
    }

    #[test]
    fn with_network_config() {
<<<<<<< HEAD
        let net = JsonString::from(String::from(P2pConfig::default_mock_config(
            "with_network_config",
=======
        let net = JsonString::from(String::from(P2pConfig::named_mock_config(
            "todo make unique",
>>>>>>> 1cc27460
        )));
        let context = ContextBuilder::new()
            .with_network_config(net.clone())
            .spawn();
        assert_eq!(context.network_config, net);
    }

    #[test]
    fn smoke_tests() {
        let _ = ContextBuilder::new().with_memory_storage().spawn();
        let temp = tempdir().expect("test was supposed to create temp dir");
        let temp_path = String::from(temp.path().to_str().expect("temp dir could not be string"));
        let _ = ContextBuilder::new()
            .with_file_storage(temp_path)
            .expect("Filestorage should get instantiated with tempdir")
            .spawn();
    }
}<|MERGE_RESOLUTION|>--- conflicted
+++ resolved
@@ -132,11 +132,7 @@
             dht_storage,
             eav_storage,
             self.network_config.unwrap_or(JsonString::from(String::from(
-<<<<<<< HEAD
-                P2pConfig::default_mock_config("mock@ContextBuilder::spawn"),
-=======
-                P2pConfig::named_mock_config("todo make unique"),
->>>>>>> 1cc27460
+                P2pConfig::named_mock_config("mock@ContextBuilder::spawn"),
             ))),
             self.container_api,
             self.signal_tx,
@@ -155,13 +151,8 @@
         assert_eq!(context.agent_id, AgentId::generate_fake("alice"));
         assert_eq!(
             context.network_config,
-<<<<<<< HEAD
-            JsonString::from(String::from(P2pConfig::default_mock_config(
+            JsonString::from(String::from(P2pConfig::named_mock_config(
                 "mock@ContextBuilder::spawn"
-=======
-            JsonString::from(String::from(P2pConfig::named_mock_config(
-                "todo make unique"
->>>>>>> 1cc27460
             )))
         );
     }
@@ -175,13 +166,8 @@
 
     #[test]
     fn with_network_config() {
-<<<<<<< HEAD
-        let net = JsonString::from(String::from(P2pConfig::default_mock_config(
+        let net = JsonString::from(String::from(P2pConfig::named_mock_config(
             "with_network_config",
-=======
-        let net = JsonString::from(String::from(P2pConfig::named_mock_config(
-            "todo make unique",
->>>>>>> 1cc27460
         )));
         let context = ContextBuilder::new()
             .with_network_config(net.clone())
