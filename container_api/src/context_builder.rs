--- conflicted
+++ resolved
@@ -132,11 +132,7 @@
             dht_storage,
             eav_storage,
             self.network_config.unwrap_or(JsonString::from(String::from(
-<<<<<<< HEAD
-                P2pConfig::named_mock_config("mock@ContextBuilder::spawn"),
-=======
                 P2pConfig::unique_mock_config(),
->>>>>>> de87f4d3
             ))),
             self.container_api,
             self.signal_tx,
@@ -153,19 +149,10 @@
     fn vanilla() {
         let context = ContextBuilder::new().spawn();
         assert_eq!(context.agent_id, AgentId::generate_fake("alice"));
-<<<<<<< HEAD
-        assert_eq!(
-            context.network_config,
-            JsonString::from(String::from(P2pConfig::named_mock_config(
-                "mock@ContextBuilder::spawn"
-            )))
-        );
-=======
         assert!(context
             .network_config
             .to_string()
             .contains(r#""backend_kind": "MOCK""#));
->>>>>>> de87f4d3
     }
 
     #[test]
@@ -177,13 +164,7 @@
 
     #[test]
     fn with_network_config() {
-<<<<<<< HEAD
-        let net = JsonString::from(String::from(P2pConfig::named_mock_config(
-            "with_network_config",
-        )));
-=======
         let net = JsonString::from(String::from(P2pConfig::unique_mock_config()));
->>>>>>> de87f4d3
         let context = ContextBuilder::new()
             .with_network_config(net.clone())
             .spawn();
