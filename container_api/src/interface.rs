use holochain_core::state::State;
use Holochain;

use jsonrpc_ws_server::jsonrpc_core::{self, IoHandler, Value};
use serde_json;
use std::{
    collections::HashMap,
    sync::{Arc, RwLock},
};

use config::{Configuration, InstanceConfiguration};

pub type InterfaceError = String;
pub type InstanceMap = HashMap<String, Arc<RwLock<Holochain>>>;

pub trait DispatchRpc {
    fn handler(self) -> IoHandler;
}

/// ContainerApiDispatcher exposes some subset of the Container API,
/// including zome function calls as well as admin functionality.
/// Each interface has their own dispatcher, and each may be configured differently.
pub struct ContainerApiDispatcher {
    instances: InstanceMap,
    io: IoHandler,
}

/// Implements routing for JSON-RPC calls:
/// {instance_id}/{zome}/{cap}/{func} -> a zome call
/// info/list_instances               -> Map of InstanceConfigs, keyed by ID
/// admin/...                         -> TODO
impl ContainerApiDispatcher {
    pub fn new(config: &Configuration, instances: InstanceMap) -> Self {
        let instance_configs = config
            .instances
            .iter()
            .map(|inst| (inst.id.clone(), inst.clone()))
            .collect();
        let io = IoHandler::new();
        let mut this = Self { instances, io };
        this.setup_info_api(instance_configs);
        this.setup_zome_api();
        this
    }

    // initialize a json rpc method for accessing which instances exist
    fn setup_info_api(&mut self, instance_configs: HashMap<String, InstanceConfiguration>) {
        self.io.add_method("info/instances", move |_| {
            let configs = instance_configs.clone();
            let config_string = serde_json::to_string(&configs)
                .map_err(|e| jsonrpc_core::Error::invalid_params(e.to_string()))?;
            Ok(Value::String(config_string))
        });
    }

    // initialize json rpc methods for accessing all zomes' functions
    fn setup_zome_api(&mut self) {
        for (instance_id, hc_lock) in self.instances.clone() {
            let hc_lock = hc_lock.clone();
            let hc = hc_lock.read().unwrap();
            let state: State = hc.state().unwrap();
            let nucleus = state.nucleus();
            let dna = nucleus.dna();
            match dna {
                Some(dna) => {
                    for (zome_name, zome) in dna.zomes {
                        for (cap_name, cap) in zome.capabilities {
                            for func in cap.functions {
                                let func_name = func.name;
                                let zome_name = zome_name.clone();
                                let cap_name = cap_name.clone();
                                let method_name = format!(
                                    "{}/{}/{}/{}",
                                    instance_id, zome_name, cap_name, func_name
                                );
                                let hc_lock_inner = hc_lock.clone();
                                self.io.add_method(&method_name, move |params| {
                                    let mut hc = hc_lock_inner.write().unwrap();
                                    let params_string =
                                        serde_json::to_string(&params).map_err(|e| {
                                            jsonrpc_core::Error::invalid_params(e.to_string())
                                        })?;
                                    let response = hc
                                        .call(&zome_name, &cap_name, &func_name, &params_string)
                                        .map_err(|e| {
                                            jsonrpc_core::Error::invalid_params(e.to_string())
                                        })?;
                                    Ok(Value::String(response.to_string()))
                                })
                            }
                        }
                    }
                }
                None => unreachable!(),
            };
        }
    }
}

impl DispatchRpc for ContainerApiDispatcher {
    fn handler(self) -> IoHandler {
        self.io
    }
}

pub trait Interface<D: DispatchRpc> {
    fn run(&self, d: D) -> Result<(), String>;
}

#[cfg(test)]
pub mod tests {
    use super::*;
    use crate::{
        config::{load_configuration, Configuration},
        container::{
            instantiate_from_config,
            tests::{test_dna_loader, test_toml},
        },
    };
    use holochain_core::signal::signal_channel;

    fn example_config_and_instances() -> (Configuration, InstanceMap) {
        let config = load_configuration::<Configuration>(&test_toml()).unwrap();
        let (signal_tx, _) = signal_channel();
        let holochain = instantiate_from_config(
            &"test-instance-1".to_string(),
            &config,
            &mut test_dna_loader(),
<<<<<<< HEAD
            &DEFAULT_NETWORK_CONFIG.to_string(),
            Some(signal_tx),
=======
            signal_tx,
>>>>>>> 56e5483b
        )
        .unwrap();
        let mut instances = InstanceMap::new();
        instances.insert("test-instance-1".into(), Arc::new(RwLock::new(holochain)));
        (config, instances)
    }

    #[test]
    fn test_new_dispatcher() {
        let (config, instances) = example_config_and_instances();
        let dispatcher = ContainerApiDispatcher::new(&config, instances.clone());
        assert!(dispatcher.instances.get("test-instance-1").is_some());
        let handler = dispatcher.handler();
        let result = format!("{:?}", handler).to_string();
        println!("{}", result);
        assert!(result.contains("info/instances"));
        assert!(result.contains(r#""test-instance-1//test/test""#));
        assert!(!result.contains(r#""test-instance-2//test/test""#));
    }
}<|MERGE_RESOLUTION|>--- conflicted
+++ resolved
@@ -126,12 +126,7 @@
             &"test-instance-1".to_string(),
             &config,
             &mut test_dna_loader(),
-<<<<<<< HEAD
-            &DEFAULT_NETWORK_CONFIG.to_string(),
             Some(signal_tx),
-=======
-            signal_tx,
->>>>>>> 56e5483b
         )
         .unwrap();
         let mut instances = InstanceMap::new();
