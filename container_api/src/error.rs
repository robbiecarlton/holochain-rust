--- conflicted
+++ resolved
@@ -13,20 +13,6 @@
 }
 
 impl Error for HolochainInstanceError {
-<<<<<<< HEAD
-    fn description(&self) -> &str {
-        match self {
-            HolochainInstanceError::InternalFailure(ref err) => err.description(),
-            HolochainInstanceError::InstanceNotActiveYet => "Holochain instance is not active yet.",
-            HolochainInstanceError::InstanceAlreadyActive => {
-                "Holochain instance is already active."
-            }
-            HolochainInstanceError::NoSuchInstance => "Instance does not exist",
-        }
-    }
-
-=======
->>>>>>> 13f78d7c
     // not sure how to test this because dyn reference to the Error is not implementing PartialEq
     #[cfg_attr(rustfmt, rustfmt_skip)]
     fn cause(&self) -> Option<&Error> {
@@ -50,6 +36,9 @@
             HolochainInstanceError::InstanceAlreadyActive => {
                 write!(f, "{}: Holochain instance is already active.", prefix)
             }
+            HolochainInstanceError::NoSuchInstance => {
+                write!(f, "{}: Instance does not exist", prefix)
+            }
         }
     }
 }
@@ -71,35 +60,6 @@
 
     use crate::error::HolochainInstanceError;
     use holochain_core_types::error::HolochainError;
-<<<<<<< HEAD
-    use std::error::Error;
-
-    #[test]
-    /// show ToString for HolochainInstanceError
-    fn holochain_instance_error_description_test() {
-        for (i, o) in vec![
-            (
-                HolochainInstanceError::InstanceNotActiveYet,
-                "Holochain instance is not active yet.",
-            ),
-            (
-                HolochainInstanceError::InstanceAlreadyActive,
-                "Holochain instance is already active.",
-            ),
-            (
-                HolochainInstanceError::InternalFailure(HolochainError::DnaMissing),
-                "DNA is missing",
-            ),
-            (
-                HolochainInstanceError::NoSuchInstance,
-                "Instance does not exist",
-            ),
-        ] {
-            assert_eq!(i.description(), o,);
-        }
-    }
-=======
->>>>>>> 13f78d7c
 
     #[test]
     /// show ToString for HolochainInstanceError
