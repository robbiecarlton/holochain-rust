/// Container Configuration
/// This module provides structs that represent the different aspects of how
/// a container can be configured.
/// This mainly means *listing the instances* the container tries to instantiate and run,
/// plus the resources needed by these instances:
/// * agents
/// * DNAs, i.e. the custom app code that makes up the core of a Holochain instance
/// * interfaces, which in this context means ways for user interfaces, either GUIs or local
///   scripts or other local apps, to call DNAs' zome functions and call admin functions of
///   the container
/// * bridges, which are
use boolinator::*;
use holochain_core_types::{
    dna::Dna,
    entry::agent::Agent,
    error::{HcResult, HolochainError},
    json::JsonString,
};
use serde::Deserialize;
use std::{convert::TryFrom, fs::File, io::prelude::*};
use toml;

/// Main container configuration struct
/// This is the root of the configuration tree / aggregates
/// all other configuration aspects.
///
/// References between structs (instance configs pointing to
/// the agent and DNA to be instantiated) are implemented
/// via string IDs.
#[derive(Deserialize)]
pub struct Configuration {
    /// List of Agents, this mainly means identities and their keys
    pub agents: Option<Vec<AgentConfiguration>>,
    /// List of DNAs, for each a path to the DNA file
    pub dnas: Option<Vec<DNAConfiguration>>,
    /// List of instances, includes references to an agent and a DNA
    pub instances: Option<Vec<InstanceConfiguration>>,
    /// List of interfaces any UI can use to access zome functions
    pub interfaces: Option<Vec<InterfaceConfiguration>>,
    /// List of bridges between instances
    pub bridges: Option<Vec<Bridge>>,
}

impl Configuration {
    /// This function basically checks if self is a semantically valid configuration.
    /// This mainly means checking for consistency between config structs that reference others.
    /// Will return an error string if a reference can not be resolved or if no instance is given.
    pub fn check_consistency(&self) -> Result<(), String> {
        if self.instances.is_none() {
            return Err("No instance found".to_string());
        }
        for ref instance in self.instances.as_ref().unwrap().iter() {
            self.agent_by_id(&instance.agent).is_some().ok_or_else(|| {
                format!(
                    "Agent configuration {} not found, mentioned in instance {}",
                    instance.agent, instance.id
                )
            })?;
            self.dna_by_id(&instance.dna).is_some().ok_or_else(|| {
                format!(
                    "DNA configuration \"{}\" not found, mentioned in instance \"{}\"",
                    instance.dna, instance.id
                )
            })?;
        }
        if self.interfaces.is_some() {
            for ref interface in self.interfaces.as_ref().unwrap().iter() {
                for ref instance in interface.instances.iter() {
                    self.instance_by_id(&instance.id).is_some().ok_or_else(|| {
                        format!(
                            "Instance configuration \"{}\" not found, mentioned in interface",
                            instance.id
                        )
                    })?;
                }
            }
        }

        Ok(())
    }

    /// Returns the agent configuration with the given ID if present
    pub fn agent_by_id(&self, id: &String) -> Option<AgentConfiguration> {
        self.agents.as_ref().and_then(|agents| {
            agents
                .iter()
                .find(|ac| &ac.id == id)
                .and_then(|agent_config| Some(agent_config.clone()))
        })
    }

    /// Returns the DNA configuration with the given ID if present
    pub fn dna_by_id(&self, id: &String) -> Option<DNAConfiguration> {
        self.dnas
            .as_ref()
            .and_then(|dnas| dnas.iter().find(|dc| &dc.id == id))
            .and_then(|dna_config| Some(dna_config.clone()))
    }

    /// Returns the instance configuration with the given ID if present
    pub fn instance_by_id(&self, id: &String) -> Option<InstanceConfiguration> {
        self.instances
            .as_ref()
            .and_then(|instances| instances.iter().find(|ic| &ic.id == id))
            .and_then(|instance_config| Some(instance_config.clone()))
    }

    /// Returns all defined instance IDs
    pub fn instance_ids(&self) -> Vec<String> {
        self.instances
            .as_ref()
            .unwrap()
            .iter()
            .map(|instance| instance.id.clone())
            .collect::<Vec<String>>()
    }
}

/// An agent has a name/ID and is defined by a private key that resides in a file
#[derive(Deserialize, Clone)]
pub struct AgentConfiguration {
    pub id: String,
    pub key_file: Option<String>,
}

impl From<AgentConfiguration> for Agent {
    fn from(config: AgentConfiguration) -> Self {
        Agent::try_from(JsonString::try_from(config.id).expect("bad agent json"))
            .expect("bad agent json")
    }
}

/// A DNA is represented by a DNA file.
/// A hash has to be provided for sanity check.
#[derive(Deserialize, Clone)]
pub struct DNAConfiguration {
    pub id: String,
    pub file: String,
    pub hash: String,
}

impl TryFrom<DNAConfiguration> for Dna {
    type Error = HolochainError;
    fn try_from(dna_config: DNAConfiguration) -> Result<Self, Self::Error> {
        let mut f = File::open(dna_config.file)?;
        let mut contents = String::new();
        f.read_to_string(&mut contents)?;
        Dna::try_from(JsonString::from(contents))
    }
}

/// An instance combines a DNA with an agent.
/// Each instance has its own storage and logger configuration.
#[derive(Deserialize, Clone)]
pub struct InstanceConfiguration {
    pub id: String,
    pub dna: String,
    pub agent: String,
    pub logger: LoggerConfiguration,
    pub storage: StorageConfiguration,
}

/// There might be different kinds of loggers in the future.
/// Currently there is no logger at all.
#[derive(Deserialize, Clone)]
pub struct LoggerConfiguration {
    #[serde(rename = "type")]
    pub logger_type: String,
    pub file: Option<String>,
}

/// This configures the Content Addressable Storage (CAS) that
/// the instance uses to store source chain and DHT shard in.
/// There are two storage implementations in cas_implementations so far:
/// * memory
/// * file
///
/// Projected are various DB adapters.
#[derive(Deserialize, Clone)]
pub struct StorageConfiguration {
    #[serde(rename = "type")]
    pub storage_type: String,
    pub username: Option<String>,
    pub password: Option<String>,
    pub url: Option<String>,
    pub path: Option<String>,
}

/// Here, interfaces are user facing and make available zome functions to
/// GUIs, browser based web UIs, local native UIs, other local applications and scripts.
/// None is implemented yet, but we will have:
/// * websockets
/// * HTTP REST
/// * Unix domain sockets
/// very soon.
///
/// Every interface lists the instances that are made available here.
/// An admin flag will enable container functions for programmatically changing the configuration
/// (i.e. installing apps)
#[derive(Deserialize)]
pub struct InterfaceConfiguration {
    #[serde(rename = "type")]
    pub interface_type: String,
    pub port: Option<u16>,
    pub file: Option<String>,
    pub admin: Option<bool>,
    pub instances: Vec<InstanceReferenceConfiguration>,
}

#[derive(Deserialize)]
pub struct InstanceReferenceConfiguration {
    pub id: String,
}

/// A bridge enables an instance to call zome functions of another instance.
/// It is basically an internal interface.
#[derive(Deserialize, PartialEq, Debug)]
pub struct Bridge {
    pub caller_id: String,
    pub callee_id: String,
}

/// Use this function to load a `Configuration` from a string.
pub fn load_configuration<'a, T>(toml: &'a str) -> HcResult<T>
where
    T: Deserialize<'a>,
{
    toml::from_str::<T>(toml)
        .map_err(|_| HolochainError::IoError(String::from("Could not serialize toml")))
}

#[cfg(test)]
<<<<<<< HEAD
pub mod tests {

    use config::{load_configuration, Configuration};
=======
mod tests {
    use super::{load_configuration, Configuration};
>>>>>>> 359a0506

    #[test]
    fn test_agent_load() {
        let toml = r#"
    [[agents]]
    id = "bob"
    key_file="file/to/serialize"

    [[agents]]
    id="alex"
    "#;
        let agents = load_configuration::<Configuration>(toml)
            .unwrap()
            .agents
            .expect("expected agents returned");
        assert_eq!(agents.get(0).expect("expected at least 2 agents").id, "bob");
        assert_eq!(
            agents
                .get(0)
                .expect("expected at least 2 agents")
                .clone()
                .key_file
                .unwrap(),
            "file/to/serialize"
        );
        assert_eq!(
            agents.get(1).expect("expected at least 2 agents").id,
            "alex"
        );
    }

    #[test]
    fn test_dna_load() {
        let toml = r#"
    [[dnas]]
    id = "app spec rust"
    file = "app-spec-rust.hcpkg"
    hash = "Qm328wyq38924y"
    "#;
        let dnas = load_configuration::<Configuration>(toml)
            .unwrap()
            .dnas
            .expect("expected agents returned");
        let dna_config = dnas.get(0).expect("expected at least 1 DNA");
        assert_eq!(dna_config.id, "app spec rust");
        assert_eq!(dna_config.file, "app-spec-rust.hcpkg");
        assert_eq!(dna_config.hash, "Qm328wyq38924y");
    }

    #[test]
    fn test_load_complete_config() {
        let toml = r#"
    [[agents]]
    id = "test agent"
    name = "Holo Tester"
    key_file = "holo_tester.key"

    [[dnas]]
    id = "app spec rust"
    file = "app-spec-rust.hcpkg"
    hash = "Qm328wyq38924y"

    [[instances]]
    id = "app spec instance"
    dna = "app spec rust"
    agent = "test agent"
    [instances.logger]
    type = "simple"
    file = "app_spec.log"
    [instances.storage]
    type = "file"
    path = "app_spec_storage"

    [[interfaces]]
    type = "websocket"
    port = 8888
    [[interfaces.instances]]
    id = "app spec instance"

    "#;
        let config = load_configuration::<Configuration>(toml).unwrap();

        assert_eq!(config.check_consistency(), Ok(()));
        let dnas = config.dnas.expect("expected agents returned");
        let dna_config = dnas.get(0).expect("expected at least 1 DNA");
        assert_eq!(dna_config.id, "app spec rust");
        assert_eq!(dna_config.file, "app-spec-rust.hcpkg");
        assert_eq!(dna_config.hash, "Qm328wyq38924y");

        let instances = config.instances.unwrap();
        let instance_config = instances.get(0).unwrap();
        assert_eq!(instance_config.id, "app spec instance");
        assert_eq!(instance_config.dna, "app spec rust");
        assert_eq!(instance_config.agent, "test agent");
        let logger_config = &instance_config.logger;
        assert_eq!(logger_config.logger_type, "simple");
        assert_eq!(logger_config.file, Some(String::from("app_spec.log")));
        let storage_config = &instance_config.storage;
        assert_eq!(storage_config.storage_type, "file");
        assert_eq!(storage_config.path, Some(String::from("app_spec_storage")));
        assert_eq!(storage_config.username, None);
        assert_eq!(storage_config.password, None);
        assert_eq!(storage_config.url, None);

        let interfaces = config.interfaces.unwrap();
        let interface_config = interfaces.get(0).unwrap();
        assert_eq!(interface_config.interface_type, "websocket");
        assert_eq!(interface_config.port, Some(8888));
        assert_eq!(interface_config.file, None);
        assert_eq!(interface_config.admin, None);
        let instance_ref = interface_config.instances.get(0).unwrap();
        assert_eq!(instance_ref.id, "app spec instance");

        assert_eq!(config.bridges, None);
    }

    #[test]
    fn test_inconsistent_config() {
        let toml = r#"
    [[agents]]
    id = "test agent"
    name = "Holo Tester"
    key_file = "holo_tester.key"

    [[dnas]]
    id = "app spec rust"
    file = "app-spec-rust.hcpkg"
    hash = "Qm328wyq38924y"

    [[instances]]
    id = "app spec instance"
    dna = "WRONG DNA ID"
    agent = "test agent"
    [instances.logger]
    type = "simple"
    file = "app_spec.log"
    [instances.storage]
    type = "file"
    path = "app_spec_storage"

    "#;
        let config = load_configuration::<Configuration>(toml).unwrap();

        assert_eq!(config.check_consistency(), Err("DNA configuration \"WRONG DNA ID\" not found, mentioned in instance \"app spec instance\"".to_string()));
    }

    #[test]
    fn test_inconsistent_config_interface() {
        let toml = r#"
    [[agents]]
    id = "test agent"
    name = "Holo Tester"
    key_file = "holo_tester.key"

    [[dnas]]
    id = "app spec rust"
    file = "app-spec-rust.hcpkg"
    hash = "Qm328wyq38924y"

    [[instances]]
    id = "app spec instance"
    dna = "app spec rust"
    agent = "test agent"
    [instances.logger]
    type = "simple"
    file = "app_spec.log"
    [instances.storage]
    type = "file"
    path = "app_spec_storage"

    [[interfaces]]
    type = "websocket"
    port = 8888
    [[interfaces.instances]]
    id = "WRONG INSTANCE ID"

    "#;
        let config = load_configuration::<Configuration>(toml).unwrap();

        assert_eq!(
            config.check_consistency(),
            Err(
                "Instance configuration \"WRONG INSTANCE ID\" not found, mentioned in interface"
                    .to_string()
            )
        );
    }
}<|MERGE_RESOLUTION|>--- conflicted
+++ resolved
@@ -230,14 +230,9 @@
 }
 
 #[cfg(test)]
-<<<<<<< HEAD
 pub mod tests {
 
     use config::{load_configuration, Configuration};
-=======
-mod tests {
-    use super::{load_configuration, Configuration};
->>>>>>> 359a0506
 
     #[test]
     fn test_agent_load() {
