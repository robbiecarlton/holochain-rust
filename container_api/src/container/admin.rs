use crate::{
    config::{
        AgentConfiguration, Bridge, DnaConfiguration, InstanceConfiguration,
        InstanceReferenceConfiguration, InterfaceConfiguration,
    },
    container::{base::notify, Container},
    error::HolochainInstanceError,
};
use holochain_core_types::{cas::content::AddressableContent, error::HolochainError};
use std::{path::PathBuf, sync::Arc};

pub trait ContainerAdmin {
    fn install_dna_from_file(&mut self, path: PathBuf, id: String) -> Result<(), HolochainError>;
    fn uninstall_dna(&mut self, id: &String) -> Result<(), HolochainError>;
    fn add_instance(&mut self, new_instance: InstanceConfiguration) -> Result<(), HolochainError>;
    fn remove_instance(&mut self, id: &String) -> Result<(), HolochainError>;
    fn start_instance(&mut self, id: &String) -> Result<(), HolochainInstanceError>;
    fn stop_instance(&mut self, id: &String) -> Result<(), HolochainInstanceError>;
    fn add_interface(&mut self, new_instance: InterfaceConfiguration)
        -> Result<(), HolochainError>;
    fn remove_interface(&mut self, id: &String) -> Result<(), HolochainError>;
    fn add_instance_to_interface(
        &mut self,
        interface_id: &String,
        instance_id: &String,
    ) -> Result<(), HolochainError>;
    fn remove_instance_from_interface(
        &mut self,
        interface_id: &String,
        instance_id: &String,
    ) -> Result<(), HolochainError>;
    fn add_agent(&mut self, new_agent: AgentConfiguration) -> Result<(), HolochainError>;
    fn remove_agent(&mut self, id: &String) -> Result<(), HolochainError>;
    fn add_bridge(&mut self, new_bridge: Bridge) -> Result<(), HolochainError>;
    fn remove_bridge(
        &mut self,
        caller_id: &String,
        callee_id: &String,
    ) -> Result<(), HolochainError>;
}

impl ContainerAdmin for Container {
    fn install_dna_from_file(&mut self, path: PathBuf, id: String) -> Result<(), HolochainError> {
        let path_string = path
            .to_str()
            .ok_or(HolochainError::ConfigError("invalid path".into()))?;
        let dna =
            Arc::get_mut(&mut self.dna_loader).unwrap()(&path_string.into()).map_err(|e| {
                HolochainError::ConfigError(format!(
                    "Could not load DNA file \"{}\", Error: {}",
                    path_string,
                    e.to_string()
                ))
            })?;

        let new_dna = DnaConfiguration {
            id: id.clone(),
            file: path_string.into(),
            hash: dna.address().to_string(),
        };
        let mut new_config = self.config.clone();
        new_config.dnas.push(new_dna.clone());
        new_config.check_consistency()?;
        self.config = new_config;
        self.save_config()?;
        notify(format!("Installed DNA from {} as \"{}\"", path_string, id));
        Ok(())
    }

    /// Removes the DNA given by id from the config.
    /// Also removes all instances and their mentions from all interfaces to not render the config
    /// invalid.
    /// Then saves the config.
    fn uninstall_dna(&mut self, id: &String) -> Result<(), HolochainError> {
        let mut new_config = self.config.clone();
        new_config.dnas = new_config
            .dnas
            .into_iter()
            .filter(|dna| dna.id != *id)
            .collect();

        let instance_ids: Vec<String> = new_config
            .instances
            .iter()
            .filter(|instance| instance.dna == *id)
            .map(|instance| instance.id.clone())
            .collect();

        for id in instance_ids.iter() {
            new_config = new_config.save_remove_instance(id);
        }

        new_config.check_consistency()?;
        self.config = new_config;
        self.save_config()?;

        for id in instance_ids.iter() {
            let result = self.stop_instance(id);
            if result.is_err() {
                notify(format!(
                    "Error stopping instance {}: \"{}\".",
                    id,
                    result.err().unwrap()
                ));
            }
            notify(format!("Removed instance \"{}\".", id));
        }

        notify(format!("Uninstalled DNA \"{}\".", id));

        Ok(())
    }

    fn add_instance(&mut self, instance: InstanceConfiguration) -> Result<(), HolochainError> {
        let mut new_config = self.config.clone();
        new_config.instances.push(instance.clone());
        new_config.check_consistency()?;
        self.config = new_config;
        self.save_config()?;
        Ok(())
    }

    /// Removes the instance given by id from the config.
    /// Also removes all mentions of that instance from all interfaces to not render the config
    /// invalid.
    /// Then saves the config.
    fn remove_instance(&mut self, id: &String) -> Result<(), HolochainError> {
        let mut new_config = self.config.clone();

        new_config = new_config.save_remove_instance(id);

        new_config.check_consistency()?;
        self.config = new_config;
        self.save_config()?;

        let result = self.stop_instance(id);
        if result.is_err() {
            notify(format!(
                "Error stopping instance {}: \"{}\".",
                id,
                result.err().unwrap()
            ));
        }
        self.instances.remove(id);

        notify(format!("Removed instance \"{}\".", id));
        Ok(())
    }

    fn start_instance(&mut self, id: &String) -> Result<(), HolochainInstanceError> {
        let instance = self.instances.get(id)?;
        notify(format!("Starting instance \"{}\"...", id));
        instance.write().unwrap().start()
    }

    fn stop_instance(&mut self, id: &String) -> Result<(), HolochainInstanceError> {
        let instance = self.instances.get(id)?;
        notify(format!("Stopping instance \"{}\"...", id));
        instance.write().unwrap().stop()
    }

    fn add_interface(&mut self, interface: InterfaceConfiguration) -> Result<(), HolochainError> {
        let mut new_config = self.config.clone();
        if new_config
            .interfaces
            .iter()
            .find(|i| i.id == interface.id)
            .is_some()
        {
            return Err(HolochainError::ErrorGeneric(format!(
                "Interface with ID '{}' already exists",
                interface.id
            )));
        }
        new_config.interfaces.push(interface.clone());
        new_config.check_consistency()?;
        self.config = new_config;
        self.save_config()?;
        self.start_interface_by_id(&interface.id)?;
        Ok(())
    }

    fn remove_interface(&mut self, id: &String) -> Result<(), HolochainError> {
        let mut new_config = self.config.clone();

        if new_config
            .interfaces
            .iter()
            .find(|interface| interface.id == *id)
            .is_none()
        {
            return Err(HolochainError::ErrorGeneric(format!(
                "No such interface: '{}'",
                id
            )));
        }

        new_config.interfaces = new_config
            .interfaces
            .into_iter()
            .filter(|interface| interface.id != *id)
            .collect();

        new_config.check_consistency()?;
        self.config = new_config;
        self.save_config()?;

        let _ = self.stop_interface_by_id(id);

        notify(format!("Removed interface \"{}\".", id));
        Ok(())
    }

    fn add_instance_to_interface(
        &mut self,
        interface_id: &String,
        instance_id: &String,
    ) -> Result<(), HolochainError> {
        let mut new_config = self.config.clone();

        if new_config
            .interface_by_id(interface_id)
            .ok_or(HolochainError::ErrorGeneric(format!(
                "Interface with ID {} not found",
                interface_id
            )))?
            .instances
            .iter()
            .find(|i| i.id == *instance_id)
            .is_some()
        {
            return Err(HolochainError::ErrorGeneric(format!(
                "Instance '{}' already in interface '{}'",
                instance_id, interface_id
            )));
        }

        new_config.interfaces = new_config
            .interfaces
            .into_iter()
            .map(|mut interface| {
                if interface.id == *interface_id {
                    interface.instances.push(InstanceReferenceConfiguration {
                        id: instance_id.clone(),
                    });
                }
                interface
            })
            .collect();

        new_config.check_consistency()?;
        self.config = new_config;
        self.save_config()?;

        let _ = self.stop_interface_by_id(interface_id);
        self.start_interface_by_id(interface_id)?;

        Ok(())
    }

    fn remove_instance_from_interface(
        &mut self,
        interface_id: &String,
        instance_id: &String,
    ) -> Result<(), HolochainError> {
        let mut new_config = self.config.clone();

        if new_config
            .interface_by_id(interface_id)
            .ok_or(HolochainError::ErrorGeneric(format!(
                "Interface with ID {} not found",
                interface_id
            )))?
            .instances
            .iter()
            .find(|i| i.id == *instance_id)
            .is_none()
        {
            return Err(HolochainError::ErrorGeneric(format!(
                "No Instance '{}' in interface '{}'",
                instance_id, interface_id
            )));
        }

        new_config.interfaces = new_config
            .interfaces
            .into_iter()
            .map(|mut interface| {
                if interface.id == *interface_id {
                    interface.instances = interface
                        .instances
                        .into_iter()
                        .filter(|instance| instance.id != *instance_id)
                        .collect();
                }
                interface
            })
            .collect();

        new_config.check_consistency()?;
        self.config = new_config;
        self.save_config()?;

        let _ = self.stop_interface_by_id(interface_id);
        self.start_interface_by_id(interface_id)?;

        Ok(())
    }

    fn add_agent(&mut self, new_agent: AgentConfiguration) -> Result<(), HolochainError> {
        let mut new_config = self.config.clone();
        if new_config
            .agents
            .iter()
            .find(|i| i.id == new_agent.id)
            .is_some()
        {
            return Err(HolochainError::ErrorGeneric(format!(
                "Agent with ID '{}' already exists",
                new_agent.id
            )));
        }
        new_config.agents.push(new_agent.clone());
        new_config.check_consistency()?;
        self.config = new_config;
        self.save_config()?;

        notify(format!("Added agent \"{}\"", new_agent.id));

        Ok(())
    }

    fn remove_agent(&mut self, id: &String) -> Result<(), HolochainError> {
        let mut new_config = self.config.clone();
        if new_config.agents.iter().find(|i| i.id == *id).is_none() {
            return Err(HolochainError::ErrorGeneric(format!(
                "Agent with ID '{}' does not exist",
                id
            )));
        }

        new_config.agents = new_config
            .agents
            .into_iter()
            .filter(|agent| agent.id != *id)
            .collect();

        let instance_ids: Vec<String> = new_config
            .instances
            .iter()
            .filter(|instance| instance.agent == *id)
            .map(|instance| instance.id.clone())
            .collect();

        for id in instance_ids.iter() {
            new_config = new_config.save_remove_instance(id);
        }

        new_config.check_consistency()?;
        self.config = new_config;
        self.save_config()?;

        for id in instance_ids.iter() {
            let result = self.stop_instance(id);
            if result.is_err() {
                notify(format!(
                    "Error stopping instance {}: \"{}\".",
                    id,
                    result.err().unwrap()
                ));
            }
            notify(format!("Removed instance \"{}\".", id));
        }

        notify(format!("Removed agent \"{}\".", id));

        Ok(())
    }

    fn add_bridge(&mut self, new_bridge: Bridge) -> Result<(), HolochainError> {
        let mut new_config = self.config.clone();
        if new_config
            .bridges
            .iter()
            .find(|b| b.caller_id == new_bridge.caller_id && b.callee_id == new_bridge.callee_id)
            .is_some()
        {
            return Err(HolochainError::ErrorGeneric(format!(
                "Bridge from instance '{}' to instance '{}' already exists",
                new_bridge.caller_id, new_bridge.callee_id,
            )));
        }
        new_config.bridges.push(new_bridge.clone());
        new_config.check_consistency()?;
        self.config = new_config;
        self.save_config()?;

        notify(format!(
            "Added bridge from '{}' to '{}' as '{}'",
            new_bridge.caller_id, new_bridge.callee_id, new_bridge.handle
        ));

        Ok(())
    }

    fn remove_bridge(
        &mut self,
        caller_id: &String,
        callee_id: &String,
    ) -> Result<(), HolochainError> {
        let mut new_config = self.config.clone();
        if new_config
            .bridges
            .iter()
            .find(|b| b.caller_id == *caller_id && b.callee_id == *callee_id)
            .is_none()
        {
            return Err(HolochainError::ErrorGeneric(format!(
                "Bridge from instance '{}' to instance '{}' does not exist",
                caller_id, callee_id,
            )));
        }

        new_config.bridges = new_config
            .bridges
            .into_iter()
            .filter(|bridge| bridge.caller_id != *caller_id || bridge.callee_id != *callee_id)
            .collect();

        new_config.check_consistency()?;
        self.config = new_config;
        self.save_config()?;

        notify(format!(
            "Bridge from '{}' to '{}' removed",
            caller_id, callee_id
        ));

        Ok(())
    }
}

#[cfg(test)]
pub mod tests {
    use super::*;
    use crate::{
        config::{load_configuration, Configuration, InterfaceConfiguration, InterfaceDriver},
        container::base::{tests::example_dna_string, DnaLoader},
    };
    use holochain_core_types::{agent::AgentId, dna::Dna, json::JsonString};
    use std::{convert::TryFrom, fs::File, io::Read};

    pub fn test_dna_loader() -> DnaLoader {
        let loader =
            Box::new(
                |_: &String| Ok(Dna::try_from(JsonString::from(example_dna_string())).unwrap()),
            ) as Box<FnMut(&String) -> Result<Dna, HolochainError> + Send + Sync>;
        Arc::new(loader)
    }

    pub fn agent1() -> String {
        r#"[[agents]]
id = "test-agent-1"
key_file = "holo_tester.key"
name = "Holo Tester 1"
public_address = "HoloTester1-----------------------------------------------------------------------AAACZp4xHB""#
    .to_string()
    }

    pub fn agent2() -> String {
        r#"[[agents]]
id = "test-agent-2"
key_file = "holo_tester.key"
name = "Holo Tester 2"
public_address = "HoloTester2-----------------------------------------------------------------------AAAGy4WW9e""#
    .to_string()
    }

    pub fn dna() -> String {
        r#"[[dnas]]
file = "app_spec.hcpkg"
hash = "Qm328wyq38924y"
id = "test-dna""#
            .to_string()
    }

    pub fn instance1() -> String {
        r#"[[instances]]
agent = "test-agent-1"
dna = "test-dna"
id = "test-instance-1"

[instances.storage]
type = "memory""#
            .to_string()
    }

    pub fn instance2() -> String {
        r#"[[instances]]
agent = "test-agent-2"
dna = "test-dna"
id = "test-instance-2"

[instances.storage]
type = "memory""#
            .to_string()
    }

    pub fn interface() -> String {
        r#"[[interfaces]]
admin = true
id = "websocket interface"

[[interfaces.instances]]
id = "test-instance-1"

[[interfaces.instances]]
id = "test-instance-2"

[interfaces.driver]
port = 3000
type = "websocket""#
            .to_string()
    }

    pub fn logger() -> String {
        r#"[logger]
type = ""
[[logger.rules.rules]]
color = "red"
exclude = false
pattern = "^err/"

[[logger.rules.rules]]
color = "white"
exclude = false
pattern = "^debug/dna"

[[logger.rules.rules]]
exclude = false
pattern = ".*""#
            .to_string()
    }

    fn add_block(base: String, new_block: String) -> String {
        format!("{}\n\n{}", base, new_block)
    }

    pub fn test_toml() -> String {
        let mut toml = String::from("bridges = []");
        toml = add_block(toml, agent1());
        toml = add_block(toml, agent2());
        toml = add_block(toml, dna());
        toml = add_block(toml, instance1());
        toml = add_block(toml, instance2());
        toml = add_block(toml, interface());
        toml = add_block(toml, logger());
        toml
    }

    fn create_test_container<T: Into<String>>(test_name: T) -> Container {
        let config = load_configuration::<Configuration>(&test_toml()).unwrap();
        let mut container = Container::from_config(config.clone());
        container.dna_loader = test_dna_loader();
        container.load_config().unwrap();

        let mut tmp_config_path = PathBuf::new();
        tmp_config_path.push(format!("./tmp-{}-container-config.toml", test_name.into()));
        container.set_config_path(tmp_config_path.clone());
        container
    }

    #[test]
    fn test_install_dna_from_file() {
        let mut container = create_test_container("test_install_dna_from_file");

        let mut new_dna_path = PathBuf::new();
        new_dna_path.push("new-dna.hcpkg");

        assert_eq!(
            container.install_dna_from_file(new_dna_path.clone(), String::from("new-dna")),
            Ok(()),
        );

        let new_dna =
            Arc::get_mut(&mut test_dna_loader()).unwrap()(&String::from("new-dna.hcpkg")).unwrap();

        assert_eq!(container.config().dnas.len(), 2,);
        assert_eq!(
            container.config().dnas,
            vec![
                DnaConfiguration {
                    id: String::from("test-dna"),
                    file: String::from("app_spec.hcpkg"),
                    hash: String::from("Qm328wyq38924y"),
                },
                DnaConfiguration {
                    id: String::from("new-dna"),
                    file: String::from("new-dna.hcpkg"),
                    hash: String::from(new_dna.address()),
                },
            ]
        );

        let mut config_contents = String::new();
        let mut file = File::open(&container.config_path).expect("Could not open temp config file");
        file.read_to_string(&mut config_contents)
            .expect("Could not read temp config file");

        let mut toml = String::from("bridges = []");
        toml = add_block(toml, agent1());
        toml = add_block(toml, agent2());
        toml = add_block(toml, dna());
        toml = add_block(
            toml,
            String::from(
                r#"[[dnas]]
file = "new-dna.hcpkg"
<<<<<<< HEAD
hash = "QmfLwk9WrK8ZxakduUpk5uqZqitwj6t6Rbcn6P7tbn5cWW"
id = "new-dna"

[[instances]]
agent = "test-agent-1"
dna = "test-dna"
id = "test-instance-1"

[instances.storage]
type = "memory"

[[instances]]
agent = "test-agent-2"
dna = "test-dna"
id = "test-instance-2"

[instances.storage]
type = "memory"

[[interfaces]]
admin = true
id = "websocket interface"

[[interfaces.instances]]
id = "test-instance-1"

[[interfaces.instances]]
id = "test-instance-2"

[interfaces.driver]
port = 3000
type = "websocket"

[logger]
type = ""
[[logger.rules.rules]]
color = "red"
exclude = false
pattern = "^err/"

[[logger.rules.rules]]
color = "white"
exclude = false
pattern = "^debug/dna"

[[logger.rules.rules]]
exclude = false
pattern = ".*"
"#
=======
hash = "QmPB7PJUjwj6zap7jB7oyk616sCRSSnNFRNouqhit6kMTr"
id = "new-dna""#,
            ),
>>>>>>> 81903e28
        );
        toml = add_block(toml, instance1());
        toml = add_block(toml, instance2());
        toml = add_block(toml, interface());
        toml = add_block(toml, logger());
        toml = format!("{}\n", toml);

        assert_eq!(config_contents, toml,);
    }

    use crate::config::StorageConfiguration;
    #[test]
    fn test_add_instance() {
        let mut container = create_test_container("test_add_instance");
        let mut new_dna_path = PathBuf::new();
        new_dna_path.push("new-dna.hcpkg");
        container
            .install_dna_from_file(new_dna_path.clone(), String::from("new-dna"))
            .expect("Could not install DNA");

        let add_result = container.add_instance(InstanceConfiguration {
            id: String::from("new-instance"),
            dna: String::from("new-dna"),
            agent: String::from("test-agent-1"),
            storage: StorageConfiguration::Memory,
        });

        assert_eq!(add_result, Ok(()));

        let mut config_contents = String::new();
        let mut file = File::open(&container.config_path).expect("Could not open temp config file");
        file.read_to_string(&mut config_contents)
            .expect("Could not read temp config file");

        let mut toml = String::from("bridges = []");
        toml = add_block(toml, agent1());
        toml = add_block(toml, agent2());
        toml = add_block(toml, dna());
        toml = add_block(
            toml,
            String::from(
                r#"[[dnas]]
file = "new-dna.hcpkg"
<<<<<<< HEAD
hash = "QmfLwk9WrK8ZxakduUpk5uqZqitwj6t6Rbcn6P7tbn5cWW"
id = "new-dna"

[[instances]]
agent = "test-agent-1"
dna = "test-dna"
id = "test-instance-1"

[instances.storage]
type = "memory"

[[instances]]
agent = "test-agent-2"
dna = "test-dna"
id = "test-instance-2"

[instances.storage]
type = "memory"

[[instances]]
=======
hash = "QmPB7PJUjwj6zap7jB7oyk616sCRSSnNFRNouqhit6kMTr"
id = "new-dna""#,
            ),
        );
        toml = add_block(toml, instance1());
        toml = add_block(toml, instance2());
        toml = add_block(
            toml,
            String::from(
                r#"[[instances]]
>>>>>>> 81903e28
agent = "test-agent-1"
dna = "new-dna"
id = "new-instance"

[instances.storage]
type = "memory""#,
            ),
        );
        toml = add_block(toml, interface());
        toml = add_block(toml, logger());
        toml = format!("{}\n", toml);

        assert_eq!(config_contents, toml,);
    }

    #[test]
    /// Tests if the removed instance is gone from the config file
    /// as well as the mentions of the removed instance are gone from the interfaces
    /// (to not render the config invalid).
    fn test_remove_instance() {
        let mut container = create_test_container("test_remove_instance");
        assert_eq!(
            container.remove_instance(&String::from("test-instance-1")),
            Ok(()),
        );

        let mut config_contents = String::new();
        let mut file = File::open(&container.config_path).expect("Could not open temp config file");
        file.read_to_string(&mut config_contents)
            .expect("Could not read temp config file");

        let mut toml = String::from("bridges = []");
        toml = add_block(toml, agent1());
        toml = add_block(toml, agent2());
        toml = add_block(toml, dna());
        //toml = add_block(toml, instance1());
        toml = add_block(toml, instance2());
        toml = add_block(
            toml,
            String::from(
                r#"[[interfaces]]
admin = true
id = "websocket interface"

[[interfaces.instances]]
id = "test-instance-2"

[interfaces.driver]
port = 3000
type = "websocket""#,
            ),
        );
        toml = add_block(toml, logger());
        toml = format!("{}\n", toml);

        assert_eq!(config_contents, toml,);
    }

    #[test]
    /// Tests if the uninstalled DNA is gone from the config file
    /// as well as the instances that use the DNA and their mentions are gone from the interfaces
    /// (to not render the config invalid).
    fn test_uninstall_dna() {
        let mut container = create_test_container("test_uninstall_dna");
        assert_eq!(container.uninstall_dna(&String::from("test-dna")), Ok(()),);

        let mut config_contents = String::new();
        let mut file = File::open(&container.config_path).expect("Could not open temp config file");
        file.read_to_string(&mut config_contents)
            .expect("Could not read temp config file");

        let mut toml = String::from("bridges = []\ndnas = []\ninstances = []");
        toml = add_block(toml, agent1());
        toml = add_block(toml, agent2());
        //toml = add_block(toml, dna());
        //toml = add_block(toml, instance1());
        //toml = add_block(toml, instance2());
        toml = add_block(
            toml,
            String::from(
                r#"[[interfaces]]
admin = true
id = "websocket interface"
instances = []

[interfaces.driver]
port = 3000
type = "websocket""#,
            ),
        );
        toml = add_block(toml, logger());
        toml = format!("{}\n", toml);

        assert_eq!(config_contents, toml,);
    }

    #[test]
    fn test_start_stop_instance() {
        let mut container = create_test_container("test_start_stop_instance");
        assert_eq!(
            container.start_instance(&String::from("test-instance-1")),
            Ok(()),
        );
        assert_eq!(
            container.start_instance(&String::from("test-instance-1")),
            Err(HolochainInstanceError::InstanceAlreadyActive),
        );
        assert_eq!(
            container.start_instance(&String::from("non-existant-id")),
            Err(HolochainInstanceError::NoSuchInstance),
        );
        assert_eq!(
            container.stop_instance(&String::from("test-instance-1")),
            Ok(())
        );
        assert_eq!(
            container.stop_instance(&String::from("test-instance-1")),
            Err(HolochainInstanceError::InstanceNotActiveYet),
        );
    }

    #[test]
    fn test_add_interface() {
        let mut container = create_test_container("test_add_interface");
        let interface_config = InterfaceConfiguration {
            id: String::from("new-interface"),
            driver: InterfaceDriver::Http { port: 8080 },
            admin: false,
            instances: Vec::new(),
        };

        assert_eq!(container.add_interface(interface_config), Ok(()),);

        let mut config_contents = String::new();
        let mut file = File::open(&container.config_path).expect("Could not open temp config file");
        file.read_to_string(&mut config_contents)
            .expect("Could not read temp config file");

        let mut toml = String::from("bridges = []");
        toml = add_block(toml, agent1());
        toml = add_block(toml, agent2());
        toml = add_block(toml, dna());
        toml = add_block(toml, instance1());
        toml = add_block(toml, instance2());
        toml = add_block(toml, interface());
        toml = add_block(
            toml,
            String::from(
                r#"[[interfaces]]
admin = false
id = "new-interface"
instances = []

[interfaces.driver]
port = 8080
type = "http""#,
            ),
        );
        toml = add_block(toml, logger());
        toml = format!("{}\n", toml);

        assert_eq!(config_contents, toml,);
    }

    #[test]
    fn test_remove_interface() {
        let mut container = create_test_container("test_remove_interface");
        container.start_all_interfaces();
        assert!(container
            .interface_threads
            .get("websocket interface")
            .is_some());

        assert_eq!(
            container.remove_interface(&String::from("websocket interface")),
            Ok(())
        );

        let mut config_contents = String::new();
        let mut file = File::open(&container.config_path).expect("Could not open temp config file");
        file.read_to_string(&mut config_contents)
            .expect("Could not read temp config file");

        let mut toml = String::from("bridges = []\ninterfaces = []");
        toml = add_block(toml, agent1());
        toml = add_block(toml, agent2());
        toml = add_block(toml, dna());
        toml = add_block(toml, instance1());
        toml = add_block(toml, instance2());
        toml = add_block(toml, logger());
        toml = format!("{}\n", toml);

        assert_eq!(config_contents, toml,);

        assert!(container
            .interface_threads
            .get("websocket interface")
            .is_none());
    }

    #[test]
    fn test_add_instance_to_interface() {
        let mut container = create_test_container("test_add_instance_to_interface");
        container.start_all_interfaces();
        assert!(container
            .interface_threads
            .get("websocket interface")
            .is_some());

        let instance_config = InstanceConfiguration {
            id: String::from("new-instance"),
            dna: String::from("test-dna"),
            agent: String::from("test-agent-1"),
            storage: StorageConfiguration::Memory,
        };

        assert_eq!(container.add_instance(instance_config.clone()), Ok(()));
        assert_eq!(
            container.add_instance_to_interface(
                &String::from("websocket interface"),
                &String::from("new-instance")
            ),
            Ok(())
        );

        let mut config_contents = String::new();
        let mut file = File::open(&container.config_path).expect("Could not open temp config file");
        file.read_to_string(&mut config_contents)
            .expect("Could not read temp config file");

        let mut toml = String::from("bridges = []");
        toml = add_block(toml, agent1());
        toml = add_block(toml, agent2());
        toml = add_block(toml, dna());
        toml = add_block(toml, instance1());
        toml = add_block(toml, instance2());
        toml = add_block(
            toml,
            String::from(
                r#"[[instances]]
agent = "test-agent-1"
dna = "test-dna"
id = "new-instance"

[instances.storage]
type = "memory""#,
            ),
        );
        toml = add_block(
            toml,
            String::from(
                r#"[[interfaces]]
admin = true
id = "websocket interface"

[[interfaces.instances]]
id = "test-instance-1"

[[interfaces.instances]]
id = "test-instance-2"

[[interfaces.instances]]
id = "new-instance"

[interfaces.driver]
port = 3000
type = "websocket""#,
            ),
        );
        toml = add_block(toml, logger());
        toml = format!("{}\n", toml);

        assert_eq!(config_contents, toml,);
    }

    #[test]
    fn test_remove_instance_from_interface() {
        let mut container = create_test_container("test_remove_instance_from_interface");
        container.start_all_interfaces();
        assert!(container
            .interface_threads
            .get("websocket interface")
            .is_some());

        assert_eq!(
            container.remove_instance_from_interface(
                &String::from("websocket interface"),
                &String::from("test-instance-1")
            ),
            Ok(())
        );

        let mut config_contents = String::new();
        let mut file = File::open(&container.config_path).expect("Could not open temp config file");
        file.read_to_string(&mut config_contents)
            .expect("Could not read temp config file");

        let mut toml = String::from("bridges = []");
        toml = add_block(toml, agent1());
        toml = add_block(toml, agent2());
        toml = add_block(toml, dna());
        toml = add_block(toml, instance1());
        toml = add_block(toml, instance2());
        toml = add_block(
            toml,
            String::from(
                r#"[[interfaces]]
admin = true
id = "websocket interface"

[[interfaces.instances]]
id = "test-instance-2"

[interfaces.driver]
port = 3000
type = "websocket""#,
            ),
        );
        toml = add_block(toml, logger());
        toml = format!("{}\n", toml);

        assert_eq!(config_contents, toml,);

        assert!(container
            .interface_threads
            .get("websocket interface")
            .is_some());
    }

    #[test]
    fn test_add_agent() {
        let mut container = create_test_container("test_add_agent");
        let agent_config = AgentConfiguration {
            id: String::from("new-agent"),
            name: String::from("Mr. New"),
            public_address: AgentId::generate_fake("new").address().to_string(),
            key_file: String::from("new-test-path"),
        };

        assert_eq!(container.add_agent(agent_config), Ok(()),);

        let mut config_contents = String::new();
        let mut file = File::open(&container.config_path).expect("Could not open temp config file");
        file.read_to_string(&mut config_contents)
            .expect("Could not read temp config file");

        let mut toml = String::from("bridges = []");
        toml = add_block(toml, agent1());
        toml = add_block(toml, agent2());
        toml = add_block(
            toml,
            String::from(
                r#"[[agents]]
id = "new-agent"
key_file = "new-test-path"
name = "Mr. New"
public_address = "new-------------------------------------------------------------------------------AAAFeOAoWg""#,
            ),
        );
        toml = add_block(toml, dna());
        toml = add_block(toml, instance1());
        toml = add_block(toml, instance2());
        toml = add_block(toml, interface());
        toml = add_block(toml, logger());
        toml = format!("{}\n", toml);

        assert_eq!(config_contents, toml,);
    }

    #[test]
    fn test_remove_agent() {
        let mut container = create_test_container("test_remove_agent");

        assert_eq!(
            container.remove_agent(&String::from("test-agent-2")),
            Ok(()),
        );

        let mut config_contents = String::new();
        let mut file = File::open(&container.config_path).expect("Could not open temp config file");
        file.read_to_string(&mut config_contents)
            .expect("Could not read temp config file");

        let mut toml = String::from("bridges = []");
        toml = add_block(toml, agent1());
        //toml = add_block(toml, agent2());
        toml = add_block(toml, dna());
        toml = add_block(toml, instance1());
        //toml = add_block(toml, instance2());
        //toml = add_block(toml, interface());
        toml = add_block(
            toml,
            String::from(
                r#"[[interfaces]]
admin = true
id = "websocket interface"

[[interfaces.instances]]
id = "test-instance-1"

[interfaces.driver]
port = 3000
type = "websocket""#,
            ),
        );
        toml = add_block(toml, logger());
        toml = format!("{}\n", toml);

        assert_eq!(config_contents, toml,);
    }

    #[test]
    fn test_add_and_remove_bridge() {
        let mut container = create_test_container("test_add_agent");
        let bridge = Bridge {
            caller_id: String::from("test-instance-1"),
            callee_id: String::from("test-instance-2"),
            handle: String::from("my favourite instance!"),
        };

        assert_eq!(container.add_bridge(bridge), Ok(()),);

        let mut config_contents = String::new();
        let mut file = File::open(&container.config_path).expect("Could not open temp config file");
        file.read_to_string(&mut config_contents)
            .expect("Could not read temp config file");

        let mut toml = agent1();
        toml = add_block(toml, agent2());
        toml = add_block(
            toml,
            String::from(
                r#"[[bridges]]
callee_id = "test-instance-2"
caller_id = "test-instance-1"
handle = "my favourite instance!""#,
            ),
        );
        toml = add_block(toml, dna());
        toml = add_block(toml, instance1());
        toml = add_block(toml, instance2());
        toml = add_block(toml, interface());
        toml = add_block(toml, logger());
        toml = format!("{}\n", toml);

        assert_eq!(config_contents, toml,);

        assert_eq!(
            container.remove_bridge(
                &String::from("test-instance-1"),
                &String::from("test-instance-2")
            ),
            Ok(()),
        );

        let mut config_contents = String::new();
        let mut file = File::open(&container.config_path).expect("Could not open temp config file");
        file.read_to_string(&mut config_contents)
            .expect("Could not read temp config file");

        let mut toml = String::from("bridges = []");
        toml = add_block(toml, agent1());
        toml = add_block(toml, agent2());
        toml = add_block(toml, dna());
        toml = add_block(toml, instance1());
        toml = add_block(toml, instance2());
        toml = add_block(toml, interface());
        toml = add_block(toml, logger());
        toml = format!("{}\n", toml);

        assert_eq!(config_contents, toml,);
    }
}<|MERGE_RESOLUTION|>--- conflicted
+++ resolved
@@ -616,61 +616,9 @@
             String::from(
                 r#"[[dnas]]
 file = "new-dna.hcpkg"
-<<<<<<< HEAD
 hash = "QmfLwk9WrK8ZxakduUpk5uqZqitwj6t6Rbcn6P7tbn5cWW"
-id = "new-dna"
-
-[[instances]]
-agent = "test-agent-1"
-dna = "test-dna"
-id = "test-instance-1"
-
-[instances.storage]
-type = "memory"
-
-[[instances]]
-agent = "test-agent-2"
-dna = "test-dna"
-id = "test-instance-2"
-
-[instances.storage]
-type = "memory"
-
-[[interfaces]]
-admin = true
-id = "websocket interface"
-
-[[interfaces.instances]]
-id = "test-instance-1"
-
-[[interfaces.instances]]
-id = "test-instance-2"
-
-[interfaces.driver]
-port = 3000
-type = "websocket"
-
-[logger]
-type = ""
-[[logger.rules.rules]]
-color = "red"
-exclude = false
-pattern = "^err/"
-
-[[logger.rules.rules]]
-color = "white"
-exclude = false
-pattern = "^debug/dna"
-
-[[logger.rules.rules]]
-exclude = false
-pattern = ".*"
-"#
-=======
-hash = "QmPB7PJUjwj6zap7jB7oyk616sCRSSnNFRNouqhit6kMTr"
 id = "new-dna""#,
             ),
->>>>>>> 81903e28
         );
         toml = add_block(toml, instance1());
         toml = add_block(toml, instance2());
@@ -714,29 +662,7 @@
             String::from(
                 r#"[[dnas]]
 file = "new-dna.hcpkg"
-<<<<<<< HEAD
 hash = "QmfLwk9WrK8ZxakduUpk5uqZqitwj6t6Rbcn6P7tbn5cWW"
-id = "new-dna"
-
-[[instances]]
-agent = "test-agent-1"
-dna = "test-dna"
-id = "test-instance-1"
-
-[instances.storage]
-type = "memory"
-
-[[instances]]
-agent = "test-agent-2"
-dna = "test-dna"
-id = "test-instance-2"
-
-[instances.storage]
-type = "memory"
-
-[[instances]]
-=======
-hash = "QmPB7PJUjwj6zap7jB7oyk616sCRSSnNFRNouqhit6kMTr"
 id = "new-dna""#,
             ),
         );
@@ -746,7 +672,6 @@
             toml,
             String::from(
                 r#"[[instances]]
->>>>>>> 81903e28
 agent = "test-agent-1"
 dna = "new-dna"
 id = "new-instance"
