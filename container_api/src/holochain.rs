//! `holochain_core_api` is a library for instantiating and using a holochain instance that
//! runs a holochain DNA, DHT and source chain.
//!
//! # Examples
//!
//! ``` rust
//! extern crate holochain_container_api;
//! extern crate holochain_core_types;
//! extern crate holochain_core;
//! extern crate holochain_net;
//! extern crate holochain_cas_implementations;
//! extern crate tempfile;
//! use holochain_container_api::*;
<<<<<<< HEAD
//! use holochain_net::p2p_network::P2pNetwork;
//! use holochain_core_types::{entry::agent::Agent, dna::Dna, json::JsonString};
=======
//! use holochain_core_types::agent::Agent;
//! use holochain_core_types::dna::Dna;
>>>>>>> 3d407a98
//! use std::sync::{Arc, Mutex,RwLock};
//! use holochain_core::context::Context;
//! use holochain_core::logger::SimpleLogger;
//! use holochain_core::persister::SimplePersister;
//! use self::holochain_cas_implementations::{
//!        cas::file::FilesystemStorage, eav::file::EavFileStorage,
//! };
//! use tempfile::tempdir;
//!
//! // instantiate a new holochain instance
//!
//! // need to get to something like this:
//! //let dna = holochain_core_types::dna::from_package_file("mydna.hcpkg");
//!
//! // but for now:
//! let dna = Dna::new();
//! let agent = Agent::generate_fake("bob");
//! let file_storage = Arc::new(RwLock::new(FilesystemStorage::new(tempdir().unwrap().path().to_str().unwrap()).unwrap()));
//! let context = Context::new(
//!     agent,
//!     Arc::new(Mutex::new(SimpleLogger {})),
//!     Arc::new(Mutex::new(SimplePersister::new(file_storage.clone()))),
//!     file_storage.clone(),
//!     Arc::new(RwLock::new(EavFileStorage::new(tempdir().unwrap().path().to_str().unwrap().to_string()).unwrap())),
//!     Arc::new(Mutex::new(P2pNetwork::new(Box::new(|_r| Ok(())),&JsonString::from("{\"backend\": \"mock\"}")).unwrap())),
//!  ).unwrap();
//! let mut hc = Holochain::new(dna,Arc::new(context)).unwrap();
//!
//! // start up the holochain instance
//! hc.start().expect("couldn't start the holochain instance");
//!
//! // call a function in the zome code
//! hc.call("test_zome","test_cap","some_fn","{}");
//!
//! // get the state
//! {
//!     let state = hc.state();
//!
//!     // do some other stuff with the state here
//!     // ...
//! }
//!
//! // stop the holochain instance
//! hc.stop().expect("couldn't stop the holochain instance");
//!
//!```

use error::{HolochainInstanceError, HolochainResult};
use futures::executor::block_on;
use holochain_core::{
    context::Context,
    instance::Instance,
    nucleus::{actions::initialize::initialize_application, call_and_wait_for_result, ZomeFnCall},
    persister::{Persister, SimplePersister},
    state::State,
};
use holochain_core_types::{dna::Dna, error::HolochainError, json::JsonString};
use std::sync::Arc;

/// contains a Holochain application instance
pub struct Holochain {
    instance: Instance,
    #[allow(dead_code)]
    context: Arc<Context>,
    active: bool,
}

impl Holochain {
    /// create a new Holochain instance
    pub fn new(dna: Dna, context: Arc<Context>) -> HolochainResult<Self> {
        let mut instance = Instance::new(context.clone());
        let name = dna.name.clone();
        instance.start_action_loop(context.clone());
        let context = instance.initialize_context(context);
        match block_on(initialize_application(dna, context.clone())) {
            Ok(_) => {
                context.log(&format!("{} instantiated", name))?;
                let hc = Holochain {
                    instance,
                    context,
                    active: false,
                };
                Ok(hc)
            }
            Err(err_str) => Err(HolochainInstanceError::InternalFailure(
                HolochainError::ErrorGeneric(err_str),
            )),
        }
    }

    pub fn load(path: String, context: Arc<Context>) -> Result<Self, HolochainError> {
        let persister = SimplePersister::new(context.file_storage.clone());
        let loaded_state = persister
            .load(context.clone())
            .unwrap_or(Some(State::new(context.clone())))
            .unwrap();
        let mut instance = Instance::from_state(loaded_state);
        instance.start_action_loop(context.clone());
        Ok(Holochain {
            instance,
            context: context.clone(),
            active: false,
        })
    }

    /// activate the Holochain instance
    pub fn start(&mut self) -> Result<(), HolochainInstanceError> {
        if self.active {
            return Err(HolochainInstanceError::InstanceAlreadyActive);
        }
        self.active = true;
        Ok(())
    }

    /// deactivate the Holochain instance
    pub fn stop(&mut self) -> Result<(), HolochainInstanceError> {
        if !self.active {
            return Err(HolochainInstanceError::InstanceNotActiveYet);
        }
        self.active = false;
        Ok(())
    }

    /// call a function in a zome
    pub fn call(
        &mut self,
        zome: &str,
        cap: &str,
        fn_name: &str,
        params: &str,
    ) -> HolochainResult<JsonString> {
        if !self.active {
            return Err(HolochainInstanceError::InstanceNotActiveYet);
        }
        let zome_call = ZomeFnCall::new(&zome, &cap, &fn_name, String::from(params));
        Ok(call_and_wait_for_result(zome_call, &mut self.instance)?)
    }

    /// checks to see if an instance is active
    pub fn active(&self) -> bool {
        self.active
    }

    /// return
    pub fn state(&mut self) -> Result<State, HolochainInstanceError> {
        Ok(self.instance.state().clone())
    }
}

#[cfg(test)]
mod tests {
    extern crate holochain_cas_implementations;

    use self::holochain_cas_implementations::{
        cas::file::FilesystemStorage, eav::file::EavFileStorage,
    };
    use super::*;
    use holochain_core::{
        context::Context,
        nucleus::ribosome::{callback::Callback, Defn},
        persister::SimplePersister,
    };
<<<<<<< HEAD
    use holochain_core_types::{dna::Dna, entry::agent::Agent};
    use holochain_net::p2p_network::P2pNetwork;

=======
    use holochain_core_types::{agent::Agent, dna::Dna};
>>>>>>> 3d407a98
    use std::sync::{Arc, Mutex, RwLock};
    use tempfile::tempdir;
    use test_utils::{
        create_test_cap_with_fn_name, create_test_dna_with_cap, create_test_dna_with_wat,
        create_wasm_from_file, hc_setup_and_call_zome_fn,
    };

    /// create a test network
    #[cfg_attr(tarpaulin, skip)]
    fn make_mock_net() -> Arc<Mutex<P2pNetwork>> {
        let res = P2pNetwork::new(
            Box::new(|_r| Ok(())),
            &json!({
                "backend": "mock"
            }).into(),
        ).unwrap();
        Arc::new(Mutex::new(res))
    }

    // TODO: TestLogger duplicated in test_utils because:
    //  use holochain_core::{instance::tests::TestLogger};
    // doesn't work.
    // @see https://github.com/holochain/holochain-rust/issues/185
    fn test_context(agent_name: &str) -> (Arc<Context>, Arc<Mutex<test_utils::TestLogger>>) {
        let agent = Agent::generate_fake(agent_name);
        let file_storage = Arc::new(RwLock::new(
            FilesystemStorage::new(tempdir().unwrap().path().to_str().unwrap()).unwrap(),
        ));
        let logger = test_utils::test_logger();
        (
            Arc::new(
                Context::new(
                    agent,
                    logger.clone(),
                    Arc::new(Mutex::new(SimplePersister::new(file_storage.clone()))),
                    file_storage.clone(),
                    Arc::new(RwLock::new(
                        EavFileStorage::new(
                            tempdir().unwrap().path().to_str().unwrap().to_string(),
                        ).unwrap(),
                    )),
                    make_mock_net(),
                ).unwrap(),
            ),
            logger,
        )
    }

    #[test]
    fn can_instantiate() {
        let mut dna = Dna::new();
        dna.name = "TestApp".to_string();
        let (context, test_logger) = test_context("bob");
        let result = Holochain::new(dna.clone(), context.clone());

        assert!(result.is_ok());
        let hc = result.unwrap();

        assert_eq!(hc.instance.state().nucleus().dna(), Some(dna));
        assert!(!hc.active);
        assert_eq!(hc.context.agent.nick, "bob".to_string());
        assert!(hc.instance.state().nucleus().has_initialized());
        let test_logger = test_logger.lock().unwrap();
        assert_eq!(format!("{:?}", *test_logger), "[\"TestApp instantiated\"]");
    }

    #[test]
    fn fails_instantiate_if_genesis_fails() {
        let dna = create_test_dna_with_wat(
            "test_zome",
            Callback::Genesis.capability().as_str(),
            Some(
                r#"
            (module
                (memory (;0;) 17)
                (func (export "genesis") (param $p0 i32) (result i32)
                    i32.const 9
                )
                (data (i32.const 0)
                    "fail"
                )
                (export "memory" (memory 0))
            )
        "#,
            ),
        );

        let (context, _test_logger) = test_context("bob");
        let result = Holochain::new(dna.clone(), context.clone());
        assert!(result.is_err());
        assert_eq!(
            HolochainInstanceError::from(HolochainError::ErrorGeneric("\"Genesis\"".to_string())),
            result.err().unwrap(),
        );
    }

    #[test]
    fn fails_instantiate_if_genesis_times_out() {
        let dna = create_test_dna_with_wat(
            "test_zome",
            Callback::Genesis.capability().as_str(),
            Some(
                r#"
            (module
                (memory (;0;) 17)
                (func (export "genesis") (param $p0 i32) (result i32)
                    (loop (br 0))
                    i32.const 0
                )
                (export "memory" (memory 0))
            )
        "#,
            ),
        );

        let (context, _test_logger) = test_context("bob");
        let result = Holochain::new(dna.clone(), context.clone());
        assert!(result.is_err());
        assert_eq!(
            HolochainInstanceError::from(HolochainError::ErrorGeneric(
                "Timeout while initializing".to_string()
            )),
            result.err().unwrap(),
        );
    }

    #[test]
    fn can_start_and_stop() {
        let dna = Dna::new();
        let (context, _) = test_context("bob");
        let mut hc = Holochain::new(dna.clone(), context).unwrap();
        assert!(!hc.active());

        // stop when not active returns error
        let result = hc.stop();
        assert_eq!(
            HolochainInstanceError::InstanceNotActiveYet,
            result.err().unwrap()
        );

        let result = hc.start();
        assert!(result.is_ok());
        assert!(hc.active());

        // start when active returns error
        let result = hc.start();
        assert!(result.is_err());
        assert_eq!(
            HolochainInstanceError::InstanceAlreadyActive,
            result.err().unwrap()
        );

        let result = hc.stop();
        assert!(result.is_ok());
        assert!(!hc.active());
    }

    #[test]
    fn can_call() {
        let wat = r#"
(module
 (memory 1)
 (export "memory" (memory 0))
 (export "main" (func $func0))
 (func $func0 (param $p0 i32) (result i32)
       i32.const 16
       )
 (data (i32.const 0)
       "{\"holo\":\"world\"}"
       )
 )
"#;
        let dna = create_test_dna_with_wat("test_zome", "test_cap", Some(wat));
        let (context, _) = test_context("bob");
        let mut hc = Holochain::new(dna.clone(), context).unwrap();

        let result = hc.call("test_zome", "test_cap", "main", "");
        assert!(result.is_err());
        assert_eq!(
            result.err().unwrap(),
            HolochainInstanceError::InstanceNotActiveYet
        );

        hc.start().expect("couldn't start");

        // always returns not implemented error for now!
        let result = hc.call("test_zome", "test_cap", "main", "");
        assert!(result.is_ok(), "result = {:?}", result);
        assert_eq!(
            result.ok().unwrap(),
            JsonString::from("{\"holo\":\"world\"}")
        );
    }

    #[test]
    fn can_get_state() {
        let dna = Dna::new();
        let (context, _) = test_context("bob");
        let mut hc = Holochain::new(dna.clone(), context).unwrap();

        let result = hc.state();
        assert!(result.is_ok());
        assert_eq!(result.unwrap().nucleus().dna(), Some(dna));
    }

    #[test]
    fn can_call_test() {
        let wasm = create_wasm_from_file(
            "wasm-test/target/wasm32-unknown-unknown/release/example_api_wasm.wasm",
        );
        let capability = create_test_cap_with_fn_name("round_trip_test");
        let dna = create_test_dna_with_cap("test_zome", "test_cap", &capability, &wasm);
        let (context, _) = test_context("bob");
        let mut hc = Holochain::new(dna.clone(), context).unwrap();

        hc.start().expect("couldn't start");

        // always returns not implemented error for now!
        let result = hc.call(
            "test_zome",
            "test_cap",
            "round_trip_test",
            r#"{"input_int_val":2,"input_str_val":"fish"}"#,
        );
        assert!(result.is_ok(), "result = {:?}", result);
        assert_eq!(
            result.ok().unwrap(),
            JsonString::from(r#"{"input_int_val_plus2":4,"input_str_val_plus_dog":"fish.puppy"}"#),
        );
    }

    #[test]
    // TODO #165 - Move test to core/nucleus and use instance directly
    fn can_call_commit() {
        // Setup the holochain instance
        let wasm = create_wasm_from_file(
            "wasm-test/target/wasm32-unknown-unknown/release/example_api_wasm.wasm",
        );
        let capability = create_test_cap_with_fn_name("commit_test");
        let dna = create_test_dna_with_cap("test_zome", "test_cap", &capability, &wasm);
        let (context, _) = test_context("alex");
        let mut hc = Holochain::new(dna.clone(), context).unwrap();

        // Run the holochain instance
        hc.start().expect("couldn't start");
        // @TODO don't use history length in tests
        // @see https://github.com/holochain/holochain-rust/issues/195
        assert_eq!(hc.state().unwrap().history.len(), 4);

        // Call the exposed wasm function that calls the Commit API function
        let result = hc.call("test_zome", "test_cap", "commit_test", r#"{}"#);

        // Expect fail because no validation function in wasm
        assert!(result.is_ok(), "result = {:?}", result);
        // @TODO fragile test!
        assert_ne!(
            result.clone().ok().unwrap(),
            JsonString::from("{\"Err\":\"Argument deserialization failed\"}")
        );

        // Check in holochain instance's history that the commit event has been processed
        // @TODO don't use history length in tests
        // @see https://github.com/holochain/holochain-rust/issues/195
        assert_eq!(hc.state().unwrap().history.len(), 8);
    }

    #[test]
    // TODO #165 - Move test to core/nucleus and use instance directly
    fn can_call_commit_err() {
        // Setup the holochain instance
        let wasm = create_wasm_from_file(
            "wasm-test/target/wasm32-unknown-unknown/release/example_api_wasm.wasm",
        );
        let capability = create_test_cap_with_fn_name("commit_fail_test");
        let dna = create_test_dna_with_cap("test_zome", "test_cap", &capability, &wasm);
        let (context, _) = test_context("alex");
        let mut hc = Holochain::new(dna.clone(), context).unwrap();

        // Run the holochain instance
        hc.start().expect("couldn't start");
        // @TODO don't use history length in tests
        // @see https://github.com/holochain/holochain-rust/issues/195
        assert_eq!(hc.state().unwrap().history.len(), 4);

        // Call the exposed wasm function that calls the Commit API function
        let result = hc.call("test_zome", "test_cap", "commit_fail_test", r#"{}"#);
        println!("can_call_commit_err result: {:?}", result);

        // Expect normal OK result with hash
        assert!(result.is_ok(), "result = {:?}", result);
        assert_eq!(
            result.ok().unwrap(),
            JsonString::from("{\"Err\":\"Argument deserialization failed\"}"),
        );

        // Check in holochain instance's history that the commit event has been processed
        // @TODO don't use history length in tests
        // @see https://github.com/holochain/holochain-rust/issues/195
        assert_eq!(hc.state().unwrap().history.len(), 6);
    }

    #[test]
    // TODO #165 - Move test to core/nucleus and use instance directly
    fn can_call_debug() {
        // Setup the holochain instance
        let wasm = create_wasm_from_file(
            "../core/src/nucleus/wasm-test/target/wasm32-unknown-unknown/release/debug.wasm",
        );
        let capability = create_test_cap_with_fn_name("debug_hello");
        let dna = create_test_dna_with_cap("test_zome", "test_cap", &capability, &wasm);

        let (context, test_logger) = test_context("alex");
        let mut hc = Holochain::new(dna.clone(), context).unwrap();

        // Run the holochain instance
        hc.start().expect("couldn't start");

        // @TODO don't use history length in tests
        // @see https://github.com/holochain/holochain-rust/issues/195
        assert_eq!(hc.state().unwrap().history.len(), 4);

        // Call the exposed wasm function that calls the Commit API function
        let result = hc.call("test_zome", "test_cap", "debug_hello", r#"{}"#);

        assert_eq!(Ok(JsonString::null()), result,);
        let test_logger = test_logger.lock().unwrap();
        assert_eq!(
            "[\"TestApp instantiated\", \"zome_log:DEBUG: \\\'\\\"Hello world!\\\"\\\'\", \"Zome Function \\\'debug_hello\\\' returned: Success\"]",
            format!("{:?}", test_logger.log),
        );
        // Check in holochain instance's history that the debug event has been processed
        // @TODO don't use history length in tests
        // @see https://github.com/holochain/holochain-rust/issues/195
        assert_eq!(hc.state().unwrap().history.len(), 6);
    }

    #[test]
    // TODO #165 - Move test to core/nucleus and use instance directly
    fn can_call_debug_multiple() {
        // Setup the holochain instance
        let wasm = create_wasm_from_file(
            "../core/src/nucleus/wasm-test/target/wasm32-unknown-unknown/release/debug.wasm",
        );
        let capability = create_test_cap_with_fn_name("debug_multiple");
        let dna = create_test_dna_with_cap("test_zome", "test_cap", &capability, &wasm);

        let (context, test_logger) = test_context("alex");
        let mut hc = Holochain::new(dna.clone(), context).unwrap();

        // Run the holochain instance
        hc.start().expect("couldn't start");
        // @TODO don't use history length in tests
        // @see https://github.com/holochain/holochain-rust/issues/195
        assert_eq!(hc.state().unwrap().history.len(), 4);

        // Call the exposed wasm function that calls the Commit API function
        let result = hc.call("test_zome", "test_cap", "debug_multiple", r#"{}"#);

        // Expect Success as result
        println!("result = {:?}", result);
        assert_eq!(Ok(JsonString::null()), result,);

        let test_logger = test_logger.lock().unwrap();

        assert_eq!(
            "[\"TestApp instantiated\", \"zome_log:DEBUG: \\\'\\\"Hello\\\"\\\'\", \"zome_log:DEBUG: \\\'\\\"world\\\"\\\'\", \"zome_log:DEBUG: \\\'\\\"!\\\"\\\'\", \"Zome Function \\\'debug_multiple\\\' returned: Success\"]",
            format!("{:?}", test_logger.log),
        );

        // Check in holochain instance's history that the deb event has been processed
        // @TODO don't use history length in tests
        // @see https://github.com/holochain/holochain-rust/issues/195
        assert_eq!(hc.state().unwrap().history.len(), 6);
    }

    #[test]
    // TODO #165 - Move test to core/nucleus and use instance directly
    fn call_debug_stacked() {
        let call_result = hc_setup_and_call_zome_fn(
            "../core/src/nucleus/wasm-test/target/wasm32-unknown-unknown/release/debug.wasm",
            "debug_stacked_hello",
        );
        assert_eq!(
            JsonString::from("{\"value\":\"fish\"}"),
            call_result.unwrap()
        );
    }
}<|MERGE_RESOLUTION|>--- conflicted
+++ resolved
@@ -11,13 +11,8 @@
 //! extern crate holochain_cas_implementations;
 //! extern crate tempfile;
 //! use holochain_container_api::*;
-<<<<<<< HEAD
 //! use holochain_net::p2p_network::P2pNetwork;
-//! use holochain_core_types::{entry::agent::Agent, dna::Dna, json::JsonString};
-=======
-//! use holochain_core_types::agent::Agent;
-//! use holochain_core_types::dna::Dna;
->>>>>>> 3d407a98
+//! use holochain_core_types::{agent::Agent, dna::Dna, json::JsonString};
 //! use std::sync::{Arc, Mutex,RwLock};
 //! use holochain_core::context::Context;
 //! use holochain_core::logger::SimpleLogger;
@@ -74,7 +69,7 @@
     persister::{Persister, SimplePersister},
     state::State,
 };
-use holochain_core_types::{dna::Dna, error::HolochainError, json::JsonString};
+use holochain_core_types::{agent::Agent, dna::Dna, error::HolochainError, json::JsonString};
 use std::sync::Arc;
 
 /// contains a Holochain application instance
@@ -180,13 +175,9 @@
         nucleus::ribosome::{callback::Callback, Defn},
         persister::SimplePersister,
     };
-<<<<<<< HEAD
-    use holochain_core_types::{dna::Dna, entry::agent::Agent};
+    use holochain_core_types::dna::Dna;
     use holochain_net::p2p_network::P2pNetwork;
 
-=======
-    use holochain_core_types::{agent::Agent, dna::Dna};
->>>>>>> 3d407a98
     use std::sync::{Arc, Mutex, RwLock};
     use tempfile::tempdir;
     use test_utils::{
