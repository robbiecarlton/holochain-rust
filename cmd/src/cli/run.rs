--- conflicted
+++ resolved
@@ -48,11 +48,7 @@
         dna: DNA_CONFIG_ID.into(),
         agent: AGENT_CONFIG_ID.into(),
         storage,
-<<<<<<< HEAD
         network: Some(P2pConfig::named_mock("mock@cmd::run").as_str()),
-=======
-        network: Some(P2pConfig::named_mock("mock@cmd/cli/run").as_str()),
->>>>>>> de87f4d3
     };
 
     let interface_config = InterfaceConfiguration {
