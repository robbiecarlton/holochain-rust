--- conflicted
+++ resolved
@@ -94,12 +94,11 @@
             handler: blog::handle_create_post_with_agent
         }
 
-<<<<<<< HEAD
         create_post_countersigned: {
             inputs: |content: String, in_reply_to: Option<Address>, counter_signature:Provenance|,
             outputs: |result: ZomeApiResult<Address>|,
             handler: blog::handle_create_post_countersigned
-=======
+
         request_post_grant: {
             inputs: | |,
             outputs: |result: ZomeApiResult<Option<Address>>|,
@@ -110,8 +109,6 @@
             inputs: | |,
             outputs: |result: ZomeApiResult<Vec<Address>>|,
             handler: blog::handle_get_grants
-
->>>>>>> 26679ace
         }
 
         create_memo: {
@@ -225,10 +222,6 @@
     ]
 
     traits: {
-<<<<<<< HEAD
-        hc_public [show_env, check_sum, check_send, get_sources, post_address, create_post, create_post_countersigned, delete_post, delete_entry_post, update_post, posts_by_agent, get_post, my_posts,memo_address,get_memo,my_memos,create_memo,my_posts_as_committed, my_posts_immediate_timeout, recommend_post, my_recommended_posts,get_initial_post,get_history_post,get_post_with_options,get_post_with_options_latest,authored_posts_with_sources,create_post_with_agent]
-=======
-        hc_public [show_env, check_sum, check_send, get_sources, post_address, create_post, delete_post, delete_entry_post, update_post, posts_by_agent, get_post, my_posts, memo_address, get_memo, my_memos, create_memo, my_posts_as_committed, my_posts_immediate_timeout, recommend_post, my_recommended_posts,get_initial_post, get_history_post, get_post_with_options, get_post_with_options_latest, authored_posts_with_sources, create_post_with_agent, request_post_grant,get_grants]
->>>>>>> 26679ace
+        hc_public [show_env, check_sum, check_send, get_sources, post_address, create_post, create_post_countersigned, delete_post, delete_entry_post, update_post, posts_by_agent, get_post, my_posts, memo_address, get_memo, my_memos, create_memo, my_posts_as_committed, my_posts_immediate_timeout, recommend_post, my_recommended_posts,get_initial_post, get_history_post, get_post_with_options, get_post_with_options_latest, authored_posts_with_sources, create_post_with_agent, request_post_grant,get_grants]
     }
 }