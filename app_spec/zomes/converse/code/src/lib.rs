--- conflicted
+++ resolved
@@ -8,11 +8,6 @@
 use hdk::{
     error::ZomeApiResult,
     holochain_core_types::{
-<<<<<<< HEAD
-=======
-        error::HolochainError,
-        json::JsonString,
->>>>>>> ee058ac3
         signature::{Provenance, Signature},
     },
     lib3h_persistence_api::{
