--- conflicted
+++ resolved
@@ -140,7 +140,6 @@
             outputs: |result: ZomeApiResult<GetLinksResult>|,
             handler: handle_get_my_links
         }
-<<<<<<< HEAD
         encrypt :{
             input : |content: String|,
             outputs |result: ZomeApiResult<String>|,
@@ -150,12 +149,11 @@
             input : |content: String|,
             outputs |result: ZomeApiResult<String>|,
             handler :|content : String| -> ZomeApiResult<String>{hdk::decrypt(content)}
-=======
+        }
         test_emit_signal: {
             inputs: |message: String|,
             outputs: |result: ZomeApiResult<()>|,
             handler: handle_test_emit_signal
->>>>>>> 28d0f02f
         }
     ]
 
