const path = require('path')
const { Config, Container, Scenario } = require('../../nodejs_container')
Scenario.setTape(require('tape'))

const dnaPath = path.join(__dirname, "../dist/app_spec.hcpkg")
const dna = Config.dna(dnaPath, 'app-spec')
const agentAlice = Config.agent("alice")
const agentBob = Config.agent("bob")

const instanceAlice = Config.instance(agentAlice, dna)
const instanceBob = Config.instance(agentBob, dna)

const scenario1 = new Scenario([instanceAlice])
const scenario2 = new Scenario([instanceAlice, instanceBob])

scenario2.runTape('agentId', async (t, { alice, bob }) => {
  t.ok(alice.agentId)
  t.notEqual(alice.agentId, bob.agentId)
})

scenario1.runTape('show_env', async (t, { alice }) => {
    const result = alice.call("blog", "show_env", {})

    t.equal(result.Ok.dna_address, alice.dnaAddress)
    t.equal(result.Ok.dna_name, "HDK-spec-rust")
    t.equal(result.Ok.agent_address, alice.agentId)
    t.equal(result.Ok.agent_id, '{"nick":"alice","key":"'+alice.agentId+'"}')
})

scenario1.runTape('call', async (t, { alice }) => {

  const num1 = 2
  const num2 = 2
  const params = { num1, num2 }
  const result = alice.call("blog", "check_sum", params)

  t.equal(result.Ok, 4)
})

scenario1.runTape('hash_post', async (t, { alice }) => {

  const params = { content: "Holo world" }
  const result = alice.call("blog", "post_address", params)

  t.equal(result.Ok, "QmY6MfiuhHnQ1kg7RwNZJNUQhwDxTFL45AAPnpJMNPEoxk")
})

scenario1.runTape('create_post', async (t, { alice }) => {

  const content = "Holo world"
  const in_reply_to = null
  const params = { content, in_reply_to }
  const result = alice.call("blog", "create_post", params)

  t.ok(result.Ok)
  t.notOk(result.Err)
  t.equal(result.Ok, "QmY6MfiuhHnQ1kg7RwNZJNUQhwDxTFL45AAPnpJMNPEoxk")
})


scenario1.runTape('delete_post', async (t, { alice }) => {

  const content = "Holo world"
<<<<<<< HEAD
  const params = { content}
  const result = alice.call("blog", "create_post", params)
=======
  const in_reply_to = null
  const params = { content, in_reply_to }
  const result = await alice.callSync("blog", "create_post", params)
>>>>>>> d0130d34
  const result_delete = alice.call("blog", "delete_post", params)
  t.ok(result_delete.Ok)
  const result_list = alice.call("blog", "posts_by_agent", params)
  t.deepEqual(result_list.Ok, { "addresses": [] })
})

scenario1.runTape('create_post with bad reply to', async (t, { alice }) => {

  const content = "Holo world"
  const in_reply_to = "bad"
  const params = { content, in_reply_to }
  const result = alice.call("blog", "create_post", params)

  // bad in_reply_to is an error condition
  t.ok(result.Err)
  t.notOk(result.Ok)
  const error = JSON.parse(result.Err.Internal)
  t.deepEqual(error.kind, { ErrorGeneric: "Base for link not found" })
  t.ok(error.file)
  t.equal(error.line, "94")
})

scenario1.runTape('post max content size 280 characters', async (t, { alice }) => {

  const content = "Lorem Ipsum is simply dummy text of the printing and typesetting industry. Lorem Ipsum has been the industry's standard dummy text ever since the 1500s, when an unknown printer took a galley of type and scrambled it to make a type specimen book. It has survived not only five centuries, but also the leap into electronic typesetting, remaining essentially unchanged. It was popularised in the 1960s with the release of Letraset sheets containing Lorem Ipsum passages, and more recently with desktop publishing software like Aldus PageMaker including versions of Lorem Ipsum."
  const in_reply_to = null
  const params = { content, in_reply_to }
  const result = alice.call("blog", "create_post", params)

  // result should be an error
  t.ok(result.Err);
  t.notOk(result.Ok)

  const inner = JSON.parse(result.Err.Internal)

  t.ok(inner.file)
  t.deepEqual(inner.kind, { "ValidationFailed": "Content too long" })
  t.equals(inner.line, "94")
})

scenario1.runTape('posts_by_agent', async (t, { alice }) => {

  const agent = "Bob"
  const params = { agent }

  const result = alice.call("blog", "posts_by_agent", params)

  t.deepEqual(result.Ok, { "addresses": [] })
})

scenario1.runTape('my_posts', async (t, { alice }) => {

  await alice.callSync("blog", "create_post",
    { "content": "Holo world", "in_reply_to": "" }
  )

  await alice.callSync("blog", "create_post",
    { "content": "Another post", "in_reply_to": "" }
  )

  const result = alice.call("blog", "my_posts", {})

  t.equal(result.Ok.addresses.length, 2)
})


scenario1.runTape('my_posts_immediate_timeout', async (t, { alice }) => {

  alice.call("blog", "create_post",
    { "content": "Holo world", "in_reply_to": "" }
  )

  const result = alice.call("blog", "my_posts_immediate_timeout", {})

  t.ok(result.Err)
  console.log(result)
  t.equal(JSON.parse(result.Err.Internal).kind, "Timeout")
})

scenario1.runTape('create/get_post roundtrip', async (t, { alice }) => {

  const content = "Holo world"
  const in_reply_to = null
  const params = { content, in_reply_to }
  const create_post_result = alice.call("blog", "create_post", params)
  const post_address = create_post_result.Ok

  const params_get = { post_address }
  const result = alice.call("blog", "get_post", params_get)

  const entry_value = JSON.parse(result.Ok.App[1])
  t.comment("get_post() entry_value = " + entry_value + "")
  t.equal(entry_value.content, content)
  t.equal(entry_value.date_created, "now")

})

scenario1.runTape('get_post with non-existant address returns null', async (t, { alice }) => {

  const post_address = "RANDOM"
  const params_get = { post_address }
  const result = alice.call("blog", "get_post", params_get)

  // should be Ok value but null
  // lookup did not error
  // successfully discovered the entry does not exity
  const entry = result.Ok
  t.same(entry, null)
})

scenario2.runTape('scenario test create & publish post -> get from other instance', async (t, { alice, bob }) => {

  const initialContent = "Holo world"
  const params = { content: initialContent, in_reply_to: null }
  const create_result = await alice.callSync("blog", "create_post", params)

  const params2 = { content: "post 2", in_reply_to: null }
  const create_result2 = await bob.callSync("blog", "create_post", params2)

  t.equal(create_result.Ok.length, 46)
  t.equal(create_result.Ok, "QmY6MfiuhHnQ1kg7RwNZJNUQhwDxTFL45AAPnpJMNPEoxk")

  const post_address = create_result.Ok
  const params_get = { post_address }

  const result = bob.call("blog", "get_post", params_get)
  const value = JSON.parse(result.Ok.App[1])
  t.equal(value.content, initialContent)
})<|MERGE_RESOLUTION|>--- conflicted
+++ resolved
@@ -61,14 +61,8 @@
 scenario1.runTape('delete_post', async (t, { alice }) => {
 
   const content = "Holo world"
-<<<<<<< HEAD
   const params = { content}
-  const result = alice.call("blog", "create_post", params)
-=======
-  const in_reply_to = null
-  const params = { content, in_reply_to }
   const result = await alice.callSync("blog", "create_post", params)
->>>>>>> d0130d34
   const result_delete = alice.call("blog", "delete_post", params)
   t.ok(result_delete.Ok)
   const result_list = alice.call("blog", "posts_by_agent", params)
