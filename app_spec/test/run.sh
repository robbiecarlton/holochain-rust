--- conflicted
+++ resolved
@@ -1,18 +1,6 @@
-<<<<<<< HEAD
-
-# 
-# Execute the desired tests, retaining tests output and dumping on failure
-# 
-if [ -z $1 ]; then
-    tape test.js regressions.js | tee test.out~ | faucet || ( cat test.out~; false )
-else
-    tape $1                     | tee test.out~ | faucet || ( cat test.out~; false )
-fi 
-=======
 if [ -z $1 ]
 then
 	tape test.js regressions.js | tee test.out~ | faucet || ( cat test.out~; false )
 else
 	tape $1
-fi
->>>>>>> 794af032
+fi