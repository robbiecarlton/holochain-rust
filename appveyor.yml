--- conflicted
+++ resolved
@@ -1,96 +1,82 @@
-# https://www.appveyor.com/docs/enterprise/running-builds-on-aws/
-
-build_cloud: master
-image: hc-test
-
-shallow_clone: true
-version: 1.0.{build}
-build: false
-max_jobs: 20
-
-environment:
- global:
-  APPVEYOR_BUILD_WORKER_CLOUD: master
-
-test_script:
-
- - SET hc_target_prefix=C:\build\
-
-#   Temp due to re-compile issue
-#  - SET "test_p=holochain_cas_implementations"
-#  - SET "test_path=cas_implementations\"
-#  - SET "wasm_path="
-#  - SET "wasm_path_2="
-#  - scripts\windows\do-ci-test.bat
-
- - SET "test_p=holochain_dna_c_binding"
- - SET "test_path=dna_c_binding\"
- - SET "wasm_path="
- - SET "wasm_path_2="
- - scripts\windows\do-ci-test.bat
-
-<<<<<<< HEAD
-#  - SET "test_p=holochain_sodium"
-#  - SET "test_path=sodium\"
-#  - SET "wasm_path="
-#  - SET "wasm_path_2="
-#  - scripts\windows\do-ci-test.bat
-
-#  - SET "test_p=hc"
-#  - SET "test_path=cli\"
-#  - SET "wasm_path="
-#  - SET "wasm_path_2="
-#  - scripts\windows\do-ci-test.bat
-=======
- # @see https://ci.appveyor.com/project/thedavidmeister/holochain-rust/builds/23358358
- # - SET "test_p=holochain_sodium"
- # - SET "test_path=sodium\"
- # - SET "wasm_path="
- # - SET "wasm_path_2="
- # - scripts\windows\do-ci-test.bat
-
- # @see https://ci.appveyor.com/project/thedavidmeister/holochain-rust/builds/23358584
- # - SET "test_p=hc"
- # - SET "test_path=cli\"
- # - SET "wasm_path="
- # - SET "wasm_path_2="
- # - scripts\windows\do-ci-test.bat
->>>>>>> 0da4f320
-
- - SET "test_p=holochain_core_types"
- - SET "test_path=core_types\"
- - SET "wasm_path="
- - SET "wasm_path_2="
- - scripts\windows\do-ci-test.bat
-
- # @see https://ci.appveyor.com/project/thedavidmeister/holochain-rust/builds/23357334
- # - SET "test_p=holochain_net"
- # - SET "test_path=net\"
- # - SET "wasm_path="
- # - SET "wasm_path_2="
- # - scripts\windows\do-ci-test.bat
-
- - SET "test_p=holochain_wasm_utils"
- - SET "test_path=wasm_utils\"
- - SET "wasm_path=wasm-test\integration-test\"
- - SET "wasm_path_2="
- - scripts\windows\do-ci-test.bat
-
- - SET "test_p=hdk"
- - SET "test_path=hdk-rust\"
- - SET "wasm_path=wasm-test\"
- - SET "wasm_path_2="
- - scripts\windows\do-ci-test.bat
-
- # @see https://ci.appveyor.com/project/thedavidmeister/holochain-rust/builds/23357334
- # - SET "test_p=holochain_core"
- # - SET "test_path=core\"
- # - SET "wasm_path=src\nucleus\actions\wasm-test"
- # - SET "wasm_path_2="
- # - scripts\windows\do-ci-test.bat
-
- - SET "test_p=holochain_conductor_api"
- - SET "test_path=conductor_api\"
- - SET "wasm_path=wasm-test\"
- - SET "wasm_path_2=test-bridge-caller\"
- - scripts\windows\do-ci-test.bat
+# https://www.appveyor.com/docs/enterprise/running-builds-on-aws/
+
+build_cloud: master
+image: hc-test
+
+shallow_clone: true
+version: 1.0.{build}
+build: false
+max_jobs: 20
+
+environment:
+ global:
+  APPVEYOR_BUILD_WORKER_CLOUD: master
+
+test_script:
+
+ - SET hc_target_prefix=C:\build\
+
+#   Temp due to re-compile issue
+#  - SET "test_p=holochain_cas_implementations"
+#  - SET "test_path=cas_implementations\"
+#  - SET "wasm_path="
+#  - SET "wasm_path_2="
+#  - scripts\windows\do-ci-test.bat
+
+ - SET "test_p=holochain_dna_c_binding"
+ - SET "test_path=dna_c_binding\"
+ - SET "wasm_path="
+ - SET "wasm_path_2="
+ - scripts\windows\do-ci-test.bat
+
+ # @see https://ci.appveyor.com/project/thedavidmeister/holochain-rust/builds/23358358
+ # - SET "test_p=holochain_sodium"
+ # - SET "test_path=sodium\"
+ # - SET "wasm_path="
+ # - SET "wasm_path_2="
+ # - scripts\windows\do-ci-test.bat
+
+ # @see https://ci.appveyor.com/project/thedavidmeister/holochain-rust/builds/23358584
+ # - SET "test_p=hc"
+ # - SET "test_path=cli\"
+ # - SET "wasm_path="
+ # - SET "wasm_path_2="
+ # - scripts\windows\do-ci-test.bat
+
+ - SET "test_p=holochain_core_types"
+ - SET "test_path=core_types\"
+ - SET "wasm_path="
+ - SET "wasm_path_2="
+ - scripts\windows\do-ci-test.bat
+
+ # @see https://ci.appveyor.com/project/thedavidmeister/holochain-rust/builds/23357334
+ # - SET "test_p=holochain_net"
+ # - SET "test_path=net\"
+ # - SET "wasm_path="
+ # - SET "wasm_path_2="
+ # - scripts\windows\do-ci-test.bat
+
+ - SET "test_p=holochain_wasm_utils"
+ - SET "test_path=wasm_utils\"
+ - SET "wasm_path=wasm-test\integration-test\"
+ - SET "wasm_path_2="
+ - scripts\windows\do-ci-test.bat
+
+ - SET "test_p=hdk"
+ - SET "test_path=hdk-rust\"
+ - SET "wasm_path=wasm-test\"
+ - SET "wasm_path_2="
+ - scripts\windows\do-ci-test.bat
+
+ # @see https://ci.appveyor.com/project/thedavidmeister/holochain-rust/builds/23357334
+ # - SET "test_p=holochain_core"
+ # - SET "test_path=core\"
+ # - SET "wasm_path=src\nucleus\actions\wasm-test"
+ # - SET "wasm_path_2="
+ # - scripts\windows\do-ci-test.bat
+
+ - SET "test_p=holochain_conductor_api"
+ - SET "test_path=conductor_api\"
+ - SET "wasm_path=wasm-test\"
+ - SET "wasm_path_2=test-bridge-caller\"
+ - scripts\windows\do-ci-test.bat